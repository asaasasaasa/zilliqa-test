language: generic
sudo: false
cache: apt

os:
  - linux
  - osx

env:
  global: LANGUAGE=C++ CXX=g++-5 CC=gcc-5
  matrix:
    - BUILD_COMMAND="./build.sh"
    - BUILD_COMMAND="./build_lookup.sh"

addons:
  apt:
    packages:
      - g++-5
      - libboost-all-dev
      - libleveldb-dev
      - libjsoncpp-dev
      - libsnappy-dev
    sources: &sources
      - r-packages-trusty
      - llvm-toolchain-trusty
      - ubuntu-toolchain-r-test
      - llvm-toolchain-trusty-5.0

before_install:
  - if [[ "$TRAVIS_OS_NAME" == "osx" ]]; then brew update; fi
  - if [[ "$TRAVIS_OS_NAME" == "osx" ]]; then brew install pkg-config jsoncpp leveldb; fi

script:
  - (eval "$BUILD_COMMAND")

# TODO: fix the dependency issue on osx
matrix:
<<<<<<< HEAD
  allow_failures:
    - os: osx
=======
  include:
    - env: LANGUAGE=C++ CXX=g++-5 CC=gcc-5
      addons:
        apt:
          packages:
            - g++-5
            - libboost-all-dev
            - libleveldb-dev
            - libjsoncpp-dev
            - libsnappy-dev
          sources: &sources
            - r-packages-trusty
            - llvm-toolchain-trusty
            - ubuntu-toolchain-r-test
            - llvm-toolchain-trusty-5.0
      script:
        - ./build.sh
        - ctest
    - env: LANGUAGE=C++ CXX=g++-5 CC=gcc-5
      addons:
        apt:
          packages:
            - g++-5
            - libboost-all-dev
            - libleveldb-dev
            - libjsoncpp-dev
            - libsnappy-dev
          sources: &sources
            - r-packages-trusty
            - llvm-toolchain-trusty
            - ubuntu-toolchain-r-test
            - llvm-toolchain-trusty-5.0
      script:
        - ./build_lookup.sh
        - ctest
>>>>>>> 4d35d0da
<|MERGE_RESOLUTION|>--- conflicted
+++ resolved
@@ -32,46 +32,9 @@
 
 script:
   - (eval "$BUILD_COMMAND")
+  - ctest
 
-# TODO: fix the dependency issue on osx
+# TODO: fix the travis build failure on osx
 matrix:
-<<<<<<< HEAD
   allow_failures:
-    - os: osx
-=======
-  include:
-    - env: LANGUAGE=C++ CXX=g++-5 CC=gcc-5
-      addons:
-        apt:
-          packages:
-            - g++-5
-            - libboost-all-dev
-            - libleveldb-dev
-            - libjsoncpp-dev
-            - libsnappy-dev
-          sources: &sources
-            - r-packages-trusty
-            - llvm-toolchain-trusty
-            - ubuntu-toolchain-r-test
-            - llvm-toolchain-trusty-5.0
-      script:
-        - ./build.sh
-        - ctest
-    - env: LANGUAGE=C++ CXX=g++-5 CC=gcc-5
-      addons:
-        apt:
-          packages:
-            - g++-5
-            - libboost-all-dev
-            - libleveldb-dev
-            - libjsoncpp-dev
-            - libsnappy-dev
-          sources: &sources
-            - r-packages-trusty
-            - llvm-toolchain-trusty
-            - ubuntu-toolchain-r-test
-            - llvm-toolchain-trusty-5.0
-      script:
-        - ./build_lookup.sh
-        - ctest
->>>>>>> 4d35d0da
+    - os: osx