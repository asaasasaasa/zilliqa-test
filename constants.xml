<!-- format guideline: non-tab four-space indentation -->
<node>
    <constants>
        <MSG_VERSION>1</MSG_VERSION>
        <DS_MULTICAST_CLUSTER_SIZE>10</DS_MULTICAST_CLUSTER_SIZE>
        <TX_SHARING_CLUSTER_SIZE>10</TX_SHARING_CLUSTER_SIZE>
        <COMM_SIZE>200</COMM_SIZE>
        <MAX_POW_WINNERS>10</MAX_POW_WINNERS>
        <POW_WINDOW_IN_SECONDS>300</POW_WINDOW_IN_SECONDS>
        <POW_BACKUP_WINDOW_IN_SECONDS>250</POW_BACKUP_WINDOW_IN_SECONDS>
        <NEW_NODE_SYNC_INTERVAL>80</NEW_NODE_SYNC_INTERVAL>
        <POW_SUBMISSION_TIMEOUT>500</POW_SUBMISSION_TIMEOUT>
        <POW_DIFFICULTY>5</POW_DIFFICULTY>
        <MICROBLOCK_TIMEOUT>180</MICROBLOCK_TIMEOUT>
        <VIEWCHANGE_TIME>600</VIEWCHANGE_TIME>
        <VIEWCHANGE_EXTRA_TIME>10</VIEWCHANGE_EXTRA_TIME>
        <CONSENSUS_MSG_ORDER_BLOCK_WINDOW>10</CONSENSUS_MSG_ORDER_BLOCK_WINDOW>
        <CONSENSUS_OBJECT_TIMEOUT>10</CONSENSUS_OBJECT_TIMEOUT>
        <FETCHING_MISSING_TXNS_TIMEOUT>10</FETCHING_MISSING_TXNS_TIMEOUT>
        <FINALBLOCK_CONSENSUS_OBJECT_TIMEOUT>30</FINALBLOCK_CONSENSUS_OBJECT_TIMEOUT>
        <NUM_FINAL_BLOCK_PER_POW>5</NUM_FINAL_BLOCK_PER_POW>
        <NUM_DS_KEEP_TX_BODY>5</NUM_DS_KEEP_TX_BODY>
        <MAXMESSAGE>800</MAXMESSAGE>
        <MAXSUBMITTXNPERNODE>10</MAXSUBMITTXNPERNODE>
        <MICROBLOCK_GAS_LIMIT>500</MICROBLOCK_GAS_LIMIT>
        <NEW_NODE_POW_DELAY>10</NEW_NODE_POW_DELAY>
        <POST_VIEWCHANGE_BUFFER>10</POST_VIEWCHANGE_BUFFER>
        <CONTRACT_CREATE_GAS>50</CONTRACT_CREATE_GAS>
        <CONTRACT_INVOKE_GAS>10</CONTRACT_INVOKE_GAS>
        <NORMAL_TRAN_GAS>1</NORMAL_TRAN_GAS>
        <WAITING_FORWARD>5</WAITING_FORWARD>
        <COINBASE_REWARD>100</COINBASE_REWARD>
        <DEBUG_LEVEL>3</DEBUG_LEVEL>
        <BROADCAST_INTERVAL>60</BROADCAST_INTERVAL>
        <BROADCAST_EXPIRY>600</BROADCAST_EXPIRY>
<<<<<<< HEAD
        <TX_DISTRIBUTE_TIME_IN_MS>4000</TX_DISTRIBUTE_TIME_IN_MS>
		<NUM_NODES_TO_SEND_LOOKUP>3</NUM_NODES_TO_SEND_LOOKUP>
		<NUM_TXN_TO_SEND_PER_ACCOUNT>4000</NUM_TXN_TO_SEND_PER_ACCOUNT>
=======
        <SENDQUEUE_SIZE>128</SENDQUEUE_SIZE>
        <MSGQUEUE_SIZE>128</MSGQUEUE_SIZE>
>>>>>>> 586a3077
    </constants>
    <options>
        <TEST_NET_MODE>false</TEST_NET_MODE>
        <EXCLUDE_PRIV_IP>false</EXCLUDE_PRIV_IP>
        <ENABLE_DO_REJOIN>true</ENABLE_DO_REJOIN>
        <FULL_DATASET_MINE>false</FULL_DATASET_MINE>
        <OPENCL_GPU_MINE>false</OPENCL_GPU_MINE>
        <CUDA_GPU_MINE>false</CUDA_GPU_MINE>
    </options>
   <TransactionDispatcher>
        <PATH></PATH>
        <USE_REMOTE_TXN_CREATOR>false</USE_REMOTE_TXN_CREATOR>
        <REMOTE_TXN_CREATOR_IP></REMOTE_TXN_CREATOR_IP>
    </TransactionDispatcher>
    <smart_contract>
        <SCILLA_ROOT></SCILLA_ROOT>
        <SCILLA_BINARY>bin/scilla-runner</SCILLA_BINARY>
        <SCILLA_FILES>scilla_files</SCILLA_FILES>
        <SCILLA_LOG>_build</SCILLA_LOG>
        <SCILLA_LIB>src/stdlib</SCILLA_LIB>
        <INIT_JSON>init.json</INIT_JSON>
        <INPUT_STATE_JSON>input_state.json</INPUT_STATE_JSON>
        <INPUT_BLOCKCHAIN_JSON>input_blockchain.json</INPUT_BLOCKCHAIN_JSON>
        <INPUT_MESSAGE_JSON>input_message.json</INPUT_MESSAGE_JSON>
        <OUTPUT_JSON>output.json</OUTPUT_JSON>
        <INPUT_CODE>input.scilla</INPUT_CODE>
    </smart_contract>
    <accounts>
        <account>
            <wallet_address>cc02a3c906612cc5bdb087a30e6093c9f0aa04fc</wallet_address>
        </account>
    </accounts>
    <lookups>
    <!--IP to be provided after public testnet launch.
        <peer>
            <ip></ip>
            <port>30303</port>
        </peer>
        <peer>
            <ip></ip>
            <port>30303</port>
        </peer>
        <peer>
            <ip></ip>
            <port>30303</port>
        </peer>
        <peer>
            <ip></ip>
            <port>30303</port>
        </peer>
        <peer>
            <ip></ip>
            <port>30303</port>
        </peer>
    -->
    </lookups>
    <gpu>
        <opencl>
            <LOCAL_WORK_SIZE>128</LOCAL_WORK_SIZE>
            <GLOBAL_WORK_SIZE_MULTIPLIER>8192</GLOBAL_WORK_SIZE_MULTIPLIER>
            <START_EPOCH>0</START_EPOCH>
        </opencl>
        <cuda>
            <BLOCK_SIZE>128</BLOCK_SIZE>
            <GRID_SIZE>8192</GRID_SIZE>
            <STREAM_NUM>2</STREAM_NUM>
            <SCHEDULE_FLAG>4</SCHEDULE_FLAG>
        </cuda>
    </gpu>
</node><|MERGE_RESOLUTION|>--- conflicted
+++ resolved
@@ -33,14 +33,11 @@
         <DEBUG_LEVEL>3</DEBUG_LEVEL>
         <BROADCAST_INTERVAL>60</BROADCAST_INTERVAL>
         <BROADCAST_EXPIRY>600</BROADCAST_EXPIRY>
-<<<<<<< HEAD
         <TX_DISTRIBUTE_TIME_IN_MS>4000</TX_DISTRIBUTE_TIME_IN_MS>
 		<NUM_NODES_TO_SEND_LOOKUP>3</NUM_NODES_TO_SEND_LOOKUP>
 		<NUM_TXN_TO_SEND_PER_ACCOUNT>4000</NUM_TXN_TO_SEND_PER_ACCOUNT>
-=======
         <SENDQUEUE_SIZE>128</SENDQUEUE_SIZE>
         <MSGQUEUE_SIZE>128</MSGQUEUE_SIZE>
->>>>>>> 586a3077
     </constants>
     <options>
         <TEST_NET_MODE>false</TEST_NET_MODE>
