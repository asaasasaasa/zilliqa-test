--- conflicted
+++ resolved
@@ -34,18 +34,13 @@
         <BROADCAST_INTERVAL>60</BROADCAST_INTERVAL>
         <BROADCAST_EXPIRY>600</BROADCAST_EXPIRY>
         <TX_DISTRIBUTE_TIME_IN_MS>10000</TX_DISTRIBUTE_TIME_IN_MS>
-<<<<<<< HEAD
-		<NUM_NODES_TO_SEND_LOOKUP>3</NUM_NODES_TO_SEND_LOOKUP>
-		<NUM_TXN_TO_SEND_PER_ACCOUNT>4000</NUM_TXN_TO_SEND_PER_ACCOUNT>
-        <MAX_INDEXES_PER_TXN>3</MAX_INDEXES_PER_TXN>
-=======
         <NUM_NODES_TO_SEND_LOOKUP>3</NUM_NODES_TO_SEND_LOOKUP>
         <NUM_TXN_TO_SEND_PER_ACCOUNT>4000</NUM_TXN_TO_SEND_PER_ACCOUNT>
+        <MAX_INDEXES_PER_TXN>3</MAX_INDEXES_PER_TXN>
         <SENDQUEUE_SIZE>128</SENDQUEUE_SIZE>
         <MSGQUEUE_SIZE>128</MSGQUEUE_SIZE>
         <POW_CHANGE_PERCENT_TO_ADJ_DIFF>12</POW_CHANGE_PERCENT_TO_ADJ_DIFF>
         <NUM_NETWORK_NODE>5000</NUM_NETWORK_NODE>
->>>>>>> e3e9c6a6
     </constants>
     <options>
         <TEST_NET_MODE>false</TEST_NET_MODE>
@@ -55,16 +50,9 @@
         <OPENCL_GPU_MINE>false</OPENCL_GPU_MINE>
         <CUDA_GPU_MINE>false</CUDA_GPU_MINE>
     </options>
-<<<<<<< HEAD
-   <TransactionDispatcher>
-        <PATH></PATH>
-        <USE_REMOTE_TXN_CREATOR>false</USE_REMOTE_TXN_CREATOR>
-        <REMOTE_TXN_CREATOR_IP></REMOTE_TXN_CREATOR_IP>
-=======
     <TransactionDispatcher>
         <USE_REMOTE_TXN_CREATOR>false</USE_REMOTE_TXN_CREATOR>
         <TXN_PATH></TXN_PATH>
->>>>>>> e3e9c6a6
     </TransactionDispatcher>
     <smart_contract>
         <SCILLA_ROOT></SCILLA_ROOT>
