<?xml version="1.0"?>
<!-- format guideline: non-tab four-space indentation -->
<node>
    <general>
        <DEBUG_LEVEL>3</DEBUG_LEVEL>
        <ENABLE_DO_REJOIN>false</ENABLE_DO_REJOIN>
        <LOOKUP_NODE_MODE>false</LOOKUP_NODE_MODE>
        <MAX_ENTRIES_FOR_DIAGNOSTIC_DATA>25</MAX_ENTRIES_FOR_DIAGNOSTIC_DATA>
        <CHAIN_ID>1</CHAIN_ID>
        <NETWORK_ID>3</NETWORK_ID>
        <!-- testnet -->
        <GENESIS_PUBKEY>03B70CF2ABEAE4E86DAEF1A36243E44CD61138B89055099C0D220B58FB86FF588A</GENESIS_PUBKEY>
        <UPGRADE_TARGET_DS_NUM>1</UPGRADE_TARGET_DS_NUM>
        <!-- Do not add a trailing "/" in the path-->
        <STORAGE_PATH>.</STORAGE_PATH>
        <NUM_EPOCHS_PER_PERSISTENT_DB>250000</NUM_EPOCHS_PER_PERSISTENT_DB>
    </general>
    <version>
        <MSG_VERSION>1</MSG_VERSION>
        <TRANSACTION_VERSION>1</TRANSACTION_VERSION>
        <DSBLOCK_VERSION>2</DSBLOCK_VERSION>
        <TXBLOCK_VERSION>1</TXBLOCK_VERSION>
        <MICROBLOCK_VERSION>1</MICROBLOCK_VERSION>
        <VCBLOCK_VERSION>1</VCBLOCK_VERSION>
        <BLOCKLINK_VERSION>1</BLOCKLINK_VERSION>
        <DSCOMMITTEE_VERSION>1</DSCOMMITTEE_VERSION>
        <SHARDINGSTRUCTURE_VERSION>1</SHARDINGSTRUCTURE_VERSION>
        <ACCOUNT_VERSION>1</ACCOUNT_VERSION>
        <CONTRACT_STATE_VERSION>1</CONTRACT_STATE_VERSION>
    </version>
    <seed>
        <ARCHIVAL_LOOKUP>false</ARCHIVAL_LOOKUP>
        <SEED_TXN_COLLECTION_TIME_IN_SEC>5</SEED_TXN_COLLECTION_TIME_IN_SEC>
        <TXN_STORAGE_LIMIT>100000</TXN_STORAGE_LIMIT>
        <SEED_SYNC_SMALL_PULL_INTERVAL>5</SEED_SYNC_SMALL_PULL_INTERVAL>
        <SEED_SYNC_LARGE_PULL_INTERVAL>10</SEED_SYNC_LARGE_PULL_INTERVAL>
        <ENABLE_SEED_TO_SEED_COMMUNICATION>false</ENABLE_SEED_TO_SEED_COMMUNICATION>
        <P2P_SEED_CONNECT_PORT>33135</P2P_SEED_CONNECT_PORT>
        <P2P_SEED_SERVER_CONNECTION_TIMEOUT>20</P2P_SEED_SERVER_CONNECTION_TIMEOUT>
    </seed>
    <remotestorageDB>
        <REMOTESTORAGE_DB_HOST/>
        <REMOTESTORAGE_DB_NAME>txn</REMOTESTORAGE_DB_NAME>
        <REMOTESTORAGE_DB_PORT>27017</REMOTESTORAGE_DB_PORT>
        <REMOTESTORAGE_DB_ENABLE>false</REMOTESTORAGE_DB_ENABLE>
        <REMOTESTORAGE_DB_TLS_FILE/>
        <REMOTESTORAGE_DB_SERVER_SELECTION_TIMEOUT_MS>1000</REMOTESTORAGE_DB_SERVER_SELECTION_TIMEOUT_MS>
        <REMOTESTORAGE_DB_SOCKET_TIMEOUT_MS>10000</REMOTESTORAGE_DB_SOCKET_TIMEOUT_MS>
    </remotestorageDB>
    <consensus>
        <TOLERANCE_FRACTION>0.667</TOLERANCE_FRACTION>
        <COMMIT_WINDOW_IN_SECONDS>10</COMMIT_WINDOW_IN_SECONDS>
        <CONSENSUS_MSG_ORDER_BLOCK_WINDOW>10</CONSENSUS_MSG_ORDER_BLOCK_WINDOW>
        <CONSENSUS_OBJECT_TIMEOUT>20</CONSENSUS_OBJECT_TIMEOUT>
        <DS_NUM_CONSENSUS_SUBSETS>2</DS_NUM_CONSENSUS_SUBSETS>
        <SHARD_NUM_CONSENSUS_SUBSETS>1</SHARD_NUM_CONSENSUS_SUBSETS>
        <COMMIT_TOLERANCE_PERCENT>80</COMMIT_TOLERANCE_PERCENT>
        <SUBSET0_RESPONSE_DELAY_IN_MS>1000</SUBSET0_RESPONSE_DELAY_IN_MS>
    </consensus>
    <data_sharing>
        <BROADCAST_TREEBASED_CLUSTER_MODE>true</BROADCAST_TREEBASED_CLUSTER_MODE>
        <MULTICAST_CLUSTER_SIZE>10</MULTICAST_CLUSTER_SIZE>
        <NUM_FORWARDED_BLOCK_RECEIVERS_PER_SHARD>10</NUM_FORWARDED_BLOCK_RECEIVERS_PER_SHARD>
        <NUM_NODES_TO_SEND_LOOKUP>3</NUM_NODES_TO_SEND_LOOKUP>
        <NUM_OF_TREEBASED_CHILD_CLUSTERS>5</NUM_OF_TREEBASED_CHILD_CLUSTERS>
        <POW_PACKET_SENDERS>5</POW_PACKET_SENDERS>
        <TX_SHARING_CLUSTER_SIZE>10</TX_SHARING_CLUSTER_SIZE>
        <NUM_SHARE_PENDING_TXNS>5</NUM_SHARE_PENDING_TXNS>
    </data_sharing>
    <dispatcher>
        <USE_REMOTE_TXN_CREATOR>false</USE_REMOTE_TXN_CREATOR>
        <NUM_DISPATCHERS>1</NUM_DISPATCHERS>
        <TXN_PATH/>
    </dispatcher>
    <epoch_timing>
        <DELAY_FIRSTXNEPOCH_IN_MS>2000</DELAY_FIRSTXNEPOCH_IN_MS>
        <FETCHING_MISSING_DATA_TIMEOUT>10</FETCHING_MISSING_DATA_TIMEOUT>
        <DS_ANNOUNCEMENT_DELAY_IN_MS>3000</DS_ANNOUNCEMENT_DELAY_IN_MS>
        <SHARD_ANNOUNCEMENT_DELAY_IN_MS>3000</SHARD_ANNOUNCEMENT_DELAY_IN_MS>
        <LOOKUP_DELAY_SEND_TXNPACKET_IN_MS>3000</LOOKUP_DELAY_SEND_TXNPACKET_IN_MS>
        <MICROBLOCK_TIMEOUT>180</MICROBLOCK_TIMEOUT>
        <NEW_NODE_SYNC_INTERVAL>80</NEW_NODE_SYNC_INTERVAL>
        <POW_SUBMISSION_TIMEOUT>500</POW_SUBMISSION_TIMEOUT>
        <POW_WINDOW_IN_SECONDS>60</POW_WINDOW_IN_SECONDS>
        <POWPACKETSUBMISSION_WINDOW_IN_SECONDS>150</POWPACKETSUBMISSION_WINDOW_IN_SECONDS>
        <RECOVERY_SYNC_TIMEOUT>5</RECOVERY_SYNC_TIMEOUT>
        <TX_DISTRIBUTE_TIME_IN_MS>30000</TX_DISTRIBUTE_TIME_IN_MS>
        <EXTRA_TX_DISTRIBUTE_TIME_IN_MS>15000</EXTRA_TX_DISTRIBUTE_TIME_IN_MS>
        <DS_TX_PROCESSING_TIMEOUT>55</DS_TX_PROCESSING_TIMEOUT>
        <NEW_LOOKUP_SYNC_DELAY_IN_SECONDS>300</NEW_LOOKUP_SYNC_DELAY_IN_SECONDS>
        <GETSHARD_TIMEOUT_IN_SECONDS>3</GETSHARD_TIMEOUT_IN_SECONDS>
        <GETSTATEDELTAS_TIMEOUT_IN_SECONDS>5</GETSTATEDELTAS_TIMEOUT_IN_SECONDS>
        <RETRY_REJOINING_TIMEOUT>10</RETRY_REJOINING_TIMEOUT>
        <RETRY_GETSTATEDELTAS_COUNT>3</RETRY_GETSTATEDELTAS_COUNT>
        <MAX_FETCHMISSINGMBS_NUM>12</MAX_FETCHMISSINGMBS_NUM>
        <LAST_N_TXBLKS_TOCHECK_FOR_MISSINGMBS>10</LAST_N_TXBLKS_TOCHECK_FOR_MISSINGMBS>
        <REMOVENODEFROMBLACKLIST_DELAY_IN_SECONDS>1</REMOVENODEFROMBLACKLIST_DELAY_IN_SECONDS>
    </epoch_timing>
    <gas>
        <DS_MICROBLOCK_GAS_LIMIT>500000</DS_MICROBLOCK_GAS_LIMIT>
        <SHARD_MICROBLOCK_GAS_LIMIT>400000</SHARD_MICROBLOCK_GAS_LIMIT>
        <CONTRACT_CREATE_GAS>50</CONTRACT_CREATE_GAS>
        <CONTRACT_INVOKE_GAS>10</CONTRACT_INVOKE_GAS>
        <NORMAL_TRAN_GAS>50</NORMAL_TRAN_GAS>
        <GAS_CONGESTION_PERCENT>80</GAS_CONGESTION_PERCENT>
        <UNFILLED_PERCENT_LOW>10</UNFILLED_PERCENT_LOW>
        <UNFILLED_PERCENT_HIGH>70</UNFILLED_PERCENT_HIGH>
        <GAS_PRICE_MIN_VALUE>2000000000</GAS_PRICE_MIN_VALUE>
        <GAS_PRICE_PRECISION>2</GAS_PRICE_PRECISION>
        <GAS_PRICE_DROP_RATIO>10</GAS_PRICE_DROP_RATIO>
        <GAS_PRICE_RAISE_RATIO_LOWER>5</GAS_PRICE_RAISE_RATIO_LOWER>
        <GAS_PRICE_RAISE_RATIO_UPPER>15</GAS_PRICE_RAISE_RATIO_UPPER>
        <GAS_PRICE_TOLERANCE>10</GAS_PRICE_TOLERANCE>
        <MEAN_GAS_PRICE_DS_NUM>5</MEAN_GAS_PRICE_DS_NUM>
        <LEGAL_GAS_PRICE_IP>127.0.0.1</LEGAL_GAS_PRICE_IP>
    </gas>
    <gossip>
        <BROADCAST_GOSSIP_MODE>true</BROADCAST_GOSSIP_MODE>
        <SEND_RESPONSE_FOR_LAZY_PUSH>true</SEND_RESPONSE_FOR_LAZY_PUSH>
        <GOSSIP_CUSTOM_ROUNDS_SETTINGS>true</GOSSIP_CUSTOM_ROUNDS_SETTINGS>
        <gossip_custom_rounds>
            <MAX_ROUNDS_IN_BSTATE>2</MAX_ROUNDS_IN_BSTATE>
            <MAX_ROUNDS_IN_CSTATE>3</MAX_ROUNDS_IN_CSTATE>
            <MAX_TOTAL_ROUNDS>6</MAX_TOTAL_ROUNDS>
        </gossip_custom_rounds>
        <MAX_NEIGHBORS_PER_ROUND>10</MAX_NEIGHBORS_PER_ROUND>
        <NUM_GOSSIP_RECEIVERS>10</NUM_GOSSIP_RECEIVERS>
        <ROUND_TIME_IN_MS>1000</ROUND_TIME_IN_MS>
        <SIMULATED_NETWORK_DELAY_IN_MS>0</SIMULATED_NETWORK_DELAY_IN_MS>
        <KEEP_RAWMSG_FROM_LAST_N_ROUNDS>18</KEEP_RAWMSG_FROM_LAST_N_ROUNDS>
        <SIGN_VERIFY_EMPTY_MSGTYP>true</SIGN_VERIFY_EMPTY_MSGTYP>
        <SIGN_VERIFY_NONEMPTY_MSGTYP>true</SIGN_VERIFY_NONEMPTY_MSGTYP>
    </gossip>
    <gpu>
        <!-- Which GPU to use, can use multiple GPU, for example: "0, 2, 4" -->
        <GPU_TO_USE>0</GPU_TO_USE>
        <opencl>
            <LOCAL_WORK_SIZE>128</LOCAL_WORK_SIZE>
            <GLOBAL_WORK_SIZE_MULTIPLIER>8192</GLOBAL_WORK_SIZE_MULTIPLIER>
            <START_EPOCH>0</START_EPOCH>
        </opencl>
        <cuda>
            <BLOCK_SIZE>128</BLOCK_SIZE>
            <GRID_SIZE>8192</GRID_SIZE>
            <STREAM_NUM>2</STREAM_NUM>
            <SCHEDULE_FLAG>4</SCHEDULE_FLAG>
        </cuda>
    </gpu>
    <guard_mode>
        <GUARD_MODE>false</GUARD_MODE>
        <EXCLUDE_PRIV_IP>false</EXCLUDE_PRIV_IP>
        <!-- Unit for window time is seconds.-->
        <WINDOW_FOR_DS_NETWORK_INFO_UPDATE>300</WINDOW_FOR_DS_NETWORK_INFO_UPDATE>
        <SHARD_GUARD_TOL>0.334</SHARD_GUARD_TOL>
        <SHARD_LEADER_SELECT_TOL>200</SHARD_LEADER_SELECT_TOL>
    </guard_mode>
    <heartbeat>
        <HEARTBEAT_INTERVAL_IN_SECONDS>10</HEARTBEAT_INTERVAL_IN_SECONDS>
    </heartbeat>
    <jsonrpc>
        <!-- Only for lookup nodes -->
        <LOOKUP_RPC_PORT>4201</LOOKUP_RPC_PORT>
        <NUM_SHARD_PEER_TO_REVEAL>5</NUM_SHARD_PEER_TO_REVEAL>
        <!-- For lookup, DS and shard nodes -->
        <STATUS_RPC_PORT>4301</STATUS_RPC_PORT>
        <IP_TO_BIND>127.0.0.1</IP_TO_BIND>
        <ENABLE_STATUS_RPC>true</ENABLE_STATUS_RPC>
        <SCILLA_IPC_SOCKET_PATH>/tmp/zilliqa.sock</SCILLA_IPC_SOCKET_PATH>
        <SCILLA_SERVER_SOCKET_PATH>/tmp/scilla-server.sock</SCILLA_SERVER_SOCKET_PATH>
        <SCILLA_SERVER_BINARY>scilla-server</SCILLA_SERVER_BINARY>
        <ENABLE_WEBSOCKET>false</ENABLE_WEBSOCKET>
        <WEBSOCKET_PORT>4401</WEBSOCKET_PORT>
        <!-- Only for lookup nodes used for staking data retrieval -->
        <ENABLE_STAKING_RPC>false</ENABLE_STAKING_RPC>
        <STAKING_RPC_PORT>4501</STAKING_RPC_PORT>
        <ENABLE_GETTXNBODIESFORTXBLOCK>false</ENABLE_GETTXNBODIESFORTXBLOCK>
        <NUM_TXNS_PER_PAGE>2500</NUM_TXNS_PER_PAGE>
        <PENDING_TXN_QUERY_NUM_EPOCHS>3</PENDING_TXN_QUERY_NUM_EPOCHS>
        <PENDING_TXN_QUERY_MAX_RESULTS>1000</PENDING_TXN_QUERY_MAX_RESULTS>
    </jsonrpc>
    <network_composition>
        <!-- Shard size will be automatically calculated if COMM_SIZE = 0 -->
        <COMM_SIZE>200</COMM_SIZE>
        <NUM_DS_ELECTION>5</NUM_DS_ELECTION>
        <!-- DS Node must meet this minimum threshold to remain in the committee -->
        <DS_PERFORMANCE_THRESHOLD_PERCENT>0.05</DS_PERFORMANCE_THRESHOLD_PERCENT>
        <!-- Maximum number of Byzantine DS Nodes to remove each round. Must be smaller than
             NUM_DS_ELECTION -->
        <NUM_DS_BYZANTINE_REMOVED>3</NUM_DS_BYZANTINE_REMOVED>
        <!-- SHARD_SIZE_TOLERANCE_LO must be smaller than COMM_SIZE -->
        <SHARD_SIZE_TOLERANCE_LO>50</SHARD_SIZE_TOLERANCE_LO>
        <SHARD_SIZE_TOLERANCE_HI>10</SHARD_SIZE_TOLERANCE_HI>
        <STORE_DS_COMMITTEE_INTERVAL>10</STORE_DS_COMMITTEE_INTERVAL>
    </network_composition>
    <p2pcomm>
        <BROADCAST_INTERVAL>60</BROADCAST_INTERVAL>
        <BROADCAST_EXPIRY>600</BROADCAST_EXPIRY>
        <FETCH_LOOKUP_MSG_MAX_RETRY>3</FETCH_LOOKUP_MSG_MAX_RETRY>
        <MAXSENDMESSAGE>600</MAXSENDMESSAGE>
        <MAXRECVMESSAGE>200</MAXRECVMESSAGE>
        <MAXRETRYCONN>3</MAXRETRYCONN>
        <MSGQUEUE_SIZE>128</MSGQUEUE_SIZE>
        <PUMPMESSAGE_MILLISECONDS>1</PUMPMESSAGE_MILLISECONDS>
        <SENDQUEUE_SIZE>128</SENDQUEUE_SIZE>
        <MAX_GOSSIP_MSG_SIZE_IN_BYTES>5000000</MAX_GOSSIP_MSG_SIZE_IN_BYTES>
        <MIN_READ_WATERMARK_IN_BYTES>0</MIN_READ_WATERMARK_IN_BYTES>
        <MAX_READ_WATERMARK_IN_BYTES>10000000</MAX_READ_WATERMARK_IN_BYTES>
        <BLACKLIST_NUM_TO_POP>5</BLACKLIST_NUM_TO_POP>
        <MAX_PEER_CONNECTION>100</MAX_PEER_CONNECTION>
        <MAX_PEER_CONNECTION_P2PSEED>20</MAX_PEER_CONNECTION_P2PSEED>
        <MAX_WHITELISTREQ_LIMIT>5</MAX_WHITELISTREQ_LIMIT>
        <SENDJOBPEERS_TIMEOUT>5</SENDJOBPEERS_TIMEOUT>
    </p2pcomm>
    <pow>
        <CUDA_GPU_MINE>false</CUDA_GPU_MINE>
        <FULL_DATASET_MINE>true</FULL_DATASET_MINE>
        <OPENCL_GPU_MINE>false</OPENCL_GPU_MINE>
        <REMOTE_MINE>false</REMOTE_MINE>
        <MINING_PROXY_URL>http://127.0.0.1:4202/api</MINING_PROXY_URL>
        <MINING_PROXY_TIMEOUT_IN_MS>15000</MINING_PROXY_TIMEOUT_IN_MS>
        <MAX_RETRY_SEND_POW_TIME>5</MAX_RETRY_SEND_POW_TIME>
        <!-- Every interval seconds to check if mining proxy has the PoW result -->
        <CHECK_MINING_RESULT_INTERVAL>5</CHECK_MINING_RESULT_INTERVAL>
        <!-- Make zilliqa node as an getWork server -->
        <GETWORK_SERVER_MINE>false</GETWORK_SERVER_MINE>
        <GETWORK_SERVER_PORT>4202</GETWORK_SERVER_PORT>
        <DS_POW_DIFFICULTY>5</DS_POW_DIFFICULTY>
        <POW_DIFFICULTY>3</POW_DIFFICULTY>
        <POW_BOUNDARY_N_DIVIDED>8</POW_BOUNDARY_N_DIVIDED>
        <POW_BOUNDARY_N_DIVIDED_START>32</POW_BOUNDARY_N_DIVIDED_START>
        <POW_SUBMISSION_LIMIT>2</POW_SUBMISSION_LIMIT>
        <NUM_FINAL_BLOCK_PER_POW>50</NUM_FINAL_BLOCK_PER_POW>
        <!-- Shard difficulty adjust by compare pow number to EXPECTED_SHARD_NODE_NUM -->
        <POW_CHANGE_TO_ADJ_DIFF>99</POW_CHANGE_TO_ADJ_DIFF>
        <!-- DS difficulty adjust by compare DS pow number to NUM_DS_ELECTION -->
        <POW_CHANGE_TO_ADJ_DS_DIFF>5</POW_CHANGE_TO_ADJ_DS_DIFF>
        <DIFFICULTY_DIFF_TOL>4</DIFFICULTY_DIFF_TOL>
        <!-- If PoW submissions over this number, will increase difficulty -->
        <EXPECTED_SHARD_NODE_NUM>1800</EXPECTED_SHARD_NODE_NUM>
        <!-- If PoW submissions over this number, will select nodes by reputation -->
        <MAX_SHARD_NODE_NUM>1900</MAX_SHARD_NODE_NUM>
        <MIN_NODE_REPUTATION_PRIORITY>4</MIN_NODE_REPUTATION_PRIORITY>
        <MISORDER_TOLERANCE_IN_PERCENT>5</MISORDER_TOLERANCE_IN_PERCENT>
        <!-- To avoid premature rejoining, set this to a value such as several Tx epochs after DS epoch -->
        <DSBLOCK_EXTRA_WAIT_TIME>120</DSBLOCK_EXTRA_WAIT_TIME>
        <DIFF_IP_TOLERANCE_IN_PERCENT>10</DIFF_IP_TOLERANCE_IN_PERCENT>
        <TXN_SHARD_TARGET_DIFFICULTY>2</TXN_SHARD_TARGET_DIFFICULTY>
        <TXN_DS_TARGET_DIFFICULTY>3</TXN_DS_TARGET_DIFFICULTY>
        <TXN_DS_TARGET_NUM>360</TXN_DS_TARGET_NUM>
        <PRIORITY_TOLERANCE_IN_PERCENT>5</PRIORITY_TOLERANCE_IN_PERCENT>
        <SKIP_POW_REATTEMPT_FOR_DS_DIFF>false</SKIP_POW_REATTEMPT_FOR_DS_DIFF>
        <POW_SUBMISSION_VERSION_TAG/>
    </pow>
    <recovery>
        <WAIT_LOOKUP_WAKEUP_IN_SECONDS>0</WAIT_LOOKUP_WAKEUP_IN_SECONDS>
        <GET_INITIAL_DS_FROM_REPO>false</GET_INITIAL_DS_FROM_REPO>
        <SHARD_DELAY_WAKEUP_IN_SECONDS>40</SHARD_DELAY_WAKEUP_IN_SECONDS>
        <TERMINATION_COUNTDOWN_IN_SECONDS>5</TERMINATION_COUNTDOWN_IN_SECONDS>
        <UPGRADE_HOST_ACCOUNT>Zilliqa</UPGRADE_HOST_ACCOUNT>
        <UPGRADE_HOST_REPO>Zilliqa-Release</UPGRADE_HOST_REPO>
        <REJOIN_NODE_NOT_IN_NETWORK>true</REJOIN_NODE_NOT_IN_NETWORK>
        <RESUME_BLACKLIST_DELAY_IN_SECONDS>30</RESUME_BLACKLIST_DELAY_IN_SECONDS>
        <INCRDB_DSNUMS_WITH_STATEDELTAS>5</INCRDB_DSNUMS_WITH_STATEDELTAS>
        <CONTRACT_STATES_MIGRATED>false</CONTRACT_STATES_MIGRATED>
        <MAX_IPCHANGE_REQUEST_LIMIT>1</MAX_IPCHANGE_REQUEST_LIMIT>
    </recovery>
    <smart_contract>
        <ENABLE_SC>true</ENABLE_SC>
<<<<<<< HEAD
	<SCILLA_ROOT>/home/liuhc/scilla/scilla</SCILLA_ROOT>
        <SCILLA_CHECKER>bin/scilla-llvm</SCILLA_CHECKER>
=======
        <SCILLA_ROOT>/scilla</SCILLA_ROOT>
        <SCILLA_CHECKER>bin/scilla-checker</SCILLA_CHECKER>
>>>>>>> 3818783b
        <SCILLA_BINARY>bin/scilla-runner</SCILLA_BINARY>
        <SCILLA_FILES>scilla_files</SCILLA_FILES>
        <SCILLA_LOG>_build</SCILLA_LOG>
        <SCILLA_LIB>src/stdlib</SCILLA_LIB>
        <INIT_JSON>init.json</INIT_JSON>
        <INPUT_STATE_JSON>input_state.json</INPUT_STATE_JSON>
        <INPUT_BLOCKCHAIN_JSON>input_blockchain.json</INPUT_BLOCKCHAIN_JSON>
        <INPUT_MESSAGE_JSON>input_message.json</INPUT_MESSAGE_JSON>
        <OUTPUT_JSON>output.json</OUTPUT_JSON>
        <INPUT_CODE>input</INPUT_CODE>
        <CONTRACT_FILE_EXTENSION>.scilla</CONTRACT_FILE_EXTENSION>
        <LIBRARY_CODE_EXTENSION>.scillib</LIBRARY_CODE_EXTENSION>
        <EXTLIB_FOLDER>scilla_libs</EXTLIB_FOLDER>
<<<<<<< HEAD
        <ENABLE_SCILLA_MULTI_VERSION>false</ENABLE_SCILLA_MULTI_VERSION>
        <FIELDS_MAP_DEPTH_INDICATOR>_fields_map_depth</FIELDS_MAP_DEPTH_INDICATOR>
        <LOG_SC>true</LOG_SC>
        <DISABLE_SCILLA_LIB>true</DISABLE_SCILLA_LIB>
	<SCILLA_VM_DEV>true</SCILLA_VM_DEV>
=======
        <ENABLE_SCILLA_MULTI_VERSION>true</ENABLE_SCILLA_MULTI_VERSION>
        <LOG_SC>false</LOG_SC>
        <DISABLE_SCILLA_LIB>false</DISABLE_SCILLA_LIB>
        <SCILLA_SERVER_PENDING_IN_MS>1500</SCILLA_SERVER_PENDING_IN_MS>
>>>>>>> 3818783b
    </smart_contract>
    <tests>
        <ENABLE_CHECK_PERFORMANCE_LOG>false</ENABLE_CHECK_PERFORMANCE_LOG>
        <NUM_TXN_TO_SEND_PER_ACCOUNT>100</NUM_TXN_TO_SEND_PER_ACCOUNT>
        <ENABLE_ACCOUNTS_POPULATING>false</ENABLE_ACCOUNTS_POPULATING>
        <UPDATE_PREGENED_ACCOUNTS>false</UPDATE_PREGENED_ACCOUNTS>
        <NUM_ACCOUNTS_PREGENERATE>0</NUM_ACCOUNTS_PREGENERATE>
        <PREGEN_ACCOUNT_TIMES>0</PREGEN_ACCOUNT_TIMES>
        <PREGENED_ACCOUNTS_FILE/>
        <LOG_PARAMETERS>false</LOG_PARAMETERS>
    </tests>
    <transactions>
        <TOTAL_COINBASE_REWARD>8400000000000000000000</TOTAL_COINBASE_REWARD>
        <COINBASE_REWARD_PER_DS>176000000000000000</COINBASE_REWARD_PER_DS>
        <TOTAL_GENESIS_TOKEN>12600000000000000000000</TOTAL_GENESIS_TOKEN>
        <BASE_REWARD_IN_PERCENT>20</BASE_REWARD_IN_PERCENT>
        <LOOKUP_REWARD_IN_PERCENT>40</LOOKUP_REWARD_IN_PERCENT>
        <MAX_CODE_SIZE_IN_BYTES>76800</MAX_CODE_SIZE_IN_BYTES>
        <MAX_CONTRACT_EDGES>20</MAX_CONTRACT_EDGES>
        <SCILLA_CHECKER_INVOKE_GAS>100</SCILLA_CHECKER_INVOKE_GAS>
        <SCILLA_RUNNER_INVOKE_GAS>300</SCILLA_RUNNER_INVOKE_GAS>
        <SYS_TIMESTAMP_VARIANCE_IN_SECONDS>3600</SYS_TIMESTAMP_VARIANCE_IN_SECONDS>
        <TXN_MISORDER_TOLERANCE_IN_PERCENT>50</TXN_MISORDER_TOLERANCE_IN_PERCENT>
        <TXNS_MISSING_TOLERANCE_IN_PERCENT>0</TXNS_MISSING_TOLERANCE_IN_PERCENT>
        <PACKET_EPOCH_LATE_ALLOW>1</PACKET_EPOCH_LATE_ALLOW>
        <PACKET_BYTESIZE_LIMIT>1572864</PACKET_BYTESIZE_LIMIT>
        <SMALL_TXN_SIZE>1024</SMALL_TXN_SIZE>
        <ACCOUNT_IO_BATCH_SIZE>2000000</ACCOUNT_IO_BATCH_SIZE>
        <ENABLE_REPOPULATE>true</ENABLE_REPOPULATE>
        <REPOPULATE_STATE_IN_DS>0</REPOPULATE_STATE_IN_DS>
        <REPOPULATE_STATE_PER_N_DS>10</REPOPULATE_STATE_PER_N_DS>
        <NUM_STORE_TX_BODIES_INTERVAL>5</NUM_STORE_TX_BODIES_INTERVAL>
        <BUCKET_NAME>xxxxxxxxxxx</BUCKET_NAME>
        <TXN_PERSISTENCE_NAME>txnsbackup</TXN_PERSISTENCE_NAME>
        <ENABLE_TXNS_BACKUP>false</ENABLE_TXNS_BACKUP>
        <SHARDLDR_SAVE_TXN_LOCALLY>false</SHARDLDR_SAVE_TXN_LOCALLY>
        <BLOOM_FILTER_FALSE_RATE>0.000001</BLOOM_FILTER_FALSE_RATE>
        <TXN_DISPATCH_ATTEMPT_LIMIT>3</TXN_DISPATCH_ATTEMPT_LIMIT>
    </transactions>
    <verifier>
        <exclusion_list>
            <entry>
                <TXBLOCK>175334</TXBLOCK>
                <MICROBLOCK>0</MICROBLOCK>
            </entry>
            <entry>
                <TXBLOCK>175637</TXBLOCK>
                <MICROBLOCK>0</MICROBLOCK>
            </entry>
            <entry>
                <TXBLOCK>175637</TXBLOCK>
                <MICROBLOCK>1</MICROBLOCK>
            </entry>
            <entry>
                <TXBLOCK>175637</TXBLOCK>
                <MICROBLOCK>2</MICROBLOCK>
            </entry>
            <entry>
                <TXBLOCK>175701</TXBLOCK>
                <MICROBLOCK>0</MICROBLOCK>
            </entry>
            <entry>
                <TXBLOCK>175701</TXBLOCK>
                <MICROBLOCK>1</MICROBLOCK>
            </entry>
        </exclusion_list>
    </verifier>
    <viewchange>
        <POST_VIEWCHANGE_BUFFER>10</POST_VIEWCHANGE_BUFFER>
        <VIEWCHANGE_EXTRA_TIME>15</VIEWCHANGE_EXTRA_TIME>
        <VIEWCHANGE_PRECHECK_TIME>10</VIEWCHANGE_PRECHECK_TIME>
        <VIEWCHANGE_TIME>600</VIEWCHANGE_TIME>
    </viewchange>
    <!-- These are the genesis accounts -->
    <accounts>
        <account>
            <wallet_address>cc02a3c906612cc5bdb087a30e6093c9f0aa04fc</wallet_address>
        </account>
    </accounts>
    <!-- These are the genesis accounts used for ds txn dispatching for test purpose only -->
    <ds_accounts>
        <account>
            <wallet_address>ee06b3c906612cc5bdb087a30e6093c9f0aa04fd</wallet_address>
        </account>
    </ds_accounts>
    <!-- The remaining constants below are auto-populated -->
    <lookups>
        <!--IP to be provided after public testnet launch.
        <peer>
            <hostname></hostname>
            <ip></ip>
            <port>33133</port>
            <pubkey></pubkey>
        </peer>
        <peer>
            <hostname></hostname>
            <ip></ip>
            <port>33133</port>
            <pubkey></pubkey>
        </peer>
        <peer>
            <hostname></hostname>
            <ip></ip>
            <port>33133</port>
            <pubkey></pubkey>
        </peer>
        <peer>
            <hostname></hostname>
            <ip></ip>
            <port>33133</port>
            <pubkey></pubkey>
        </peer>
        <peer>
            <hostname></hostname>
            <ip></ip>
            <port>33133</port>
            <pubkey></pubkey>
        </peer>
    -->
    </lookups>
    <multipliers>
        <!--IP to be provided after public testnet launch.
        <peer>
            <hostname></hostname>
            <ip></ip>
            <port>33133</port>
            <pubkey></pubkey>
        </peer>
        -->
    </multipliers>
    <upper_seed>
        <!--
        <peer>
            <hostname></hostname>
            <ip></ip>
            <port>33133</port>
            <pubkey></pubkey>
        </peer>
        -->
    </upper_seed>
    <lower_seed>
        <!--
        <peer>
            <ip></ip>
            <port>33133</port>
            <pubkey></pubkey>
        </peer>
        -->
    </lower_seed>
    <l2l_data_providers>
        <!--
        <peer>
            <hostname></hostname>
            <ip></ip>
            <port>33133</port>
            <pubkey></pubkey>
        </peer>
        -->
    </l2l_data_providers>
    <ds_guard>
        <!--Pubkey to be provided in testnet/mainnet.
        <DSPUBKEY></DSPUBKEY>
        -->
    </ds_guard>
    <shard_guard>
        <!--Pubkey to be provided in testnet/mainnet.
        <SHARDPUBKEY></SHARDPUBKEY>
        -->
    </shard_guard>
</node><|MERGE_RESOLUTION|>--- conflicted
+++ resolved
@@ -266,13 +266,8 @@
     </recovery>
     <smart_contract>
         <ENABLE_SC>true</ENABLE_SC>
-<<<<<<< HEAD
-	<SCILLA_ROOT>/home/liuhc/scilla/scilla</SCILLA_ROOT>
+        <SCILLA_ROOT>/scilla</SCILLA_ROOT>
         <SCILLA_CHECKER>bin/scilla-llvm</SCILLA_CHECKER>
-=======
-        <SCILLA_ROOT>/scilla</SCILLA_ROOT>
-        <SCILLA_CHECKER>bin/scilla-checker</SCILLA_CHECKER>
->>>>>>> 3818783b
         <SCILLA_BINARY>bin/scilla-runner</SCILLA_BINARY>
         <SCILLA_FILES>scilla_files</SCILLA_FILES>
         <SCILLA_LOG>_build</SCILLA_LOG>
@@ -286,18 +281,11 @@
         <CONTRACT_FILE_EXTENSION>.scilla</CONTRACT_FILE_EXTENSION>
         <LIBRARY_CODE_EXTENSION>.scillib</LIBRARY_CODE_EXTENSION>
         <EXTLIB_FOLDER>scilla_libs</EXTLIB_FOLDER>
-<<<<<<< HEAD
-        <ENABLE_SCILLA_MULTI_VERSION>false</ENABLE_SCILLA_MULTI_VERSION>
-        <FIELDS_MAP_DEPTH_INDICATOR>_fields_map_depth</FIELDS_MAP_DEPTH_INDICATOR>
-        <LOG_SC>true</LOG_SC>
-        <DISABLE_SCILLA_LIB>true</DISABLE_SCILLA_LIB>
-	<SCILLA_VM_DEV>true</SCILLA_VM_DEV>
-=======
         <ENABLE_SCILLA_MULTI_VERSION>true</ENABLE_SCILLA_MULTI_VERSION>
         <LOG_SC>false</LOG_SC>
         <DISABLE_SCILLA_LIB>false</DISABLE_SCILLA_LIB>
         <SCILLA_SERVER_PENDING_IN_MS>1500</SCILLA_SERVER_PENDING_IN_MS>
->>>>>>> 3818783b
+	<SCILLA_VM_DEV>true</SCILLA_VM_DEV>
     </smart_contract>
     <tests>
         <ENABLE_CHECK_PERFORMANCE_LOG>false</ENABLE_CHECK_PERFORMANCE_LOG>
