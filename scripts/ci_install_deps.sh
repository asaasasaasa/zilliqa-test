#!/bin/bash
#
# The script is dedicated for CI use
#

set -e

# presently a docker version ubuntu 16.04 is used
function on_sudoless_ubuntu() {

apt-get -qq update

# install build dependencies
apt-get install -y \
    cmake \
    build-essential \
    pkg-config \
    libssl-dev \
    libboost-system-dev \
    libboost-filesystem-dev \
    libboost-test-dev \
    libleveldb-dev \
    libsnappy-dev \
    libjsoncpp-dev \
    libmicrohttpd-dev \
    libjsonrpccpp-dev \
    libminiupnpc-dev \
    libevent-dev

# install development dependencies
apt-get install -y \
    ccache \
    clang-format-5.0 \
    clang-tidy-5.0 \
    clang-5.0
}

function on_osx() {

# travis will keep brew updated
export HOMEBREW_NO_AUTO_UPDATE=1

# install build deps
brew install \
    pkg-config \
    jsoncpp \
    leveldb \
    libjson-rpc-cpp \
    miniupnpc \
    libevent \
<<<<<<< HEAD
    
=======


>>>>>>> 7f781d58
# install developement deps
brew install \
    ccache \
    llvm@5
}

if [ "${TRAVIS}" != "true" -a "${CI}" != "true" ]
then
    echo "No CI environment detected, continue [y/N]?:"
    read force
    case $force in
        'y')
            ;;
        *)
            echo "Dependency installation stopped"
            exit 1
            ;;
    esac
fi

os=$(uname)

# only need to distinguish linux and osx
case $os in
    'Linux')
        echo "Installing dependencies on Linux ..."
        on_sudoless_ubuntu || echo "Hint: Try re-run with sudo right, if failed"
        ;;
    'Darwin')
        echo "Installing dependencies on OSX ..."
        on_osx
        ;;
    *)
        echo "Error: Unknown OS, no dependencies installed"
        ;;
esac
<|MERGE_RESOLUTION|>--- conflicted
+++ resolved
@@ -48,12 +48,7 @@
     libjson-rpc-cpp \
     miniupnpc \
     libevent \
-<<<<<<< HEAD
-    
-=======
 
-
->>>>>>> 7f781d58
 # install developement deps
 brew install \
     ccache \
