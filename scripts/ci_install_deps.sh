--- conflicted
+++ resolved
@@ -26,11 +26,8 @@
     libjsonrpccpp-dev \
     libminiupnpc-dev \
     libevent-dev \
-<<<<<<< HEAD
+    ocl-icd-opencl-dev \
     libgoogle-glog-dev
-=======
-    ocl-icd-opencl-dev
->>>>>>> 228c8377
 
 # install development dependencies
 apt-get install -y \
