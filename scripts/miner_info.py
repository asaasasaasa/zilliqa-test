--- conflicted
+++ resolved
@@ -63,12 +63,7 @@
 	sock = socket.socket(socket.AF_INET, socket.SOCK_STREAM)
 	try:
 		sock.connect((host, port))
-<<<<<<< HEAD
-		data = json.dumps(generate_payload(params, methodName))
-		sock.sendall(bytes(data+"\n"))      
-=======
 		sock.sendall(data+"\n")
->>>>>>> 2d195fa6
 		received = recvall(sock)
 	except socket.error:
 		print "Socket error"
@@ -102,12 +97,9 @@
 	parser.add_argument("--address","-a",help="host address for querying, default: localhost", default="127.0.0.1")
 	parser.add_argument("option",help="input option for the query", choices=options)
 	parser.add_argument("--port", "-p", help="port to query",default =4201,type=int )
-<<<<<<< HEAD
-	parser.add_argument("--params","-pm", nargs='?', help="parameter for the request")
-=======
 	parser.add_argument("--params","-pm",help="parameters", nargs='+')
 	parser.add_argument("--debug","-d",help="debug mode", action='store_true')
->>>>>>> 2d195fa6
+
 	args = parser.parse_args()
 	return args
 
@@ -117,9 +109,7 @@
 	options_dict["type"] = "GetNodeType"
 	options_dict["ds"] = "GetDSCommittee"
 	options_dict["state"] = "GetNodeState"
-<<<<<<< HEAD
 	options_dict["checktxn"] = "IsTxnInMemPool"
-=======
 	options_dict["whitelist_add"] = "AddToBlacklistExclusion"
 	options_dict["whitelist_remove"] = "RemoveFromBlacklistExclusion"
 
@@ -145,38 +135,20 @@
 				print "Could not find id: "+i["id"]
 			
 
-
-
->>>>>>> 2d195fa6
-
 def main():
 	options_dictionary = {}
 	make_options_dictionary(options_dictionary)
-<<<<<<< HEAD
-
-	args = parse_arguments(options_dictionary.keys())
-	params = []
-	if args.option == "checktxn" 
-		if not args.params:
-			print "\033[91mError\033[0m: Please use '--params' to pass valid txnhash for checktxn"
-			return 0
-		else:
-			params = [args.params]
-
-	response = get_response(params,options_dictionary[args.option],args.address, args.port)
-=======
-	
+	option_param_required = ["checktxn","whitelist_add","whitelist_remove"]
 	global DEBUG_MODE
 	args = parse_arguments(options_dictionary.keys())
 	DEBUG_MODE = args.debug
 	batch = False
 
-	if args.option == "whitelist_add" or args.option == "whitelist_remove":
+	if args.option in option_param_required:
 		if len(args.params) == 0:
 			print "Error: Params cannot be empty"
 			return 1
 		batch = True
->>>>>>> 2d195fa6
 
 	response = get_response(args.params, options_dictionary[args.option], args.address, args.port, batch)
 	
