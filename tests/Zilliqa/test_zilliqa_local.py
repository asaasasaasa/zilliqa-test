#!/usr/bin/env python
# Copyright (C) 2019 Zilliqa
#
# This program is free software: you can redistribute it and/or modify
# it under the terms of the GNU General Public License as published by
# the Free Software Foundation, either version 3 of the License, or
# (at your option) any later version.
#
# This program is distributed in the hope that it will be useful,
# but WITHOUT ANY WARRANTY; without even the implied warranty of
# MERCHANTABILITY or FITNESS FOR A PARTICULAR PURPOSE.  See the
# GNU General Public License for more details.
#
# You should have received a copy of the GNU General Public License
# along with this program.  If not, see <https://www.gnu.org/licenses/>.

import subprocess
import os
import sys
import shutil
import stat
import time 

from subprocess import Popen, PIPE

import xml.etree.cElementTree as ET

NODE_LISTEN_PORT = 5001
STATUS_SERVER_LISTEN_PORT = 4301
LOCAL_RUN_FOLDER = './local_run/'
REJOIN_DS_GUARD_RUN_FOLDER = './dsguard_rejoin_local_run/'

def print_usage():
	print ("Testing multiple Zilliqa nodes in local machine\n"
		"===============================================\n"
		"Usage:\n\tpython " + sys.argv[0] + " [command] [command parameters]\n"
		"Available commands:\n"
		"\tTest Execution:\n"
		"\t\tsetup [num-nodes]           		- Set up the nodes\n"
		"\t\tsetupdsguard2 [num-nodes] 			- Start ds guard 2 executable and folder\n"
		"\t\tstart [num-nodes]           		- Start node processes\n"
		"\t\trejoindsguard2	             		- Start ds guard 2 and rejoin the network\n"
		"\t\tvalidateBackupDB 	          		- Validate DB correctness\n"
		"\t\tconnect                     		- Connect everyone\n"
		"\t\tconnect [num-nodes]         		- Connect first num-nodes nodes\n"
		"\t\tstop                        		- Stop node processes\n"
		"\t\tclean                       		- Remove test output files (e.g., logs)\n"
		"\t\tsendcmd [nodenum] [hex msg] 		- Send hex msg to port\n"
		"\t\tsendcmdrandom [nodenum] [msgsize] 	- Send msg to port\n"
		"\t\tstartpow [nodenum] [ds count] [blocknum] [diff] [rand1] [rand2] - Send STARTPOW to node\n"
		"\t\tcreatetx [nodenum] [from] [to] [amount] - Send CREATETRANSACTION to node\n"
		"\t\tdelete                      - Delete the set-up nodes\n")

def main():
	numargs = len(sys.argv)
	if (numargs < 2):
		print_usage()
	else:
		command = sys.argv[1]
		if (command == 'setup'):
			print_usage() if (numargs != 3) else run_setup(numnodes=int(sys.argv[2]), printnodes=True)
		elif (command == 'setupdsguard2'):
			print_usage() if (numargs != 3) else run_setup_dsguard(numnodes=int(sys.argv[2]), printnodes=True)
		elif(command == 'prestart'):
			print_usage() if (numargs != 3) else run_prestart(numdsnodes=int(sys.argv[2]))
		elif(command == 'prestartguard'):
			print_usage() if (numargs != 3) else run_prestart(numdsnodes=int(sys.argv[2]), guard_mode=True)
		elif (command == 'start'):
			print_usage() if (numargs != 3) else run_start(numdsnodes=int(sys.argv[2]))
		elif (command == 'rejoindsguard2'):
			print_usage() if (numargs != 2) else run_start_dsguard2()
		elif (command == 'validateBackupDB'):
			print_usage() if (numargs != 2) else run_start_validateBackupDB()
		elif (command == 'connect'):
			if (numargs == 2):
				run_connect(numnodes=0)
			elif (numargs == 3):
				run_connect(numnodes=int(sys.argv[2]))
			else:
				print_usage()
		elif (command == 'stop'):
			print_usage() if (numargs != 2) else run_stop()
		elif (command == 'clean'):
			print_usage() if (numargs != 2) else run_clean()
		elif (command == 'sendcmd'):
			print_usage() if (numargs != 4) else run_sendcmd(nodenum=int(sys.argv[2]), msg=sys.argv[3])
		elif (command == 'sendcmdrandom'):
			print_usage() if (numargs != 4) else run_sendcmdrandom(nodenum=int(sys.argv[2]), msg_size=sys.argv[3])
		elif (command == 'startpow'):
			print_usage() if (numargs != 9) else run_startpow(nodenum=int(sys.argv[2]), dscount=int(sys.argv[3]), blocknum=sys.argv[4], dsdiff=sys.argv[5], diff=sys.argv[6], rand1=sys.argv[7], rand2=sys.argv[8])
		elif (command == 'createtx'):
			print_usage() if (numargs != 6) else run_createtx(nodenum=int(sys.argv[2]), fromnode=int(sys.argv[3]), tonode=int(sys.argv[4]), amount=int(sys.argv[5]))
		elif (command == 'delete'):
			print_usage() if (numargs != 2) else run_delete()
		else:
			print_usage()

# ================
# Helper Functions
# ================

def get_immediate_subdirectories(a_dir):
	subdirs = [name for name in os.listdir(a_dir) if os.path.isdir(os.path.join(a_dir, name))]
	subdirs.sort()
	return subdirs

# ========================
# Test Execution Functions
# ========================

def run_setup(numnodes, printnodes):
	if os.path.exists(LOCAL_RUN_FOLDER) != True :
		# shutil.rmtree(LOCAL_RUN_FOLDER)
		os.makedirs(LOCAL_RUN_FOLDER)
	for x in range(0, numnodes):
		testsubdir = LOCAL_RUN_FOLDER + 'node_' + str(x+1).zfill(4)
		if os.path.exists(testsubdir) != True :
			os.makedirs(testsubdir)
		shutil.copyfile('./tests/Zilliqa/zilliqa', testsubdir + '/zilliqa')
		shutil.copyfile('./tests/Zilliqa/sendcmd', testsubdir + '/sendcmd')

		st = os.stat(testsubdir + '/zilliqa')
		os.chmod(testsubdir + '/zilliqa', st.st_mode | stat.S_IEXEC)
		st = os.stat(testsubdir + '/sendcmd')
		os.chmod(testsubdir + '/sendcmd', st.st_mode | stat.S_IEXEC)

	if printnodes:
		testfolders_list = get_immediate_subdirectories(LOCAL_RUN_FOLDER)
		count = len(testfolders_list)
		for x in range(0, count):
			print ('[Node ' + str(x + 1).ljust(3) + '] [Port ' + str(NODE_LISTEN_PORT + x)
			+ ']  [Status Server Port '+ str(STATUS_SERVER_LISTEN_PORT + x)
			+ '] '  + LOCAL_RUN_FOLDER + testfolders_list[x])

def run_setup_dsguard(numnodes, printnodes):
	if (os.path.exists(REJOIN_DS_GUARD_RUN_FOLDER)):
		shutil.rmtree(REJOIN_DS_GUARD_RUN_FOLDER)
	os.makedirs(REJOIN_DS_GUARD_RUN_FOLDER)
	for x in range(0, numnodes):
		testsubdir = REJOIN_DS_GUARD_RUN_FOLDER + 'node_' + str(x+1).zfill(4)
		os.makedirs(testsubdir)
		shutil.copyfile('./tests/Zilliqa/zilliqa', testsubdir + '/zilliqa_ds_guard_rejoin')

		st = os.stat(testsubdir + '/zilliqa_ds_guard_rejoin')
		os.chmod(testsubdir + '/zilliqa_ds_guard_rejoin', st.st_mode | stat.S_IEXEC)

	if printnodes:
		testfolders_list = get_immediate_subdirectories(REJOIN_DS_GUARD_RUN_FOLDER)
		count = len(testfolders_list)
		for x in range(0, count):
			print ('[Node ' + str(x + 1).ljust(3) + '] [Port ' + str(7001) + '] ' + REJOIN_DS_GUARD_RUN_FOLDER + testfolders_list[x])

def run_prestart(numdsnodes, guard_mode=False):
	testfolders_list = get_immediate_subdirectories(LOCAL_RUN_FOLDER)
	count = len(testfolders_list)
	keypairs = []
	
	# Generate keypairs (sort by public key)
	for x in range(0, count):
		process = Popen(["./tests/Zilliqa/genkeypair"], stdout=PIPE, universal_newlines=True)
		(output, err) = process.communicate()
		exit_code = process.wait()
		keypairs.append(output.strip())
	keypairs.sort()

	# Use pre generated key for guard mode in local testing
	# These keys are non critical and are only used for testing purposes
	if guard_mode == True:
		keypairs = ["02028CC4DEC0A756B42BD54905237B4E22FCC69D88CFEAA3797AEECF01D6A69E85 55009317F8B1FC7889EDF83742F684FB700EE8F970F7EDB8BDD6286A0F0A4CF1",
					"021D99F2E5ACBA39ED5ACC5DCA5EE2ADDE780FFD998E1DBF440FE364C3BE360A7B 50C26000FCC08867FC3B9C03385015179E4B63282CB356014233BB1877FCDBDD",
					"025C8ACD69AE4075D3F02CE07641329CEFAF6C1B24BE64187D2ECDBDD55CF934A2 67E57D32E7EF421B704C23B05A7600A56808F2910FC2944CD7C7F87684CF0F49",
					"025EA8FFF868B64D5722F16FB07FB93CBFF38C5381F975CA5D0A728AEA19DBC6BC BE0CE7A97F90D433D58C873A9334819FDBF2646E08F61B470ACF996C082F0BB7",
					"0268B2A0B5FFE2ADE7A38DF9A878281A8BFFA4F8EE18A20EE53F5ABA3BDDC6BF00 A351988F0776D25CE203EC21BDBAF4402E98A2A9A724C28A8E4FEC81F030AF55",
					"027612A13BFA87AB22C0B3166B14873C7BEB77F0A27970BB0D1788EAA5F1BB885A 9C0A58E554511887E39E1E9BC25874B921A13FAFBB7DD4D57C8EBE6D72938C7D",
					"028ED45F00C33680BFDBBADD8DDC98627BF18E7B49E83420C00DE9C9752FE8F33D 33DB54623E8AFDFE735E1D73C62F68C924811DD5CD3300FE5203B580E330A373",
					"02B006BEAAFABFB738822EB4DFE3C0872A426173FF4C154D083A9C0EC5EB78A0C6 51D0976A2A9E72198D78BF229E8AB34DD9AE9E093CB1B71B4853C6839130CB6B",
					"02B5D018B064A26998AD4553BD5D394E898043A9C5A4E414C9EA71F1B26E1CEF3F 13A8B01932B072D1225BDD550C5D4048F664D3AE2476F24FD1EFF123573563F5",
					"02C28CDFC2CE6CE00DC38F5DBE565034BE50D382CB63FC260DA91E6828F806AAB6 C106836B85D5498112A13081A60326988012F6B0ED39480E3AB5683C69E04CB7",
					"02E1626300DA30EFC798DEB27ED546BB2B4D1D8771E0907B1DAD3A0AD3BE1381CD 3016CB647ABBD35B85939FC716155777DCC41AEB54D5498A0A99BCE74A2BF119",
					"02F650040BC0F3158B5D1A870EFC0ABE84FF02A4021A222FC49F9AD070ACFA2DA7 797FD9258980F9669A86E006A679815D15BD899B607454C3EDF284846F13E7E7",
					"030DFD4A0CFD68016DF6EFC4A6BF0B67BA42ABEAF8D9AD65C25E97B9DA90CA4DB1 50481C07CA036990945EBE3A0B7D71FFCCF27CFF4B1DA03B1C8FB3660DA89552",
					"03129EAEF8A136355FB1485941A593B4BEC4DFC5504D1114138A6D92332005DC59 CC3927D2C18849E6CFA3EE6D9322718961D2F035A1359AD1F37EEF527B5FBB15",
					"037D49C420B04B9862BC1F0660544FF27F1D81EA0E5E7C161F1647FBF239F8780E EB4D499149C3582AD84CCB28E697EB0BCAF331CD7CBE43D5672C21BB9C17A477",
					"03A6738E9081002097DDC71E3B72F9BBA2C0482034B8E80512D1B2DA5FFFFCBF8E 1430F36192D10C8ABCD9A22B036788C13F17830E807FEC7073B5E14E4B171265",
					"03C58CD6B4C6A0E4FEC1D989D3218B67AFC82149039E174074C5FDFE58CB427028 38EB4FB242BCD8D4BBD9114307F9B7F1F90D8DB7DE0AEC356691BEC98642C062",
					"03D616566DE986ADAC0E51BAF8147155993D56CCE4834607CFDDF832C3CAFD00F7 B459705C716E12044AB8263F812A9E9153269DD1449FA3B40EAA489F844BF839",
					"03E4DA9E02B0830C98E99737FE63B34D068D086184583449C583A68F4DBA79BE64 7541CE8176B260B4A6D28578D2433D17A7948F3810E464C5288E86E7DCDC71AE",
					"03FB81D476B3CF161AFD1AE0B861ECC907111AB891DF82028DD3D3085E2460A574 224B31816F0B529F21B14D9F04C42E7F277A024758A57BB6E1B3DEBF39A38E72"]

	nodes = ET.Element("nodes")
	dsnodes = ET.Element("dsnodes");

	# Store sorted keys list in text file
	keys_file = open(LOCAL_RUN_FOLDER + 'keys.txt', "w")
	for x in range(0, count):
		keys_file.write(keypairs[x] + '\n')
		keypair = keypairs[x].split(" ")
		
		if (x < numdsnodes):
			ET.SubElement(dsnodes, "pubk").text = keypair[0];
			peer = ET.SubElement(nodes, "peer")
			ET.SubElement(peer, "pubk").text = keypair[0]
			ET.SubElement(peer, "ip").text = '127.0.0.1'
			ET.SubElement(peer, "port").text = str(NODE_LISTEN_PORT + x)
	keys_file.close()

	#Create dsnodes file
	dsTree = ET.ElementTree(dsnodes)
	dsTree.write("dsnodes.xml")
	dsnodes.clear()

	# Create config_normal.xml with pubkey and IP info of all DS nodes
	tree = ET.ElementTree(nodes)
	tree.write("config_normal.xml")

	# Clear the element tree 
	nodes.clear()

	# ds_whitelist.xml generation
	keys_file = open(LOCAL_RUN_FOLDER + 'keys.txt', "w")
	for x in range(0, count):
		keys_file.write(keypairs[x] + '\n')
		keypair = keypairs[x].split(" ")
		peer = ET.SubElement(nodes, "peer")
		ET.SubElement(peer, "pubk").text = keypair[0]
		ET.SubElement(peer, "ip").text = '127.0.0.1'
		ET.SubElement(peer, "port").text = str(NODE_LISTEN_PORT + x)
	keys_file.close()

	# Create ds_whitelist.xml with pubkey and IP info of all DS nodes
	tree = ET.ElementTree(nodes)
	tree.write("ds_whitelist.xml")

	# clear from ds_whitelist
	nodes.clear()

	address_nodes = ET.Element("address")
	# shard_whitelist.xml generation
	keys_file = open(LOCAL_RUN_FOLDER + 'keys.txt', "w")
	for x in range(0, count):
		keys_file.write(keypairs[x] + '\n')
		keypair = keypairs[x].split(" ")
		ET.SubElement(address_nodes, "pubk").text = keypair[0]
	keys_file.close()

	# Create shard_whitelist.xml with pubkey
	tree = ET.ElementTree(address_nodes)
	tree.write("shard_whitelist.xml")

def run_start(numdsnodes):

	testfolders_list = get_immediate_subdirectories(LOCAL_RUN_FOLDER)
	count = len(testfolders_list)

	# Load the keypairs
	keypairs = []
	with open(LOCAL_RUN_FOLDER + 'keys.txt', "r") as f:
		keypairs = f.readlines()
	keypairs = [x.strip() for x in keypairs]

	# Launch node Zilliqa process
	for x in range(0, count):
		keypair = keypairs[x].split(" ")
		shutil.copyfile('ds_whitelist.xml', LOCAL_RUN_FOLDER + testfolders_list[x] + '/ds_whitelist.xml')
		shutil.copyfile('shard_whitelist.xml', LOCAL_RUN_FOLDER + testfolders_list[x] + '/shard_whitelist.xml')
		shutil.copyfile('constants_local.xml', LOCAL_RUN_FOLDER + testfolders_list[x] + '/constants.xml')
		ipc_path = "/tmp/zilliqa" + str(NODE_LISTEN_PORT + x) + ".sock"
<<<<<<< HEAD
		server_path = "/tmp/scilla-server" + str(NODE_LISTEN_PORT + x) + ".sock"
		patch_scilla_ipc_server_path_xml(LOCAL_RUN_FOLDER + testfolders_list[x] + '/constants.xml', ipc_path, server_path)
=======
		status_server_port = str(STATUS_SERVER_LISTEN_PORT + x)
		patch_param_in_xml(LOCAL_RUN_FOLDER + testfolders_list[x] + '/constants.xml', ipc_path, status_server_port)
>>>>>>> 361ce822

		shutil.copyfile('dsnodes.xml', LOCAL_RUN_FOLDER + testfolders_list[x] + '/dsnodes.xml')


		valgrind_run = 'cd ' + LOCAL_RUN_FOLDER + testfolders_list[x] + '; echo \"' + keypair[0] + ' ' + keypair[1] + '\" > mykey.txt' + '; ulimit -n 65535; ulimit -Sc unlimited; ulimit -Hc unlimited; valgrind $(pwd)/zilliqa ' + ' --privk ' + keypair[1] + ' --pubk ' + keypair[0] + ' --address ' + '127.0.0.1' + ' --port ' + str(NODE_LISTEN_PORT + x) + ' > ./error_log_zilliqa 2>&1 &'
		normal_run = 'cd ' + LOCAL_RUN_FOLDER + testfolders_list[x] + '; echo \"' + keypair[0] + ' ' + keypair[1] + '\" > mykey.txt' + '; ulimit -n 65535; ulimit -Sc unlimited; ulimit -Hc unlimited; $(pwd)/zilliqa ' + ' --privk ' + keypair[1] + ' --pubk ' + keypair[0] + ' --address ' + '127.0.0.1' + ' --port '  + str(NODE_LISTEN_PORT + x) + ' > ./error_log_zilliqa 2>&1 &'
		if (x < numdsnodes):
			shutil.copyfile('config_normal.xml', LOCAL_RUN_FOLDER + testfolders_list[x] + '/config.xml')
			os.system(normal_run)
		else:
			os.system(normal_run)

<<<<<<< HEAD
def patch_scilla_ipc_server_path_xml(filepath, ipc_path, server_path):
=======
def patch_param_in_xml(filepath, ipc_path, status_server_port):
>>>>>>> 361ce822
        root = ET.parse(filepath).getroot()

        td = root.find('jsonrpc')
        td.find('SCILLA_IPC_SOCKET_PATH').text = ipc_path
<<<<<<< HEAD
        td.find('SCILLA_SERVER_SOCKET_PATH').text = server_path
=======
        td.find('STATUS_RPC_PORT').text = status_server_port
>>>>>>> 361ce822

        tree = ET.ElementTree(root)
        tree.write(filepath)

# To rejoin ds guard index 2
def run_start_dsguard2():
	testfolders_list = get_immediate_subdirectories(REJOIN_DS_GUARD_RUN_FOLDER)
	count = len(testfolders_list)

	for x in range(0, count):
		shutil.copyfile('dsnodes.xml', REJOIN_DS_GUARD_RUN_FOLDER + testfolders_list[x] + '/dsnodes.xml')
		shutil.copyfile('constants_local.xml', REJOIN_DS_GUARD_RUN_FOLDER + testfolders_list[x] + '/constants.xml')

	# These keys are non critical and are only used for testing purposes
	keypairs = "021D99F2E5ACBA39ED5ACC5DCA5EE2ADDE780FFD998E1DBF440FE364C3BE360A7B 50C26000FCC08867FC3B9C03385015179E4B63282CB356014233BB1877FCDBDD"

	# Launch node zilliqa process
	keypair = keypairs.split(" ")
	os.system('cd ' + REJOIN_DS_GUARD_RUN_FOLDER + testfolders_list[x] + '; echo \"' + keypair[0] + ' ' + keypair[1] + '\" > mykey.txt' + '; ulimit -n 65535; ulimit -Sc unlimited; ulimit -Hc unlimited; ./zilliqa_ds_guard_rejoin ' + keypair[1] + ' ' + keypair[0] + ' ' + '127.0.0.1' + ' '  + str(7001) + ' 0 7 0 > ./error_log_zilliqa 2>&1 &')
	print("Running and rejoining ds guard at port "+ str(7001))

# To validate the correctness of backup persistence
def run_start_validateBackupDB():
	testfolders_list = get_immediate_subdirectories(LOCAL_RUN_FOLDER)
	count = len(testfolders_list)

	# Load the keypairs
	keypairs = []
	with open(LOCAL_RUN_FOLDER + 'keys.txt', "r") as f:
		keypairs = f.readlines()
	keypairs = [x.strip() for x in keypairs]

	# Launch node Zilliqa process
	keypair = keypairs[0].split(" ")
	shutil.copyfile('ds_whitelist.xml', LOCAL_RUN_FOLDER + testfolders_list[0] + '/ds_whitelist.xml')
	shutil.copyfile('shard_whitelist.xml', LOCAL_RUN_FOLDER + testfolders_list[0] + '/shard_whitelist.xml')
	shutil.copyfile('constants_local.xml', LOCAL_RUN_FOLDER + testfolders_list[0] + '/constants.xml')
	shutil.copyfile('dsnodes.xml', LOCAL_RUN_FOLDER + testfolders_list[0] + '/dsnodes.xml')
	shutil.copyfile('config_normal.xml', LOCAL_RUN_FOLDER + testfolders_list[0] + '/config.xml')
	os.system('cd ' + LOCAL_RUN_FOLDER + testfolders_list[0] + '; echo \"' + keypair[0] + ' ' + keypair[1] + '\" > mykey.txt' + '; ulimit -n 65535; ulimit -Sc unlimited; ulimit -Hc unlimited; $(pwd)/zilliqa ' + ' --privk ' + keypair[1] + ' --pubk ' + keypair[0] + ' --address ' + '127.0.0.1' + ' --port ' + str(NODE_LISTEN_PORT + 0) + ' --synctype 5 --recovery 1 > ./error_log_zilliqa 2>&1 &')

def run_connect(numnodes):
	testfolders_list = get_immediate_subdirectories(LOCAL_RUN_FOLDER)
	count = len(testfolders_list)
	if ((numnodes == 0) or (numnodes > count)):
		numnodes = count

	# Load the keypairs
	keypairs = []
	with open(LOCAL_RUN_FOLDER + 'keys.txt', "r") as f:
		keypairs = f.readlines()
	keypairs = [x.strip() for x in keypairs]

	# Connect nodes (exchange hello messages)
	edges = set()
	for x in range(0, numnodes):
		connect_cmd = 'cd ' + LOCAL_RUN_FOLDER + testfolders_list[x] + '; ulimit -Sc unlimited; ulimit -Hc unlimited;  ./sendcmd' + ' --port ' + str(NODE_LISTEN_PORT + x) + ' --cmd ' + 'addpeers'
		has_peers_to_connect = False
		for y in range(x + 1, numnodes):
			index = y
			if ((x + 1, index + 1) in edges):
				continue
			elif ((index + 1, x + 1) in edges):
				continue
			elif (x == index):
				continue
			else:
				has_peers_to_connect = True
				keypair = keypairs[index].split(" ")
				print ('connecting node ' + str(x + 1) + ' (port ' + str(NODE_LISTEN_PORT + x) + ') to node ' + str(index + 1) + ' (' + str(NODE_LISTEN_PORT + index) + ')')
				connect_cmd = connect_cmd + ' --cmdarg ' + keypair[0] + ' --cmdarg ' + '127.0.0.1' + ' --cmdarg ' + str(NODE_LISTEN_PORT + index)
				if (x < index):
					edges.add((x + 1, index + 1))
				else:
					edges.add((index + 1, x + 1))
		if has_peers_to_connect:
			os.system(connect_cmd + ' &')
			time.sleep(1)

	print ('Total num of edges connected: ' + str(len(edges)))

def run_stop():
	os.system('killall zilliqa')
	if os.path.exists(LOCAL_RUN_FOLDER):
		testfolders_list = get_immediate_subdirectories(LOCAL_RUN_FOLDER)
		count = len(testfolders_list)
		for x in range(0, count):
			os.system('fuser -k ' + str(NODE_LISTEN_PORT + x) + '/tcp')

def run_clean():
	testfolders_list = get_immediate_subdirectories(LOCAL_RUN_FOLDER)
	count = len(testfolders_list)
	run_setup(count, False)

def run_sendcmd(nodenum, msg):
	os.system('tests/Zilliqa/sendcmd' + ' --port ' + str(NODE_LISTEN_PORT + nodenum - 1) + ' --cmd ' + 'cmd' + ' --cmdarg ' + msg)
	
def run_sendcmdrandom(nodenum, msg_size):
	# msg = "000400" + 'A' * msg_size * 2
	# os.system('tests/Zilliqa/sendcmd ' + str(NODE_LISTEN_PORT + nodenum - 1) + ' cmd ' + msg)
	os.system('tests/Zilliqa/sendcmd' + ' --port ' + str(NODE_LISTEN_PORT) + ' --cmd ' + 'broadcast' + ' --cmdarg ' + msg_size)

def run_startpow(nodenum, dscount, blocknum, dsdiff, diff, rand1, rand2):
	testfolders_list = get_immediate_subdirectories(LOCAL_RUN_FOLDER)
	count = len(testfolders_list)

	# Load the keypairs
	keypairs = []
	with open(LOCAL_RUN_FOLDER + 'keys.txt', "r") as f:
		keypairs = f.readlines()
	keypairs = [x.strip() for x in keypairs]

	# Assemble the STARTPOW message
	startpow_cmd = 'tests/Zilliqa/sendcmd' + ' --port ' + str(NODE_LISTEN_PORT + nodenum - 1) + ' --cmd ' + 'cmd' + ' --cmdarg 0200' + blocknum  + dsdiff + diff + rand1 + rand2
	for x in range(0, dscount):
		keypair = keypairs[x].split(" ")
		startpow_cmd = startpow_cmd + keypair[0] + '0000000000000000000000000100007F' + "{0:0{1}x}".format(NODE_LISTEN_PORT + x, 8)

	# Send to node
	os.system(startpow_cmd)

def run_delete():
	if (os.path.exists(LOCAL_RUN_FOLDER)):
		shutil.rmtree(LOCAL_RUN_FOLDER)

if __name__ == "__main__":
	main()<|MERGE_RESOLUTION|>--- conflicted
+++ resolved
@@ -265,13 +265,8 @@
 		shutil.copyfile('shard_whitelist.xml', LOCAL_RUN_FOLDER + testfolders_list[x] + '/shard_whitelist.xml')
 		shutil.copyfile('constants_local.xml', LOCAL_RUN_FOLDER + testfolders_list[x] + '/constants.xml')
 		ipc_path = "/tmp/zilliqa" + str(NODE_LISTEN_PORT + x) + ".sock"
-<<<<<<< HEAD
 		server_path = "/tmp/scilla-server" + str(NODE_LISTEN_PORT + x) + ".sock"
 		patch_scilla_ipc_server_path_xml(LOCAL_RUN_FOLDER + testfolders_list[x] + '/constants.xml', ipc_path, server_path)
-=======
-		status_server_port = str(STATUS_SERVER_LISTEN_PORT + x)
-		patch_param_in_xml(LOCAL_RUN_FOLDER + testfolders_list[x] + '/constants.xml', ipc_path, status_server_port)
->>>>>>> 361ce822
 
 		shutil.copyfile('dsnodes.xml', LOCAL_RUN_FOLDER + testfolders_list[x] + '/dsnodes.xml')
 
@@ -284,20 +279,12 @@
 		else:
 			os.system(normal_run)
 
-<<<<<<< HEAD
 def patch_scilla_ipc_server_path_xml(filepath, ipc_path, server_path):
-=======
-def patch_param_in_xml(filepath, ipc_path, status_server_port):
->>>>>>> 361ce822
         root = ET.parse(filepath).getroot()
 
         td = root.find('jsonrpc')
         td.find('SCILLA_IPC_SOCKET_PATH').text = ipc_path
-<<<<<<< HEAD
         td.find('SCILLA_SERVER_SOCKET_PATH').text = server_path
-=======
-        td.find('STATUS_RPC_PORT').text = status_server_port
->>>>>>> 361ce822
 
         tree = ET.ElementTree(root)
         tree.write(filepath)
