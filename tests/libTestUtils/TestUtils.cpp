/*
 * Copyright (c) 2018 Zilliqa
 * This source code is being disclosed to you solely for the purpose of your
 * participation in testing Zilliqa. You may view, compile and run the code for
 * that purpose and pursuant to the protocols and algorithms that are programmed
 * into, and intended by, the code. You may not do anything else with the code
 * without express permission from Zilliqa Research Pte. Ltd., including
 * modifying or publishing the code (or any part of it), and developing or
 * forming another public or private blockchain network. This source code is
 * provided 'as is' and no warranties are given as to title or non-infringement,
 * merchantability or fitness for purpose and, to the extent permitted by law,
 * all liability for your use of the code is disclaimed. Some programs in this
 * code are governed by the GNU General Public License v3.0 (available at
 * https://www.gnu.org/licenses/gpl-3.0.en.html) ('GPLv3'). The programs that
 * are governed by GPLv3.0 are those programs that are located in the folders
 * src/depends and tests/depends and which include a reference to GPLv3 in their
 * program files.
 */

#include "TestUtils.h"

using namespace std;
using namespace boost::multiprecision;

namespace TestUtils {
void Initialize() { rng.seed(std::random_device()()); }

uint8_t DistUint8() {
  return RandomIntInRng<uint8_t>(std::numeric_limits<uint8_t>::min(),
                                 std::numeric_limits<uint8_t>::max());
}
uint16_t DistUint16() {
  return RandomIntInRng<uint16_t>(std::numeric_limits<uint16_t>::min(),
                                  std::numeric_limits<uint16_t>::max());
}
uint32_t DistUint32() {
  return RandomIntInRng<uint32_t>(std::numeric_limits<uint32_t>::min(),
                                  std::numeric_limits<uint32_t>::max());
}

uint64_t DistUint64() {
  return RandomIntInRng<uint64_t>(std::numeric_limits<uint64_t>::min(),
                                  std::numeric_limits<uint64_t>::max());
}

uint8_t Dist1to99() { return RandomIntInRng<uint8_t>((uint8_t)1, (uint8_t)99); }

PubKey GenerateRandomPubKey() { return PubKey(PrivKey()); }

Peer GenerateRandomPeer() {
  uint128_t ip_address = DistUint32();
  uint32_t listen_port_host = DistUint32();
  return Peer(ip_address, listen_port_host);
}

Peer GenerateRandomPeer(uint8_t bit_i, bool setreset) {
  uint128_t ip_address = DistUint32();
  uint32_t listen_port_host = DistUint32();
  if (setreset) {
    ip_address |= 1UL << bit_i;
  } else {
    ip_address &= ~(1UL << bit_i);
  }
  return Peer(ip_address, listen_port_host);
}

PubKey GenerateRandomPubKey(PrivKey privK) { return PubKey(privK); }

KeyPair GenerateRandomKeyPair() {
  PrivKey privk;
  return KeyPair(privk, GenerateRandomPubKey(privk));
}

DSBlockHeader GenerateRandomDSBlockHeader() {
  uint8_t dsDifficulty = DistUint8();
  uint8_t difficulty = DistUint8();
  BlockHash prevHash;
  PubKey leaderPubKey = GenerateRandomPubKey();
  uint64_t blockNum = DistUint32();
  uint64_t epochNum = DistUint32();
<<<<<<< HEAD
  uint64_t timestamp = DistUint32();
=======
  uint256_t gasPrice = PRECISION_MIN_VALUE;
  uint256_t timestamp = DistUint32();
>>>>>>> 6c659f04
  SWInfo swInfo;
  map<PubKey, Peer> powDSWinners;
  DSBlockHashSet hash;
  CommitteeHash committeeHash;

  for (unsigned int i = 0, count = Dist1to99(); i < count; i++) {
    powDSWinners.emplace(GenerateRandomPubKey(), GenerateRandomPeer());
  }

  return DSBlockHeader(dsDifficulty, difficulty, prevHash, leaderPubKey,
                       blockNum, epochNum, gasPrice, timestamp, swInfo,
                       powDSWinners, hash, committeeHash);
}

MicroBlockHeader GenerateRandomMicroBlockHeader() {
  uint8_t type = DistUint8();
  uint32_t version = DistUint32();
  uint32_t shardId = DistUint32();
  uint64_t gasLimit = DistUint32();
  uint64_t gasUsed = DistUint32();
  uint256_t rewards = DistUint32();
  BlockHash prevHash;
  uint64_t epochNum = DistUint32();
  uint64_t timestamp = DistUint32();
  MicroBlockHashSet hashset;
  uint32_t numTxs = Dist1to99();
  PubKey minerPubKey = GenerateRandomPubKey();
  uint64_t dsBlockNum = DistUint32();
  CommitteeHash committeeHash;

  return MicroBlockHeader(type, version, shardId, gasLimit, gasUsed, rewards,
                          prevHash, epochNum, timestamp, hashset, numTxs,
                          minerPubKey, dsBlockNum, committeeHash);
}

TxBlockHeader GenerateRandomTxBlockHeader() {
  uint8_t type = DistUint8();
  uint32_t version = DistUint32();
  uint64_t gasLimit = DistUint32();
  uint64_t gasUsed = DistUint32();
  uint256_t rewards = DistUint32();
  BlockHash prevHash;
  uint64_t blockNum = DistUint32();
  uint64_t timestamp = DistUint32();
  TxBlockHashSet blockHashSet;
  uint32_t numTxs = Dist1to99();
  uint32_t numMicroBlockHashes = Dist1to99();
  PubKey minerPubKey = GenerateRandomPubKey();
  uint64_t dsBlockNum = DistUint32();
  BlockHash dsBlockHeader;
  CommitteeHash committeeHash;

  return TxBlockHeader(type, version, gasLimit, gasUsed, rewards, prevHash,
                       blockNum, timestamp, blockHashSet, numTxs,
                       numMicroBlockHashes, minerPubKey, dsBlockNum,
                       committeeHash);
}

VCBlockHeader GenerateRandomVCBlockHeader() {
  uint64_t vieWChangeDSEpochNo = DistUint32();
  uint64_t viewChangeEpochNo = DistUint32();
  unsigned char viewChangeState = DistUint8();
  Peer candidateLeaderNetworkInfo = GenerateRandomPeer();
  PubKey candidateLeaderPubKey = GenerateRandomPubKey();
  uint32_t vcCounter = DistUint32();
  uint64_t timestamp = DistUint32();
  vector<pair<PubKey, Peer>> faultyLeaders;
  CommitteeHash committeeHash;

  for (unsigned int i = 0, count = Dist1to99(); i < count; i++) {
    faultyLeaders.emplace_back(GenerateRandomPubKey(), GenerateRandomPeer());
  }

  return VCBlockHeader(vieWChangeDSEpochNo, viewChangeEpochNo, viewChangeState,
                       candidateLeaderNetworkInfo, candidateLeaderPubKey,
                       vcCounter, faultyLeaders, timestamp, committeeHash);
}

FallbackBlockHeader GenerateRandomFallbackBlockHeader() {
  uint64_t fallbackDSEpochNo = DistUint32();
  uint64_t fallbackEpochNo = DistUint32();
  unsigned char fallbackState = DistUint8();
  FallbackBlockHashSet hashset;
  uint32_t leaderConsensusId = DistUint32();
  Peer leaderNetworkInfo = GenerateRandomPeer();
  PubKey leaderPubKey = GenerateRandomPubKey();
  uint32_t shardId = DistUint32();
  uint64_t timestamp = DistUint32();
  CommitteeHash committeeHash;

  return FallbackBlockHeader(fallbackDSEpochNo, fallbackEpochNo, fallbackState,
                             hashset, leaderConsensusId, leaderNetworkInfo,
                             leaderPubKey, shardId, timestamp, committeeHash);
}

DS_Comitte_t GenerateRandomDSCommittee(uint32_t size) {
  DS_Comitte_t ds_c;
  for (uint32_t i = 1; i <= size; i++) {
    ds_c.push_front(std::make_pair(GenerateRandomPubKey(), Peer()));
  }
  return ds_c;
}

Shard GenerateRandomShard(size_t size) {
  Shard s;
  for (size_t i = 1; i <= size; i++) {
    s.push_back(std::make_tuple(GenerateRandomPubKey(PrivKey()),
                                GenerateRandomPeer(), DistUint16()));
  }
  return s;
}

DequeOfShard GenerateDequeueOfShard(size_t size) {
  DequeOfShard dos;
  for (size_t i = 1; i <= size; i++) {
    dos.push_front(GenerateRandomShard(i));
  }
  return dos;
}

CoSignatures GenerateRandomCoSignatures() { return CoSignatures(Dist1to99()); }
}  // namespace TestUtils<|MERGE_RESOLUTION|>--- conflicted
+++ resolved
@@ -78,12 +78,8 @@
   PubKey leaderPubKey = GenerateRandomPubKey();
   uint64_t blockNum = DistUint32();
   uint64_t epochNum = DistUint32();
-<<<<<<< HEAD
-  uint64_t timestamp = DistUint32();
-=======
   uint256_t gasPrice = PRECISION_MIN_VALUE;
-  uint256_t timestamp = DistUint32();
->>>>>>> 6c659f04
+  uint64_t timestamp = DistUint32();
   SWInfo swInfo;
   map<PubKey, Peer> powDSWinners;
   DSBlockHashSet hash;
