/*
 * Copyright (C) 2019 Zilliqa
 *
 * This program is free software: you can redistribute it and/or modify
 * it under the terms of the GNU General Public License as published by
 * the Free Software Foundation, either version 3 of the License, or
 * (at your option) any later version.
 *
 * This program is distributed in the hope that it will be useful,
 * but WITHOUT ANY WARRANTY; without even the implied warranty of
 * MERCHANTABILITY or FITNESS FOR A PARTICULAR PURPOSE.  See the
 * GNU General Public License for more details.
 *
 * You should have received a copy of the GNU General Public License
 * along with this program.  If not, see <https://www.gnu.org/licenses/>.
 */

#include <array>
#include <fstream>
#include <iostream>
#include <regex>
#include <string>
#include <vector>

#include <openssl/rand.h>
#include <boost/filesystem.hpp>
#include <boost/random/mersenne_twister.hpp>
#include <boost/random/uniform_int_distribution.hpp>

#include <Schnorr.h>
#include "common/Constants.h"
#include "common/TxnStatus.h"
#include "depends/common/CommonIO.h"
#include "libCrypto/Sha2.h"
#include "libData/AccountData/Account.h"
#include "libData/AccountData/AccountStore.h"
#include "libData/AccountData/Transaction.h"
#include "libData/AccountData/TransactionReceipt.h"
#include "libPersistence/ContractStorage2.h"
#include "libUtils/DataConversion.h"
#include "libUtils/JsonUtils.h"
#include "libUtils/Logger.h"
#include "libUtils/TimeUtils.h"

#include "ScillaTestUtil.h"

#define BOOST_TEST_MODULE contracttest
#define BOOST_TEST_DYN_LINK
#include <boost/test/unit_test.hpp>

using namespace boost::multiprecision;
using namespace std;

PrivKey priv1, priv2, priv3, priv4;

void setup() {
  bytes priv1bytes, priv2bytes, priv3bytes;
  DataConversion::HexStrToUint8Vec(
      "1658F915F3F9AE35E6B471B7670F53AD1A5BE15D7331EC7FD5E503F21D3450C8",
      priv1bytes);
  DataConversion::HexStrToUint8Vec(
      "0FC87BC5ACF5D1243DE7301972B9649EE31688F291F781396B0F67AD98A88147",
      priv2bytes);
  DataConversion::HexStrToUint8Vec(
      "0AB52CF5D3F9A1E730243DB96419729EE31688F29B0F67AD98A881471F781396",
      priv3bytes);
  priv1.Deserialize(priv1bytes, 0);
  priv2.Deserialize(priv2bytes, 0);
  priv3.Deserialize(priv3bytes, 0);
}

BOOST_AUTO_TEST_SUITE(contracttest)

// BOOST_AUTO_TEST_CASE(simplemap) {
//   INIT_STDOUT_LOGGER();
//   LOG_MARKER();

//   PairOfKey owner = Schnorr::GenKeyPair();

//   //   PairOfKey employee1 = Schnorr::GenKeyPair();
//   //   PairOfKey employee2 = Schnorr::GenKeyPair();
//   //   PairOfKey employee3 = Schnorr::GenKeyPair();
//   vector<PairOfKey> senders;
//   unsigned int num_sender = 1;
//   for (unsigned int i = 0; i < num_sender; ++i) {
//     senders.emplace_back(Schnorr::GenKeyPair());
//   }

<<<<<<< HEAD
//   Address ownerAddr, contrAddr;
=======
  if (SCILLA_ROOT.empty()) {
    BOOST_FAIL("SCILLA_ROOT not set to run Test_Contract");
  }
>>>>>>> 3818783b

//   uint64_t nonce = 0;

//   vector<Address> senderAddrs;

//   if (SCILLA_ROOT.empty()) {
//     LOG_GENERAL(WARNING, "SCILLA_ROOT not set to run Test_Contract");
//     return;
//   }

//   AccountStore::GetInstance().Init();

//   ownerAddr = Account::GetAddressFromPublicKey(owner.second);
//   //   employee1Addr = Account::GetAddressFromPublicKey(employee1.second);
//   //   employee2Addr = Account::GetAddressFromPublicKey(employee2.second);
//   //   employee3Addr = Account::GetAddressFromPublicKey(employee3.second);

<<<<<<< HEAD
//   for (unsigned int i = 0; i < num_sender; ++i) {
//     Address senderAddr = Account::GetAddressFromPublicKey(senders[i].second);
//     senderAddrs.emplace_back(senderAddr);
//     AccountStore::GetInstance().AddAccountTemp(senderAddr,
//                                                {2000000000000, nonce});
//   }
=======
  for (unsigned int i = 0; i < 1; i++) {
    Transaction tx(DataConversion::Pack(CHAIN_ID, 1), nonce, Address(), owner,
                   0, PRECISION_MIN_VALUE, 20000, test.code, data);
    TransactionReceipt tr;
    TxnStatus error_code;
    AccountStore::GetInstance().UpdateAccountsTemp(
        ScillaTestUtil::GetBlockNumberFromJson(test.blockchain), 1, true, tx,
        tr, error_code);
    nonce++;
  }
>>>>>>> 3818783b

//   AccountStore::GetInstance().AddAccountTemp(ownerAddr, {2000000000000, nonce});

<<<<<<< HEAD
//   contrAddr = Account::GetAddressForContract(ownerAddr, nonce);
//   LOG_GENERAL(INFO, "Simple-map Address: " << contrAddr);
=======
    Transaction tx(DataConversion::Pack(CHAIN_ID, 1), nonce, contrAddr0, owner,
                   amount, PRECISION_MIN_VALUE, 2000000, {}, data);
    TransactionReceipt tr;
    TxnStatus error_code;
    AccountStore::GetInstance().UpdateAccountsTemp(
        ScillaTestUtil::GetBlockNumberFromJson(test.blockchain), 1, true, tx,
        tr, error_code);
>>>>>>> 3818783b

//   std::vector<ScillaTestUtil::ScillaTest> tests;

//   for (unsigned int i = 1; i <= 2; i++) {
//     ScillaTestUtil::ScillaTest test;
//     BOOST_CHECK_MESSAGE(ScillaTestUtil::GetScillaTest(test, "simple-map", i),
//                         "Unable to fetch test simple-map_" << i << ".");

//     test.message["_sender"] = "0x" + ownerAddr.hex();

//     tests.emplace_back(test);
//   }

//   //   tests[1].message["params"][0]["value"] = "0x" + employee1Addr.hex();
//   //   tests[2].message["params"][0]["value"] = "0x" + employee2Addr.hex();
//   //   tests[3].message["params"][0]["value"] = "0x" + employee3Addr.hex();
//   //   tests[4].message["params"][0]["value"] = "0x" + employee1Addr.hex();

<<<<<<< HEAD
//   for (const auto& test : tests) {
//     LOG_GENERAL(INFO, "message: " << JSONUtils::GetInstance().convertJsontoStr(
//                           test.message));
//   }
=======
  if (SCILLA_ROOT.empty()) {
    BOOST_FAIL("SCILLA_ROOT not set to run Test_Contract");
  }
>>>>>>> 3818783b

//   // Replace owner address in init.json
//   for (auto& it : tests[0].init) {
//     if (it["vname"] == "owner") {
//       it["value"] = "0x" + ownerAddr.hex();
//     }
//   }

//   // and remove _creation_block (automatic insertion later).
//   ScillaTestUtil::RemoveCreationBlockFromInit(tests[0].init);
//   ScillaTestUtil::RemoveThisAddressFromInit(tests[0].init);

//   bool deployed = false;

//   uint64_t bnum = 1;

//   uint64_t stressAmount = 0;
//   bytes stressData;

//   for (unsigned int i = 0; i < tests.size();) {
//     bool deploy = i == 0 && !deployed;

//     // uint64_t bnum =
//     // ScillaTestUtil::GetBlockNumberFromJson(tests[0].blockchain);
//     std::string initStr =
//         JSONUtils::GetInstance().convertJsontoStr(tests[0].init);
//     bytes data;
//     uint64_t amount = 0;
//     Address recipient;
//     bytes code;
//     if (deploy) {
//       data = bytes(initStr.begin(), initStr.end());
//       recipient = Address();
//       code = tests[0].code;
//       deployed = true;
//     } else {
//       amount = ScillaTestUtil::PrepareMessageData(tests[i].message, data);
//       if (i == 0) {
//         stressAmount = amount;
//         stressData = data;
//       }
//       recipient = contrAddr;
//       i++;
//     }

//     Transaction tx(DataConversion::Pack(CHAIN_ID, 1), nonce, recipient, owner,
//                    amount, PRECISION_MIN_VALUE, 20000, code, data);
//     TransactionReceipt tr;
//     ErrTxnStatus error_code;
//     AccountStore::GetInstance().UpdateAccountsTemp(bnum, 1, true, tx, tr,
//                                                    error_code);
//     nonce++;
//   }

//   LOG_GENERAL(INFO, "STRESS TEST START");

//   // std::chrono::system_clock::time_point tpStart;

//   for (unsigned int i = 0; i < num_sender; ++i) {
//     LOG_GENERAL(INFO, "iteration " << i + 1);

//     Transaction tx(DataConversion::Pack(CHAIN_ID, 1), 0, contrAddr, senders[i],
//                    stressAmount, PRECISION_MIN_VALUE, 20000, {}, stressData);
//     TransactionReceipt tr;

//     // tpStart = r_timer_start();

//     ErrTxnStatus error_code;
//     AccountStore::GetInstance().UpdateAccountsTemp(bnum, 1, true, tx, tr,
//                                                    error_code);

//     // LOG_GENERAL(DEBUG, "Parse Transaction (microseconds) = "
//     //                        << r_timer_end(tpStart));
//   }

<<<<<<< HEAD
//   LOG_GENERAL(INFO, "STRESS TEST END");
=======
    Transaction tx(DataConversion::Pack(CHAIN_ID, 1), nonce, recipient, owner,
                   amount, PRECISION_MIN_VALUE, 20000, code, data);
    TransactionReceipt tr;
    TxnStatus ets;
    AccountStore::GetInstance().UpdateAccountsTemp(bnum, 1, true, tx, tr, ets);
    nonce++;
  }
>>>>>>> 3818783b

//   //   Account* e2 = AccountStore::GetInstance().GetAccountTemp(employee2Addr);
//   //   Account* e3 = AccountStore::GetInstance().GetAccountTemp(employee3Addr);

//   //   BOOST_CHECK_MESSAGE(e2 != nullptr && e3 != nullptr,
//   //                       "employee2 or 3 are not existing");

//   //   BOOST_CHECK_MESSAGE(e2->GetBalance() == 11000 && e3->GetBalance() ==
//   //   12000,
//   //                       "multi message failed");
// }

BOOST_AUTO_TEST_CASE(ud) {
  INIT_STDOUT_LOGGER();
  LOG_MARKER();

  PairOfKey owner = Schnorr::GenKeyPair();
<<<<<<< HEAD
  
  vector<PairOfKey> senders;
  unsigned int num_sender = 1;
  for (unsigned int i = 0; i < num_sender; ++i) {
    senders.emplace_back(Schnorr::GenKeyPair());
  }

  Address ownerAddr, contrAddr1, contrAddr2;

=======
  Address ownerAddr, libAddr1, libAddr2, contrAddr1;
  uint64_t nonce = 0;

  if (SCILLA_ROOT.empty()) {
    BOOST_FAIL("SCILLA_ROOT not set to run Test_Contract");
  }

  AccountStore::GetInstance().Init();

  ownerAddr = Account::GetAddressFromPublicKey(owner.second);

  AccountStore::GetInstance().AddAccountTemp(ownerAddr,
                                             {2000000000000000, nonce});

  /* ------------------------------------------------------------------- */
  // Deploying the library 1
  libAddr1 = Account::GetAddressForContract(ownerAddr, nonce);
  LOG_GENERAL(INFO, "Library 1 address: " << libAddr1);

  ScillaTestUtil::ScillaTest t1;
  string t1_name = "0x986556789012345678901234567890123456abcd";
  if (!ScillaTestUtil::GetScillaTest(t1, t1_name, 1, "0", true)) {
    BOOST_FAIL(
        "Unable to fetch test 0x986556789012345678901234567890123456abcd.");
  }

  // and remove _creation_block (automatic insertion later).
  ScillaTestUtil::RemoveCreationBlockFromInit(t1.init);
  ScillaTestUtil::RemoveThisAddressFromInit(t1.init);

  uint64_t bnum = ScillaTestUtil::GetBlockNumberFromJson(t1.blockchain);

  // Transaction to deploy library contract
  std::string initStr1 = JSONUtils::GetInstance().convertJsontoStr(t1.init);
  bytes data1(initStr1.begin(), initStr1.end());
  Transaction tx1(DataConversion::Pack(CHAIN_ID, 1), nonce, NullAddress, owner,
                  0, PRECISION_MIN_VALUE, 50000, t1.code, data1);
  TransactionReceipt tr1;
  TxnStatus error_code;
  AccountStore::GetInstance().UpdateAccountsTemp(bnum, 1, true, tx1, tr1,
                                                 error_code);
  Account* account1 = AccountStore::GetInstance().GetAccountTemp(libAddr1);
  // We should now have a new account.
  BOOST_CHECK_MESSAGE(account1 != nullptr,
                      "Error with creation of contract account");
  nonce++;

  /* ------------------------------------------------------------------- */
  // Deploying the library 2
  libAddr2 = Account::GetAddressForContract(ownerAddr, nonce);
  LOG_GENERAL(INFO, "Library 2 address: " << libAddr2);

  ScillaTestUtil::ScillaTest t2;
  std::string t2_name = "0x111256789012345678901234567890123456abef";
  if (!ScillaTestUtil::GetScillaTest(t2, t2_name, 1, "0", true)) {
    BOOST_FAIL(
        "Unable to fetch test 0x111256789012345678901234567890123456abef.");
  }

  // Modify _extlibs
  for (auto& it : t2.init) {
    if (it["vname"] == "_extlibs") {
      for (auto& v : it["value"]) {
        for (auto& a : v["arguments"]) {
          if (a.asString() == t1_name) {
            a = "0x" + libAddr1.hex();
          }
        }
      }
    }
  }

  // and remove _creation_block (automatic insertion later).
  ScillaTestUtil::RemoveCreationBlockFromInit(t2.init);
  ScillaTestUtil::RemoveThisAddressFromInit(t2.init);

  uint64_t bnum2 = ScillaTestUtil::GetBlockNumberFromJson(t2.blockchain);

  // Transaction to deploy library contract
  std::string initStr2 = JSONUtils::GetInstance().convertJsontoStr(t2.init);
  LOG_GENERAL(INFO, "initStr2: " << initStr2);
  bytes data2(initStr2.begin(), initStr2.end());
  Transaction tx2(DataConversion::Pack(CHAIN_ID, 1), nonce, NullAddress, owner,
                  0, PRECISION_MIN_VALUE, 50000, t2.code, data2);
  TransactionReceipt tr2;
  AccountStore::GetInstance().UpdateAccountsTemp(bnum2, 1, true, tx2, tr2,
                                                 error_code);
  Account* account2 = AccountStore::GetInstance().GetAccountTemp(libAddr2);
  // We should now have a new account.
  BOOST_CHECK_MESSAGE(account2 != nullptr,
                      "Error with creation of contract account");
  nonce++;

  // Check whether cache of library 1 exists
  BOOST_CHECK_MESSAGE(
      boost::filesystem::exists(EXTLIB_FOLDER + '/' + "0x" + libAddr1.hex() +
                                LIBRARY_CODE_EXTENSION),
      "libAddr1 cache not exists for libAddr2 deployment");
  AccountStore::GetInstance().CleanNewLibrariesCacheTemp();
  // Check whether cache of library 1 exists
  BOOST_CHECK_MESSAGE(
      boost::filesystem::exists(EXTLIB_FOLDER + '/' + "0x" + libAddr1.hex() +
                                LIBRARY_CODE_EXTENSION),
      "libAddr1 cache still exists for libAddr2 deployment after cache clean");

  /* ------------------------------------------------------------------- */
  // deploying contract
  contrAddr1 = Account::GetAddressForContract(ownerAddr, nonce);
  LOG_GENERAL(INFO, "Contract address: " << contrAddr1);

  ScillaTestUtil::ScillaTest t3;
  if (!ScillaTestUtil::GetScillaTest(t3, "import-test-lib", 1)) {
    BOOST_FAIL("Unable to fetch test import-test-lib");
  }

  // Modify _extlibs
  for (auto& it : t3.init) {
    if (it["vname"] == "_extlibs") {
      for (auto& v : it["value"]) {
        for (auto& a : v["arguments"]) {
          if (a.asString() == t2_name) {
            a = "0x" + libAddr2.hex();
          }
        }
      }
    }
  }

  // and remove _creation_block (automatic insertion later).
  ScillaTestUtil::RemoveCreationBlockFromInit(t3.init);
  ScillaTestUtil::RemoveThisAddressFromInit(t3.init);

  uint64_t bnum3 = ScillaTestUtil::GetBlockNumberFromJson(t3.blockchain);

  // Transaction to deploy contract
  std::string initStr3 = JSONUtils::GetInstance().convertJsontoStr(t3.init);
  bytes data3(initStr3.begin(), initStr3.end());
  Transaction tx3(DataConversion::Pack(CHAIN_ID, 1), nonce, NullAddress, owner,
                  0, PRECISION_MIN_VALUE, 50000, t3.code, data3);
  TransactionReceipt tr3;
  AccountStore::GetInstance().UpdateAccountsTemp(bnum3, 1, true, tx3, tr3,
                                                 error_code);
  Account* account3 = AccountStore::GetInstance().GetAccountTemp(contrAddr1);
  // We should now have a new account.
  BOOST_CHECK_MESSAGE(account3 != nullptr,
                      "Error with creation of contract account");
  nonce++;

  // Check whether cache of library 1/2 exists
  BOOST_CHECK_MESSAGE(
      boost::filesystem::exists(EXTLIB_FOLDER + '/' + "0x" + libAddr1.hex() +
                                LIBRARY_CODE_EXTENSION) &&
          boost::filesystem::exists(EXTLIB_FOLDER + '/' + "0x" +
                                    libAddr2.hex() + LIBRARY_CODE_EXTENSION),
      "libAddr1/2 cache not exists for contAddr1 deployment");

  /* ------------------------------------------------------------------- */
  // Execute message_1.
  bytes dataHi;
  uint64_t amount = ScillaTestUtil::PrepareMessageData(t3.message, dataHi);

  Transaction tx4(DataConversion::Pack(CHAIN_ID, 1), nonce, contrAddr1, owner,
                  amount, PRECISION_MIN_VALUE, 50000, {}, dataHi);
  TransactionReceipt tr4;
  if (AccountStore::GetInstance().UpdateAccountsTemp(bnum, 1, true, tx4, tr4,
                                                     error_code)) {
    nonce++;
  }

  // check receipt for events
  LOG_GENERAL(INFO, "receipt after processing: " << tr4.GetString());
}

// Create Transaction to create contract
BOOST_AUTO_TEST_CASE(testCrowdfunding) {
  INIT_STDOUT_LOGGER();
  LOG_MARKER();

  PairOfKey owner(priv1, {priv1}), donor1(priv2, {priv2}),
      donor2(priv3, {priv3});
  Address ownerAddr, donor1Addr, donor2Addr, contrAddr;
>>>>>>> 3818783b
  uint64_t nonce = 0;

  vector<Address> senderAddrs;

  if (SCILLA_ROOT.empty()) {
    BOOST_FAIL("SCILLA_ROOT not set to run Test_Contract");
  }

  AccountStore::GetInstance().Init();

  ownerAddr = Account::GetAddressFromPublicKey(owner.second);
<<<<<<< HEAD

  for (unsigned int i = 0; i < num_sender; ++i) {
    Address senderAddr = Account::GetAddressFromPublicKey(senders[i].second);
    senderAddrs.emplace_back(senderAddr);
    AccountStore::GetInstance().AddAccountTemp(senderAddr,
                                               {2000000000000, nonce});
=======
  donor1Addr = Account::GetAddressFromPublicKey(donor1.second);
  donor2Addr = Account::GetAddressFromPublicKey(donor2.second);

  AccountStore::GetInstance().AddAccountTemp(ownerAddr,
                                             {2000000000000000, nonce});
  AccountStore::GetInstance().AddAccountTemp(donor1Addr,
                                             {2000000000000000, nonce});
  AccountStore::GetInstance().AddAccountTemp(donor2Addr,
                                             {2000000000000000, nonce});

  contrAddr = Account::GetAddressForContract(ownerAddr, nonce);
  LOG_GENERAL(INFO, "CrowdFunding Address: " << contrAddr);

  // Deploying the contract can use data from the 1st Scilla test.
  ScillaTestUtil::ScillaTest t1;
  if (!ScillaTestUtil::GetScillaTest(t1, "crowdfunding", 1)) {
    BOOST_FAIL("Unable to fetch test crowdfunding_1.");
  }

  // Replace owner address in init.json.
  for (auto& it : t1.init) {
    if (it["vname"] == "owner") {
      it["value"] = "0x" + ownerAddr.hex();
    }
  }
  // and remove _creation_block (automatic insertion later).
  ScillaTestUtil::RemoveCreationBlockFromInit(t1.init);
  ScillaTestUtil::RemoveThisAddressFromInit(t1.init);

  uint64_t bnum = ScillaTestUtil::GetBlockNumberFromJson(t1.blockchain);

  // Transaction to deploy contract.
  std::string initStr = JSONUtils::GetInstance().convertJsontoStr(t1.init);
  bytes data(initStr.begin(), initStr.end());
  Transaction tx0(DataConversion::Pack(CHAIN_ID, 1), nonce, NullAddress, owner,
                  0, PRECISION_MIN_VALUE, 50000, t1.code, data);
  TransactionReceipt tr0;
  TxnStatus error_code;
  AccountStore::GetInstance().UpdateAccountsTemp(bnum, 1, true, tx0, tr0,
                                                 error_code);
  Account* account = AccountStore::GetInstance().GetAccountTemp(contrAddr);
  // We should now have a new account.
  BOOST_CHECK_MESSAGE(account != nullptr,
                      "Error with creation of contract account");
  nonce++;

  /* ------------------------------------------------------------------- */

  // Execute message_1, the Donate transaction.
  bytes dataDonate;
  uint64_t amount = ScillaTestUtil::PrepareMessageData(t1.message, dataDonate);

  Transaction tx1(DataConversion::Pack(CHAIN_ID, 1), nonce, contrAddr, donor1,
                  amount, PRECISION_MIN_VALUE, 50000, {}, dataDonate);
  TransactionReceipt tr1;
  if (AccountStore::GetInstance().UpdateAccountsTemp(bnum, 1, true, tx1, tr1,
                                                     error_code)) {
    nonce++;
  }

  uint128_t contrBal =
      AccountStore::GetInstance().GetAccountTemp(contrAddr)->GetBalance();

  LOG_GENERAL(INFO, "[Call1] Owner balance: " << AccountStore::GetInstance()
                                                     .GetAccountTemp(ownerAddr)
                                                     ->GetBalance());
  LOG_GENERAL(INFO,
              "[Call1] Donor1 balance: " << AccountStore::GetInstance()
                                                .GetAccountTemp(donor1Addr)
                                                ->GetBalance());
  LOG_GENERAL(INFO,
              "[Call1] Donor2 balance: " << AccountStore::GetInstance()
                                                .GetAccountTemp(donor2Addr)
                                                ->GetBalance());
  LOG_GENERAL(INFO, "[Call1] Contract balance (scilla): " << contrBal);
  BOOST_CHECK_MESSAGE(contrBal == amount, "Balance mis-match after Donate");

  /* ------------------------------------------------------------------- */

  // Do another donation from donor2
  ScillaTestUtil::ScillaTest t2;
  if (!ScillaTestUtil::GetScillaTest(t2, "crowdfunding", 2)) {
    BOOST_FAIL("Unable to fetch test crowdfunding_2.");
>>>>>>> 3818783b
  }

  AccountStore::GetInstance().AddAccountTemp(ownerAddr, {2000000000000, nonce});

<<<<<<< HEAD
  contrAddr1 = Account::GetAddressForContract(ownerAddr, nonce);
  LOG_GENERAL(INFO, "ud-registry address: " << contrAddr1);
=======
  uint128_t contrBal2 =
      AccountStore::GetInstance().GetAccountTemp(contrAddr)->GetBalance();

  LOG_GENERAL(INFO, "[Call2] Owner balance: " << AccountStore::GetInstance()
                                                     .GetAccountTemp(ownerAddr)
                                                     ->GetBalance());
  LOG_GENERAL(INFO,
              "[Call2] Donor1 balance: " << AccountStore::GetInstance()
                                                .GetAccountTemp(donor1Addr)
                                                ->GetBalance());
  LOG_GENERAL(INFO,
              "[Call2] Donor2 balance: " << AccountStore::GetInstance()
                                                .GetAccountTemp(donor2Addr)
                                                ->GetBalance());
  LOG_GENERAL(INFO, "[Call2] Contract balance (scilla): " << contrBal2);
  BOOST_CHECK_MESSAGE(contrBal2 == amount + amount2,
                      "Balance mis-match after Donate2");

  /* ------------------------------------------------------------------- */

  // Let's try donor1 donating again, it shouldn't have an impact.
  // Execute message_3, the unsuccessful Donate transaction.
  Transaction tx3(DataConversion::Pack(CHAIN_ID, 1), nonce, contrAddr, donor1,
                  amount, PRECISION_MIN_VALUE, 50000, {}, dataDonate);
  TransactionReceipt tr3;
  if (AccountStore::GetInstance().UpdateAccountsTemp(bnum, 1, true, tx3, tr3,
                                                     error_code)) {
    nonce++;
  }
  uint128_t contrBal3 =
      AccountStore::GetInstance().GetAccountTemp(contrAddr)->GetBalance();

  LOG_GENERAL(INFO, "[Call3] Owner balance: " << AccountStore::GetInstance()
                                                     .GetAccountTemp(ownerAddr)
                                                     ->GetBalance());
  LOG_GENERAL(INFO,
              "[Call3] Donor1 balance: " << AccountStore::GetInstance()
                                                .GetAccountTemp(donor1Addr)
                                                ->GetBalance());
  LOG_GENERAL(INFO,
              "[Call3] Donor2 balance: " << AccountStore::GetInstance()
                                                .GetAccountTemp(donor2Addr)
                                                ->GetBalance());
  LOG_GENERAL(INFO, "[Call3] Contract balance (scilla): " << contrBal3);
  BOOST_CHECK_MESSAGE(contrBal3 == contrBal2,
                      "Balance mis-match after Donate3");

  /* ------------------------------------------------------------------- */

  // Owner tries to get fund, fails
  ScillaTestUtil::ScillaTest t4;
  if (!ScillaTestUtil::GetScillaTest(t4, "crowdfunding", 4)) {
    BOOST_FAIL("Unable to fetch test crowdfunding_4.");
  }
>>>>>>> 3818783b

  std::vector<ScillaTestUtil::ScillaTest> tests1;

<<<<<<< HEAD
  for (unsigned int i = 1; i <= 2; i++) {
    ScillaTestUtil::ScillaTest test;
    BOOST_CHECK_MESSAGE(ScillaTestUtil::GetScillaTest(test, "ud-registry", i),
                        "Unable to fetch test simple-map_" << i << ".");
=======
  Transaction tx4(DataConversion::Pack(CHAIN_ID, 1), nonce, contrAddr, owner,
                  amount4, PRECISION_MIN_VALUE, 50000, {}, data4);
  TransactionReceipt tr4;
  if (AccountStore::GetInstance().UpdateAccountsTemp(bnum4, 1, true, tx4, tr4,
                                                     error_code)) {
    nonce++;
  }

  uint128_t contrBal4 =
      AccountStore::GetInstance().GetAccountTemp(contrAddr)->GetBalance();

  LOG_GENERAL(INFO, "[Call4] Owner balance: " << AccountStore::GetInstance()
                                                     .GetAccountTemp(ownerAddr)
                                                     ->GetBalance());
  LOG_GENERAL(INFO,
              "[Call4] Donor1 balance: " << AccountStore::GetInstance()
                                                .GetAccountTemp(donor1Addr)
                                                ->GetBalance());
  LOG_GENERAL(INFO,
              "[Call4] Donor2 balance: " << AccountStore::GetInstance()
                                                .GetAccountTemp(donor2Addr)
                                                ->GetBalance());
  LOG_GENERAL(INFO, "[Call4] Contract balance (scilla): " << contrBal4);
  BOOST_CHECK_MESSAGE(contrBal4 == contrBal3,
                      "Balance mis-match after GetFunds");

  /* ------------------------------------------------------------------- */

  // Donor1 ClaimsBack his funds. Succeeds.
  ScillaTestUtil::ScillaTest t5;
  if (!ScillaTestUtil::GetScillaTest(t5, "crowdfunding", 5)) {
    BOOST_FAIL("Unable to fetch test crowdfunding_5.");
  }
>>>>>>> 3818783b

    test.message["_sender"] = "0x" + ownerAddr.hex();

    tests1.emplace_back(test);
  }

<<<<<<< HEAD
  std::vector<ScillaTestUtil::ScillaTest> tests2;
  for (unsigned int i = 1; i <= 1; i++) {
    ScillaTestUtil::ScillaTest test;
    BOOST_CHECK_MESSAGE(ScillaTestUtil::GetScillaTest(test, "ud-proxy", i),
                        "Unable to fetch test simple-map_" << i << ".");

    test.message["_sender"] = "0x" + ownerAddr.hex();

    tests2.emplace_back(test);
=======
  uint128_t contrBal5 =
      AccountStore::GetInstance().GetAccountTemp(contrAddr)->GetBalance();

  LOG_GENERAL(INFO, "[Call5] Owner balance: " << AccountStore::GetInstance()
                                                     .GetAccountTemp(ownerAddr)
                                                     ->GetBalance());
  LOG_GENERAL(INFO,
              "[Call5] Donor1 balance: " << AccountStore::GetInstance()
                                                .GetAccountTemp(donor1Addr)
                                                ->GetBalance());
  LOG_GENERAL(INFO,
              "[Call5] Donor2 balance: " << AccountStore::GetInstance()
                                                .GetAccountTemp(donor2Addr)
                                                ->GetBalance());
  LOG_GENERAL(INFO, "[Call5] Contract balance (scilla): " << contrBal4);
  BOOST_CHECK_MESSAGE(contrBal5 == contrBal4 - amount,
                      "Balance mis-match after GetFunds");

  /* ------------------------------------------------------------------- */
}

BOOST_AUTO_TEST_CASE(testPingPong) {
  INIT_STDOUT_LOGGER();
  LOG_MARKER();

  PairOfKey owner(priv1, {priv1}), ping(priv2, {priv2}), pong(priv3, {priv3});
  Address ownerAddr, pingAddr, pongAddr;
  uint64_t nonce = 0;

  setup();

  if (SCILLA_ROOT.empty()) {
    BOOST_FAIL("SCILLA_ROOT not set to run Test_Contract");
  }

  AccountStore::GetInstance().Init();

  ownerAddr = Account::GetAddressFromPublicKey(owner.second);
  AccountStore::GetInstance().AddAccountTemp(ownerAddr,
                                             {2000000000000000, nonce});

  pingAddr = Account::GetAddressForContract(ownerAddr, nonce);
  pongAddr = Account::GetAddressForContract(ownerAddr, nonce + 1);

  LOG_GENERAL(INFO,
              "Ping Address: " << pingAddr << " ; PongAddress: " << pongAddr);

  /* ------------------------------------------------------------------- */

  // Deploying the contract can use data from the 0th Scilla test.
  ScillaTestUtil::ScillaTest t0ping;
  if (!ScillaTestUtil::GetScillaTest(t0ping, "ping", 0)) {
    BOOST_FAIL("Unable to fetch test ping_0.");
  }

  uint64_t bnumPing = ScillaTestUtil::GetBlockNumberFromJson(t0ping.blockchain);
  ScillaTestUtil::RemoveCreationBlockFromInit(t0ping.init);
  ScillaTestUtil::RemoveThisAddressFromInit(t0ping.init);

  // Transaction to deploy ping.
  std::string initStrPing =
      JSONUtils::GetInstance().convertJsontoStr(t0ping.init);
  bytes dataPing(initStrPing.begin(), initStrPing.end());
  Transaction tx0(DataConversion::Pack(CHAIN_ID, 1), nonce, NullAddress, owner,
                  0, PRECISION_MIN_VALUE, 50000, t0ping.code, dataPing);
  TransactionReceipt tr0;
  TxnStatus error_code;
  AccountStore::GetInstance().UpdateAccountsTemp(bnumPing, 1, true, tx0, tr0,
                                                 error_code);
  Account* accountPing = AccountStore::GetInstance().GetAccountTemp(pingAddr);
  // We should now have a new account.
  BOOST_CHECK_MESSAGE(accountPing != nullptr,
                      "Error with creation of ping account");
  nonce++;

  // Deploying the contract can use data from the 0th Scilla test.
  ScillaTestUtil::ScillaTest t0pong;
  if (!ScillaTestUtil::GetScillaTest(t0pong, "pong", 0)) {
    BOOST_FAIL("Unable to fetch test pong_0.");
>>>>>>> 3818783b
  }

  // Replace owner address in init.json
  for (auto& it : tests1[0].init) {
    if (it["vname"] == "initialOwner") {
      it["value"] = "0x" + ownerAddr.hex();
    }
  }

  for (auto& it : tests2[0].init) {
    if (it["vname"] == "initialAdmin") {
      it["value"] = "0x" + ownerAddr.hex();
    } else if (it["vname"] == "registry") {
      it["value"] = "0x" + contrAddr1.hex();
    }
  }

  // and remove _creation_block (automatic insertion later).
  ScillaTestUtil::RemoveCreationBlockFromInit(tests1[0].init);
  ScillaTestUtil::RemoveThisAddressFromInit(tests1[0].init);
  ScillaTestUtil::RemoveCreationBlockFromInit(tests2[0].init);
  ScillaTestUtil::RemoveThisAddressFromInit(tests2[0].init);

<<<<<<< HEAD
  // deploy ud-registry
  {
    std::string initStr =
          JSONUtils::GetInstance().convertJsontoStr(tests1[0].init);
    uint64_t amount = 0;
    bytes code = tests1[0].code;
    bytes data = bytes(initStr.begin(), initStr.end());;
    Address recipient = Address();
=======
  // Let's just ping now and see the ping-pong bounces.
  ScillaTestUtil::ScillaTest t1ping;
  if (!ScillaTestUtil::GetScillaTest(t1ping, "ping", 1)) {
    BOOST_FAIL("Unable to fetch test ping_1.");
  }
>>>>>>> 3818783b

    Transaction tx(DataConversion::Pack(CHAIN_ID, 1), nonce, recipient, owner,
                   amount, PRECISION_MIN_VALUE, 20000, code, data);
    TransactionReceipt tr;
    ErrTxnStatus error_code;
    AccountStore::GetInstance().UpdateAccountsTemp(1, 1, true, tx, tr,
                                                   error_code);
    nonce++;
  }

<<<<<<< HEAD
  contrAddr2 = Account::GetAddressForContract(ownerAddr, nonce);
  LOG_GENERAL(INFO, "ud-proxy address: " << contrAddr2);
=======
  // Fetch the states of both ping and pong and verify "count" is 0.
  Json::Value pingState;
  BOOST_CHECK_MESSAGE(accountPing->FetchStateJson(pingState, "", {}, true),
                      "Fetch pingState failed");
  int pingCount = -1;
  if (pingState.isMember("count")) {
    pingCount = atoi(pingState["count"].asCString());
  }

  Json::Value pongState;
  BOOST_CHECK_MESSAGE(accountPong->FetchStateJson(pongState, "", {}, true),
                      "Fetch pongState failed");
  int pongCount = -1;
  if (pongState.isMember("count")) {
    pongCount = atoi(pongState["count"].asCString());
  }
  BOOST_CHECK_MESSAGE(pingCount == 0 && pongCount == 0,
                      "Ping / Pong did not reach count 0.");

  LOG_GENERAL(INFO, "Ping and pong bounced back to reach 0. Successful.");

  /* ------------------------------------------------------------------- */
}

BOOST_AUTO_TEST_CASE(testChainCalls) {
  INIT_STDOUT_LOGGER();
  LOG_MARKER();

  PairOfKey owner(priv1, {priv1}), contrA(priv2, {priv2}),
      contrB(priv3, {priv3}), contractaddress(priv4, {priv4});
  Address ownerAddr, aAddr, bAddr, cAddr;
  uint64_t nonce = 0;

  setup();

  if (SCILLA_ROOT.empty()) {
    BOOST_FAIL("SCILLA_ROOT not set to run Test_Contract");
  }

  AccountStore::GetInstance().Init();

  ownerAddr = Account::GetAddressFromPublicKey(owner.second);
  AccountStore::GetInstance().AddAccountTemp(ownerAddr,
                                             {2000000000000000, nonce});

  aAddr = Account::GetAddressForContract(ownerAddr, nonce);
  bAddr = Account::GetAddressForContract(ownerAddr, nonce + 1);
  cAddr = Account::GetAddressForContract(ownerAddr, nonce + 2);

  LOG_GENERAL(INFO, "aAddr: " << aAddr << " ; bAddr: " << bAddr
                              << " ; cAddr: " << cAddr);

  /* ------------------------------------------------------------------- */

  // Deploying the contract can use data from the 1st Scilla test.
  ScillaTestUtil::ScillaTest tContrA;
  if (!ScillaTestUtil::GetScillaTest(tContrA, "chain-call-balance-1", 1)) {
    BOOST_FAIL("Unable to fetch test chain-call-balance-1.");
  }

  uint64_t bnum = ScillaTestUtil::GetBlockNumberFromJson(tContrA.blockchain);
  ScillaTestUtil::RemoveCreationBlockFromInit(tContrA.init);
  ScillaTestUtil::RemoveThisAddressFromInit(tContrA.init);

  // Transaction to deploy contrA
  std::string initStrA =
      JSONUtils::GetInstance().convertJsontoStr(tContrA.init);
  bytes dataA(initStrA.begin(), initStrA.end());
  Transaction tx0(DataConversion::Pack(CHAIN_ID, 1), nonce, NullAddress, owner,
                  0, PRECISION_MIN_VALUE, 50000, tContrA.code, dataA);
  TransactionReceipt tr0;
  TxnStatus error_code;
  AccountStore::GetInstance().UpdateAccountsTemp(bnum, 1, true, tx0, tr0,
                                                 error_code);
  Account* accountA = AccountStore::GetInstance().GetAccountTemp(aAddr);
  // We should now have a new account.
  BOOST_CHECK_MESSAGE(accountA != nullptr, "Error with creation of contract A");
  nonce++;

  ScillaTestUtil::ScillaTest tContrB;
  if (!ScillaTestUtil::GetScillaTest(tContrB, "chain-call-balance-2", 1)) {
    BOOST_FAIL("Unable to fetch test chain-call-balance-2.");
  }

  ScillaTestUtil::RemoveCreationBlockFromInit(tContrB.init);
  ScillaTestUtil::RemoveThisAddressFromInit(tContrB.init);

  // Transaction to deploy contrB
  std::string initStrB =
      JSONUtils::GetInstance().convertJsontoStr(tContrB.init);
  bytes dataB(initStrB.begin(), initStrB.end());
  Transaction tx1(DataConversion::Pack(CHAIN_ID, 1), nonce, NullAddress, owner,
                  0, PRECISION_MIN_VALUE, 50000, tContrB.code, dataB);
  TransactionReceipt tr1;
  AccountStore::GetInstance().UpdateAccountsTemp(bnum, 1, true, tx1, tr1,
                                                 error_code);
  Account* accountB = AccountStore::GetInstance().GetAccountTemp(bAddr);
  // We should now have a new account.
  BOOST_CHECK_MESSAGE(accountB != nullptr, "Error with creation of contract B");
  nonce++;

  ScillaTestUtil::ScillaTest tContrC;
  if (!ScillaTestUtil::GetScillaTest(tContrC, "chain-call-balance-3", 1)) {
    BOOST_FAIL("Unable to fetch test chain-call-balance-3.");
  }

  ScillaTestUtil::RemoveCreationBlockFromInit(tContrC.init);
  ScillaTestUtil::RemoveThisAddressFromInit(tContrC.init);

  // Transaction to deploy contrC
  std::string initStrC =
      JSONUtils::GetInstance().convertJsontoStr(tContrC.init);
  bytes dataC(initStrC.begin(), initStrC.end());
  Transaction tx2(DataConversion::Pack(CHAIN_ID, 1), nonce, NullAddress, owner,
                  0, PRECISION_MIN_VALUE, 50000, tContrC.code, dataC);
  TransactionReceipt tr2;
  AccountStore::GetInstance().UpdateAccountsTemp(bnum, 1, true, tx2, tr2,
                                                 error_code);
  Account* accountC = AccountStore::GetInstance().GetAccountTemp(cAddr);
  // We should now have a new account.
  BOOST_CHECK_MESSAGE(accountC != nullptr, "Error with creation of contract C");
  nonce++;

  LOG_GENERAL(INFO, "Deployed contracts A, B, and C.");

  /* ------------------------------------------------------------------- */
  // Transfer 100 each to contracts A, B, and C.
  /* ------------------------------------------------------------------- */
>>>>>>> 3818783b

  // deploy ud-proxy
  {
<<<<<<< HEAD
    std::string initStr =
          JSONUtils::GetInstance().convertJsontoStr(tests2[0].init);
    uint64_t amount = 0;
    bytes code = tests2[0].code;
    bytes data = bytes(initStr.begin(), initStr.end());;
    Address recipient = Address();

    Transaction tx(DataConversion::Pack(CHAIN_ID, 1), nonce, recipient, owner,
                   amount, PRECISION_MIN_VALUE, 20000, code, data);
    TransactionReceipt tr;
    ErrTxnStatus error_code;
    AccountStore::GetInstance().UpdateAccountsTemp(1, 1, true, tx, tr,
                                                   error_code);
=======
    Json::Value m;
    m["_tag"] = "simply_accept";
    m["params"].resize(0);

    bytes m_data;
    ScillaTestUtil::PrepareMessageData(m, m_data);

    // Fund contrA
    Transaction txFundA(DataConversion::Pack(CHAIN_ID, 1), nonce, aAddr, owner,
                        100, PRECISION_MIN_VALUE, 50000, {}, m_data);
    TransactionReceipt trFundA;
    TxnStatus error_code;
    AccountStore::GetInstance().UpdateAccountsTemp(bnum, 1, true, txFundA,
                                                   trFundA, error_code);
    nonce++;
    // Fund contrB
    Transaction txFundB(DataConversion::Pack(CHAIN_ID, 1), nonce, bAddr, owner,
                        100, PRECISION_MIN_VALUE, 50000, {}, m_data);
    TransactionReceipt trFundB;
    AccountStore::GetInstance().UpdateAccountsTemp(bnum, 1, true, txFundB,
                                                   trFundB, error_code);
    nonce++;
    // Fund contrC
    Transaction txFundC(DataConversion::Pack(CHAIN_ID, 1), nonce, cAddr, owner,
                        100, PRECISION_MIN_VALUE, 50000, {}, m_data);
    TransactionReceipt trFundC;
    AccountStore::GetInstance().UpdateAccountsTemp(bnum, 1, true, txFundC,
                                                   trFundC, error_code);
>>>>>>> 3818783b
    nonce++;
  }

  // replace ud-registry message
  // setRegistrar
  for (auto& it : tests1[0].message["params"]) {
    if (it["vname"] == "address") {
      it["value"] = "0x" + ownerAddr.hex();
    }
  }
<<<<<<< HEAD
  // setAdmin
  for (auto& it : tests1[1].message["params"]) {
    if (it["vname"] == "address") {
      it["value"] = "0x" + contrAddr2.hex();
=======
  uint64_t amount = ScillaTestUtil::PrepareMessageData(tContrA.message, data);
  Transaction tx3(DataConversion::Pack(CHAIN_ID, 1), nonce, aAddr, owner,
                  amount, PRECISION_MIN_VALUE, 50000, {}, data);
  TransactionReceipt tr3;
  if (AccountStore::GetInstance().UpdateAccountsTemp(bnum, 1, true, tx3, tr3,
                                                     error_code)) {
    nonce++;
  }

  uint128_t aBal =
      AccountStore::GetInstance().GetAccountTemp(aAddr)->GetBalance();
  uint128_t bBal =
      AccountStore::GetInstance().GetAccountTemp(bAddr)->GetBalance();
  uint128_t cBal =
      AccountStore::GetInstance().GetAccountTemp(cAddr)->GetBalance();

  LOG_GENERAL(INFO, "Call chain balances obtained: A: "
                        << aBal << ". B: " << bBal << ". C: " << cBal);
  LOG_GENERAL(INFO, "Call chain balances expected: A: " << 100 << ". B: " << 150
                                                        << ". C: " << 100);

  BOOST_CHECK_MESSAGE(aBal == 100 && bBal == 150 && cBal == 100,
                      "Call chain balance test failed.");

  /* ------------------------------------------------------------------- */
}

BOOST_AUTO_TEST_CASE(testAddFunds) {
  INIT_STDOUT_LOGGER();
  LOG_MARKER();

  PairOfKey owner(priv1, {priv1}), contrA(priv2, {priv2}),
      contrB(priv3, {priv3}), contractaddress(priv4, {priv4});
  Address ownerAddr, proxyAddr, implAddr;
  uint64_t nonce = 0;

  setup();

  if (SCILLA_ROOT.empty()) {
    BOOST_FAIL("SCILLA_ROOT not set to run Test_Contract");
  }

  AccountStore::GetInstance().Init();

  auto ownerBal = 2000000000000000;
  ownerAddr = Account::GetAddressFromPublicKey(owner.second);
  AccountStore::GetInstance().AddAccountTemp(ownerAddr, {ownerBal, nonce});

  implAddr = Account::GetAddressForContract(ownerAddr, nonce);
  proxyAddr = Account::GetAddressForContract(ownerAddr, nonce + 1);

  LOG_GENERAL(INFO, "ownerAddr: " << ownerAddr << "; implAddr: " << implAddr
                                  << "; proxyAddr: " << proxyAddr);

  /* ------------------------------------------------------------------- */

  TxnStatus error_code;

  ScillaTestUtil::ScillaTest tImpl1;
  if (!ScillaTestUtil::GetScillaTest(tImpl1, "addfunds", 1)) {
    BOOST_FAIL("Unable to fetch test addfunds 1.");
  }

  auto bnum = ScillaTestUtil::GetBlockNumberFromJson(tImpl1.blockchain);
  ScillaTestUtil::RemoveCreationBlockFromInit(tImpl1.init);
  ScillaTestUtil::RemoveThisAddressFromInit(tImpl1.init);

  // Transaction to deploy impl
  std::string initImpl = JSONUtils::GetInstance().convertJsontoStr(tImpl1.init);
  bytes dataImpl(initImpl.begin(), initImpl.end());
  Transaction txCreateImpl(DataConversion::Pack(CHAIN_ID, 1), nonce,
                           NullAddress, owner, 0, PRECISION_MIN_VALUE, 50000,
                           tImpl1.code, dataImpl);
  TransactionReceipt tr1;
  AccountStore::GetInstance().UpdateAccountsTemp(bnum, 1, true, txCreateImpl,
                                                 tr1, error_code);
  Account* accountImpl = AccountStore::GetInstance().GetAccountTemp(implAddr);
  // We should now have a new account.
  BOOST_CHECK_MESSAGE(accountImpl != nullptr,
                      "Error with creation of implementation contract");
  nonce++;

  // Deploying the contract can use data from the 1st Scilla test.
  ScillaTestUtil::ScillaTest tProxy1;
  if (!ScillaTestUtil::GetScillaTest(tProxy1, "addfunds_proxy", 1)) {
    BOOST_FAIL("Unable to fetch test addfunds_proxy 1.");
  }

  bnum = ScillaTestUtil::GetBlockNumberFromJson(tProxy1.blockchain);
  ScillaTestUtil::RemoveCreationBlockFromInit(tProxy1.init);
  ScillaTestUtil::RemoveThisAddressFromInit(tProxy1.init);
  // We want the field `init_implementation` in the proxy to point to the impl.
  bool foundInitImplField = false;
  BOOST_REQUIRE(tProxy1.init.isArray());
  for (auto& ivar : tProxy1.init) {
    BOOST_REQUIRE(ivar.isObject() && ivar.isMember("vname"));
    if (ivar["vname"].asString() == "init_implementation") {
      foundInitImplField = true;
      ivar["value"] = ("0x" + implAddr.hex());
      break;
>>>>>>> 3818783b
    }
  }
  BOOST_REQUIRE_MESSAGE(foundInitImplField,
                        "init_implementation field not found in init JSON");

  // Transaction to deploy the proxy
  std::string initProxy =
      JSONUtils::GetInstance().convertJsontoStr(tProxy1.init);
  bytes dataProxy(initProxy.begin(), initProxy.end());
  Transaction txCreateProxy(DataConversion::Pack(CHAIN_ID, 1), nonce,
                            NullAddress, owner, 0, PRECISION_MIN_VALUE, 50000,
                            tProxy1.code, dataProxy);
  TransactionReceipt tr0;
  AccountStore::GetInstance().UpdateAccountsTemp(bnum, 1, true, txCreateProxy,
                                                 tr0, error_code);
  Account* accountProxy = AccountStore::GetInstance().GetAccountTemp(proxyAddr);
  // We should now have a new account.
  BOOST_CHECK_MESSAGE(accountProxy != nullptr, "Error with creation of proxy");
  nonce++;

  LOG_GENERAL(INFO, "Deployed proxy and implementation contracts.");

  /* ------------------------------------------------------------------- */
  // Call AddFunds() in the proxy with 100
  /* ------------------------------------------------------------------- */

  {
    Json::Value m;
    m["_tag"] = "AddFunds";
    m["params"].resize(0);

    bytes m_data;
    ScillaTestUtil::PrepareMessageData(m, m_data);

    // Fund contrA
    Transaction txFundA(DataConversion::Pack(CHAIN_ID, 1), nonce, proxyAddr,
                        owner, 100, PRECISION_MIN_VALUE, 50000, {}, m_data);
    TransactionReceipt trFundA;
    TxnStatus error_code;
    AccountStore::GetInstance().UpdateAccountsTemp(bnum, 1, true, txFundA,
                                                   trFundA, error_code);
    nonce++;
  }

  uint128_t proxyBalGot =
      AccountStore::GetInstance().GetAccountTemp(proxyAddr)->GetBalance();
  uint128_t implBalGot =
      AccountStore::GetInstance().GetAccountTemp(implAddr)->GetBalance();

<<<<<<< HEAD
  // replace ud-proxy message
  // bestow
  for (auto& it : tests2[0].message["params"]) {
    if (it["vname"] == "owner") {
      it["value"] = "0x" + ownerAddr.hex();
    } else if (it["vname"] == "resolver") {
      it["value"] = "0x" + ownerAddr.hex();
=======
  LOG_GENERAL(INFO, "Expected balance for impl and proxy contracts: "
                        << 100 << " and " << 0);
  LOG_GENERAL(INFO, "Balance result for impl and proxy contracts: "
                        << implBalGot << " and " << proxyBalGot);

  BOOST_CHECK_MESSAGE(implBalGot == 100 && proxyBalGot == 0,
                      "Call chain balance test failed.");

  /* ------------------------------------------------------------------- */
}

// Comment due to deprecated function used
BOOST_AUTO_TEST_CASE(testStoragePerf) {
  INIT_STDOUT_LOGGER();
  LOG_MARKER();

  PairOfKey ownerKeyPair(priv1, {priv1});
  Address ownerAddr = Account::GetAddressFromPublicKey(ownerKeyPair.second);
  const uint128_t bal{std::numeric_limits<uint128_t>::max()};
  uint64_t nonce = 0;
  const unsigned int numDeployments = 1;
  const unsigned int numMapEntries = 10;

  ofstream report;
  report.open("perf_report.csv");
  report << "deployment_microsec,deployment_gas,invoke_microsec,invoke_gas\n";

  if (SCILLA_ROOT.empty()) {
    BOOST_FAIL("SCILLA_ROOT not set to run Test_Contract");
  }

  AccountStore::GetInstance().Init();
  AccountStore::GetInstance().AddAccountTemp(ownerAddr, {bal, nonce});

  for (unsigned int i = 0; i < numDeployments; i++) {
    Address contractAddr = Account::GetAddressForContract(ownerAddr, nonce);

    // Deploy the contract using data from the 2nd Scilla test.
    ScillaTestUtil::ScillaTest t2;
    if (!ScillaTestUtil::GetScillaTest(t2, "fungible-token", 2)) {
      BOOST_FAIL("Unable to fetch test fungible-token_2.");
    }

    // Replace owner address in init.json.
    for (auto& it : t2.init) {
      if (it["vname"] == "owner") {
        it["value"] = "0x" + ownerAddr.hex();
      }
>>>>>>> 3818783b
    }
  }

  // setRegistrar
  {
    bytes data;
    uint64_t amount = ScillaTestUtil::PrepareMessageData(tests1[0].message, data);
    Address recipient = contrAddr1;

<<<<<<< HEAD
    Transaction tx(DataConversion::Pack(CHAIN_ID, 1), nonce, recipient, owner,
                   amount, PRECISION_MIN_VALUE, 20000, {}, data);
    TransactionReceipt tr;
    ErrTxnStatus error_code;
    AccountStore::GetInstance().UpdateAccountsTemp(1, 1, true, tx, tr,
=======
    // Transaction to deploy contract.
    std::string initStr = JSONUtils::GetInstance().convertJsontoStr(t2.init);
    bytes data(initStr.begin(), initStr.end());
    Transaction tx0(1, nonce, NullAddress, ownerKeyPair, 0, PRECISION_MIN_VALUE,
                    500000, t2.code, data);
    TransactionReceipt tr0;
    auto startTimeDeployment = r_timer_start();
    TxnStatus error_code;
    AccountStore::GetInstance().UpdateAccountsTemp(bnum, 1, true, tx0, tr0,
                                                   error_code);
    auto timeElapsedDeployment = r_timer_end(startTimeDeployment);
    nonce++;

    Account* account = AccountStore::GetInstance().GetAccountTemp(contractAddr);

    // We should now have a new account.
    BOOST_CHECK_MESSAGE(account != nullptr,
                        "Error with creation of contract account");

    report << timeElapsedDeployment << "," << tr0.GetCumGas() << ",";

    for (unsigned int i = 0; i < numMapEntries; i++) {
      bytes hodler(ACC_ADDR_SIZE);
      std::string hodler_str;
      RAND_bytes(hodler.data(), ACC_ADDR_SIZE);
      DataConversion::Uint8VecToHexStr(hodler, hodler_str);
      std::string hodlerNumTokens = "168";

      Json::Value kvPair;
      kvPair["key"] = "0x" + hodler_str;
      kvPair["val"] = hodlerNumTokens;

      for (auto& it : t2.state) {
        if (it["vname"] == "balances") {
          // we have to artifically insert the owner here
          if (i == 0) {
            Json::Value ownerBal;
            ownerBal["key"] = "0x" + ownerAddr.hex();
            ownerBal["val"] = "88888888";
            it["value"][i] = ownerBal;
            continue;
          }

          it["value"][i] = kvPair;
        }
      }
    }

    LOG_GENERAL(INFO, "marker1");

    std::map<Address, std::map<std::string, bytes>> state_entries;
    std::unordered_map<Address, uint128_t> balances;
    std::unordered_map<Address, uint64_t> nonces;
    std::unordered_map<Address, std::unordered_map<std::string, int>> mapdepths;
    mapdepths[contractAddr]["balances"] = 1;
    mapdepths[contractAddr]["allowed"] = 2;

    if (!ScillaTestUtil::parseStateJSON(contractAddr, t2.state, mapdepths,
                                        state_entries, balances, nonces)) {
      BOOST_FAIL("parseStateJSON failed");
    }
    LOG_GENERAL(INFO, "marker2");
    account->UpdateStates(contractAddr, state_entries[contractAddr], {}, true);

    bytes dataTransfer;
    uint64_t amount =
        ScillaTestUtil::PrepareMessageData(t2.message, dataTransfer);

    Transaction tx1(1, nonce, contractAddr, ownerKeyPair, amount,
                    PRECISION_MIN_VALUE, 500000, {}, dataTransfer);
    TransactionReceipt tr1;

    auto startTimeCall = r_timer_start();
    AccountStore::GetInstance().UpdateAccountsTemp(bnum, 1, true, tx1, tr1,
>>>>>>> 3818783b
                                                   error_code);
    nonce++;
<<<<<<< HEAD
  }

  // setAdmin
  {
    bytes data;
    uint64_t amount = ScillaTestUtil::PrepareMessageData(tests1[1].message, data);
    Address recipient = contrAddr1;

    Transaction tx(DataConversion::Pack(CHAIN_ID, 1), nonce, recipient, owner,
                   amount, PRECISION_MIN_VALUE, 20000, {}, data);
    TransactionReceipt tr;
    ErrTxnStatus error_code;
    AccountStore::GetInstance().UpdateAccountsTemp(1, 1, true, tx, tr,
=======

    report << timeElapsedCall << "," << tr1.GetCumGas() << "\n";
  }

  report.close();
}

BOOST_AUTO_TEST_CASE(testFungibleToken) {
  INIT_STDOUT_LOGGER();
  LOG_MARKER();

  // 1. Bootstrap our test case.
  PairOfKey owner(priv1, {priv1});
  Address ownerAddr, contrAddr;
  uint64_t nonce = 0;

  if (SCILLA_ROOT.empty()) {
    BOOST_FAIL("SCILLA_ROOT not set to run Test_Contract");
  }

  const unsigned int numHodlers[] = {10, 20, 30, 40, 50};

  for (auto hodlers : numHodlers) {
    AccountStore::GetInstance().Init();

    const uint128_t bal{std::numeric_limits<uint128_t>::max()};

    ownerAddr = Account::GetAddressFromPublicKey(owner.second);
    AccountStore::GetInstance().AddAccountTemp(ownerAddr, {bal, nonce});

    contrAddr = Account::GetAddressForContract(ownerAddr, nonce);
    LOG_GENERAL(INFO, "FungibleToken Address: " << contrAddr.hex());

    // Deploy the contract using data from the 2nd Scilla test.
    ScillaTestUtil::ScillaTest t2;
    if (!ScillaTestUtil::GetScillaTest(t2, "fungible-token", 2)) {
      BOOST_FAIL("Unable to fetch test fungible-token_2.");
    }

    // Replace owner address in init.json.
    for (auto& it : t2.init) {
      if (it["vname"] == "owner") {
        it["value"] = "0x" + ownerAddr.hex();
      }
    }

    ScillaTestUtil::RemoveThisAddressFromInit(t2.init);
    // and remove _creation_block (automatic insertion later).
    ScillaTestUtil::RemoveCreationBlockFromInit(t2.init);

    uint64_t bnum = ScillaTestUtil::GetBlockNumberFromJson(t2.blockchain);

    // Transaction to deploy contract.
    std::string initStr = JSONUtils::GetInstance().convertJsontoStr(t2.init);
    bytes data(initStr.begin(), initStr.end());
    Transaction tx0(1, nonce, NullAddress, owner, 0, PRECISION_MIN_VALUE,
                    500000, t2.code, data);
    TransactionReceipt tr0;
    auto startTimeDeployment = r_timer_start();
    TxnStatus error_code;
    AccountStore::GetInstance().UpdateAccountsTemp(bnum, 1, true, tx0, tr0,
>>>>>>> 3818783b
                                                   error_code);
    nonce++;
<<<<<<< HEAD
  }

  const Account* proxy = AccountStore::GetInstance().GetAccountTemp(contrAddr2);
  Json::Value state_proxy;
  if (!proxy->FetchStateJson(state_proxy, "", {}, true)) {
    return;
=======

    // 2. Pre-generate and save a large map and save it to LDB
    for (unsigned int i = 0; i < hodlers; i++) {
      bytes hodler(ACC_ADDR_SIZE);
      std::string hodler_str;
      RAND_bytes(hodler.data(), ACC_ADDR_SIZE);
      DataConversion::Uint8VecToHexStr(hodler, hodler_str);
      std::string hodlerNumTokens = "1";

      Json::Value kvPair;
      kvPair["key"] = "0x" + hodler_str;
      kvPair["val"] = hodlerNumTokens;

      for (auto& it : t2.state) {
        if (it["vname"] == "balances") {
          // we have to artifically insert the owner here
          if (i == 0) {
            Json::Value ownerBal;
            ownerBal["key"] = "0x" + ownerAddr.hex();
            ownerBal["val"] = "88888888";
            it["value"][i] = ownerBal;
            continue;
          }

          it["value"][i] = kvPair;
        }
      }
    }

    std::map<Address, std::map<std::string, bytes>> state_entries;
    std::unordered_map<Address, uint128_t> balances;
    std::unordered_map<Address, uint64_t> nonces;
    std::unordered_map<Address, std::unordered_map<std::string, int>> mapdepths;
    mapdepths[contrAddr]["balances"] = 1;
    mapdepths[contrAddr]["allowed"] = 2;

    if (!ScillaTestUtil::parseStateJSON(contrAddr, t2.state, mapdepths,
                                        state_entries, balances, nonces)) {
      BOOST_FAIL("parseStateJSON failed");
    }
    account->UpdateStates(contrAddr, state_entries[contrAddr], {}, true);

    // 3. Create a call to Transfer from one account to another
    bytes dataTransfer;
    uint64_t amount =
        ScillaTestUtil::PrepareMessageData(t2.message, dataTransfer);

    Transaction tx1(1, nonce, contrAddr, owner, amount, PRECISION_MIN_VALUE,
                    88888888, {}, dataTransfer);
    TransactionReceipt tr1;

    auto startTimeCall = r_timer_start();
    AccountStore::GetInstance().UpdateAccountsTemp(bnum, 1, true, tx1, tr1,
                                                   error_code);
    auto timeElapsedCall = r_timer_end(startTimeCall);

    LOG_GENERAL(
        INFO, "Size of output = " << ScillaTestUtil::GetFileSize("output.json"))
    LOG_GENERAL(INFO, "Size of map (balances) = " << hodlers);
    LOG_GENERAL(INFO, "Gas used (invocation) = " << tr1.GetCumGas());
    LOG_GENERAL(INFO, "UpdateAccounts (micro) = " << timeElapsedCall);
    nonce++;
  }
}

BOOST_AUTO_TEST_CASE(testNonFungibleToken) {
  INIT_STDOUT_LOGGER();
  LOG_MARKER();

  // 1. Bootstrap test case
  const unsigned int numOperators = 5;
  const unsigned int numHodlers[] = {10, 20, 30, 40, 50};
  std::string numTokensOwned = "1";

  PairOfKey owner(priv1, {priv1});
  PairOfKey sender;  // also an operator, assigned later.
  Address ownerAddr, senderAddr, contrAddr;

  vector<PairOfKey> operators;
  vector<Address> operatorAddrs;

  uint64_t ownerNonce = 0;
  uint64_t senderNonce = 0;

  // generate operator PairOfKeys
  for (unsigned int i = 0; i < numOperators; i++) {
    PairOfKey oprtr = Schnorr::GenKeyPair();
    Address operatorAddr = Account::GetAddressFromPublicKey(oprtr.second);
    operators.emplace_back(oprtr);
    operatorAddrs.emplace_back(operatorAddr);

    if (i == 0) {
      sender = oprtr;
    }
  }

  if (SCILLA_ROOT.empty()) {
    BOOST_FAIL("SCILLA_ROOT not set to run Test_Contract");
>>>>>>> 3818783b
  }

  LOG_GENERAL(INFO, "ud-proxy states: " << JSONUtils::GetInstance().convertJsontoStr(state_proxy));

  // bestow
  {
    bytes data;
    uint64_t amount = ScillaTestUtil::PrepareMessageData(tests2[0].message, data);
    Address recipient = contrAddr2;

    LOG_GENERAL(INFO, "bestow: " << DataConversion::CharArrayToString(data));

<<<<<<< HEAD
    Transaction tx(DataConversion::Pack(CHAIN_ID, 1), nonce, recipient, owner,
                   amount, PRECISION_MIN_VALUE, 20000, {}, data);
    TransactionReceipt tr;
    ErrTxnStatus error_code;
    AccountStore::GetInstance().UpdateAccountsTemp(1, 1, true, tx, tr,
                                                   error_code);
    nonce++;
  }
}


=======
    // Deploy the contract using data from the 10th Scilla test.
    ScillaTestUtil::ScillaTest t10;
    if (!ScillaTestUtil::GetScillaTest(t10, "nonfungible-token", 10)) {
      BOOST_FAIL("Unable to fetch test nonfungible-token_10;.");
    }

    // Replace owner address in init.json.
    for (auto& it : t10.init) {
      if (it["vname"] == "owner") {
        it["value"] = "0x" + ownerAddr.hex();
      }
    }
    // and remove _creation_block (automatic insertion later).
    ScillaTestUtil::RemoveCreationBlockFromInit(t10.init);
    ScillaTestUtil::RemoveThisAddressFromInit(t10.init);

    uint64_t bnum = ScillaTestUtil::GetBlockNumberFromJson(t10.blockchain);

    // Transaction to deploy contract.
    std::string initStr = JSONUtils::GetInstance().convertJsontoStr(t10.init);
    bytes data(initStr.begin(), initStr.end());
    Transaction tx0(1, ownerNonce, NullAddress, owner, 0, PRECISION_MIN_VALUE,
                    500000, t10.code, data);
    TransactionReceipt tr0;
    auto startTimeDeployment = r_timer_start();
    TxnStatus error_code;
    AccountStore::GetInstance().UpdateAccountsTemp(bnum, 1, true, tx0, tr0,
                                                   error_code);
    auto timeElapsedDeployment = r_timer_end(startTimeDeployment);
    Account* account = AccountStore::GetInstance().GetAccountTemp(contrAddr);

    // We should now have a new account.
    BOOST_CHECK_MESSAGE(account != nullptr,
                        "Error with creation of contract account");
    LOG_GENERAL(INFO, "Contract size = "
                          << ScillaTestUtil::GetFileSize("input.scilla"));
    LOG_GENERAL(INFO, "Gas used (deployment) = " << tr0.GetCumGas());
    LOG_GENERAL(INFO, "UpdateAccounts (micro) = " << timeElapsedDeployment);
    ownerNonce++;

    // 2. Insert n owners of 1 token each, with 5 operator approvals.
    //  Map Uint256 ByStr20
    Json::Value tokenOwnerMap(Json::arrayValue);
    // Map ByStr20 Uint256
    Json::Value ownedTokenCount(Json::arrayValue);
    // Map ByStr20 (Map ByStr20 Bool)
    Json::Value operatorApprovals(Json::arrayValue);

    Json::Value adtBoolTrue;
    adtBoolTrue["constructor"] = "True",
    adtBoolTrue["argtypes"] = Json::arrayValue;
    adtBoolTrue["arguments"] = Json::arrayValue;

    Json::Value approvedOperators(Json::arrayValue);
    for (auto& operatorAddr : operatorAddrs) {
      Json::Value operatorApprovalEntry;
      operatorApprovalEntry["key"] = "0x" + operatorAddr.hex();
      operatorApprovalEntry["val"] = adtBoolTrue;
      approvedOperators.append(operatorApprovalEntry);
    }

    for (unsigned int i = 0; i < hodlers; i++) {
      Address hodler;
      RAND_bytes(hodler.data(), ACC_ADDR_SIZE);

      // contract owner gets the first token
      if (i == 0) {
        hodler = Account::GetAddressFromPublicKey(owner.second);
      }

      // set ownership
      Json::Value tokenOwnerEntry;
      tokenOwnerEntry["key"] = to_string(i + 1);
      tokenOwnerEntry["val"] = "0x" + hodler.hex();
      tokenOwnerMap[i] = tokenOwnerEntry;

      // set token count
      Json::Value tokenCountEntry;
      tokenCountEntry["key"] = "0x" + hodler.hex();
      tokenCountEntry["val"] = numTokensOwned;
      ownedTokenCount[i] = tokenCountEntry;

      // set operator approval
      Json::Value ownerApprovalEntry;
      ownerApprovalEntry["key"] = "0x" + hodler.hex();
      ownerApprovalEntry["val"] = approvedOperators;
      operatorApprovals[i] = ownerApprovalEntry;
    }

    for (auto& it : t10.state) {
      std::string vname(it["vname"].asString());

      if (vname == "tokenOwnerMap") {
        it["value"] = tokenOwnerMap;
        continue;
      }

      if (vname == "ownedTokenCount") {
        it["value"] = ownedTokenCount;
        continue;
      }

      if (vname == "operatorApprovals") {
        it["value"] = operatorApprovals;
        continue;
      }
    }

    std::map<Address, std::map<std::string, bytes>> state_entries;
    std::unordered_map<Address, uint128_t> balances;
    std::unordered_map<Address, uint64_t> nonces;
    std::unordered_map<Address, std::unordered_map<std::string, int>> mapdepths;
    mapdepths[contrAddr]["tokenOwnerMap"] = 1;
    mapdepths[contrAddr]["ownedTokenCount"] = 1;
    mapdepths[contrAddr]["tokenApprovals"] = 1;
    mapdepths[contrAddr]["operatorApprovals"] = 1;

    if (!ScillaTestUtil::parseStateJSON(contrAddr, t10.state, mapdepths,
                                        state_entries, balances, nonces)) {
      BOOST_FAIL("parseStateJSON failed");
    }
    account->UpdateStates(contrAddr, state_entries[contrAddr], {}, true);

    // 3. Execute transferFrom as an operator
    boost::random::mt19937 rng;
    boost::random::uniform_int_distribution<> ownerDist(0, int(hodlers - 1));
    Json::Value randomReceiver = tokenOwnerMap[ownerDist(rng)];

    // modify t3.message
    for (auto& p : t10.message["params"]) {
      if (p["vname"] == "tokenId") {
        p["value"] = "1";
        continue;
      }

      if (p["vname"] == "from") {
        p["value"] = "0x" + ownerAddr.hex();
        continue;
      }

      if (p["vname"] == "to") {
        p["value"] = randomReceiver["val"];
        continue;
      }
    }

    bytes dataTransfer;
    uint64_t amount =
        ScillaTestUtil::PrepareMessageData(t10.message, dataTransfer);

    Transaction tx1(1, senderNonce, contrAddr, sender, amount,
                    PRECISION_MIN_VALUE, 88888888, {}, dataTransfer);
    TransactionReceipt tr1;

    auto startTimeCall = r_timer_start();
    AccountStore::GetInstance().UpdateAccountsTemp(bnum, 1, true, tx1, tr1,
                                                   error_code);
    auto timeElapsedCall = r_timer_end(startTimeCall);

    Json::Value outputState;
    BOOST_CHECK_MESSAGE(account->FetchStateJson(outputState, "", {}, true),
                        "Fetch output state failed");
    BOOST_CHECK_MESSAGE(
        outputState["tokenOwnerMap"]["1"] == randomReceiver["val"],
        "transferFrom transition did not transfer token");

    LOG_GENERAL(
        INFO, "Size of output = " << ScillaTestUtil::GetFileSize("output.json"))
    LOG_GENERAL(INFO, "Size of map (inner) = " << numOperators);
    LOG_GENERAL(INFO, "Size of map (outer) = " << hodlers);
    LOG_GENERAL(INFO, "Gas used (transferFrom) = " << tr1.GetCumGas());
    LOG_GENERAL(INFO, "UpdateAccounts (micro) = " << timeElapsedCall);
    senderNonce++;
  }
}

BOOST_AUTO_TEST_CASE(testRemoteStateReads) {
  INIT_STDOUT_LOGGER();
  LOG_MARKER();

  // Disable pretty printing of Scilla literals. This will ensure
  // that Scilla Lists are not printed using JSON arrays, enabling
  // us to ensure that JSON arrays only represent Scilla maps.
  SCILLA_PPLIT_FLAG = false;

  setup();

  PairOfKey owner(priv1, PubKey(priv1));

  if (SCILLA_ROOT.empty()) {
    BOOST_FAIL("SCILLA_ROOT not set to run Test_Contract");
  }

  AccountStore::GetInstance().Init();

  // Setup all accounts we interact with.
  auto ownerAddr = Account::GetAddressFromPublicKey(owner.second);
  LOG_GENERAL(INFO, "Owner address: " << ownerAddr);
  std::vector<Address> remoteAddrs(
      {Address("0x1234567890123456789012345678901234567889"),
       Address("0x1234567890123456789012345678901234567890"),
       Address("0xabfeccdc9012345678901234567890f777564323"),
       Address("0xabfeccdc9012345678901234567890f777564324"),
       Address("0xabfeccdc9012345678901234567890f777564325"),
       Address("0xabfeccdc9012345678901234567890f777564326")});

  uint64_t ownerNonce = 0;
  auto contrAddr = Account::GetAddressForContract(ownerAddr, ownerNonce);
  LOG_GENERAL(INFO, "Contract will be deployed at address " << contrAddr);

  AccountStore::GetInstance().AddAccountTemp(ownerAddr,
                                             {2000000000000000, ownerNonce});
  ownerNonce++;
  for (size_t i = 0; i < remoteAddrs.size(); i++) {
    AccountStore::GetInstance().AddAccountTemp(remoteAddrs[i],
                                               Account({0, ownerNonce}));
    // A dummy hash to mark the account as containing a contract.
    AccountStore::GetInstance()
        .GetAccountTemp(remoteAddrs[i])
        ->SetCodeHash(dev::h256(i + 1));
  }

  std::map<Address, std::map<std::string, bytes>> state_entries;
  std::unordered_map<Address, uint128_t> balances;
  std::unordered_map<Address, uint64_t> nonces;
  std::unordered_map<Address, std::unordered_map<std::string, int>> mapdepths;

  // ----------------- map depths ------------------------------------ //

  mapdepths[Address("0x1234567890123456789012345678901234567890")]
           ["transactionCount"] = 0;
  mapdepths[Address("0x1234567890123456789012345678901234567890")]["admin"] = 0;
  mapdepths[Address("0x1234567890123456789012345678901234567890")]["owners"] =
      1;
  mapdepths[Address("0x1234567890123456789012345678901234567890")]
           ["other_map"] = 1;
  mapdepths[Address("0x1234567890123456789012345678901234567890")]
           ["signatures"] = 2;
  mapdepths[Address("0x1234567890123456789012345678901234567889")]
           ["transactionCount"] = 0;
  mapdepths[Address("0x1234567890123456789012345678901234567889")]["admin"] = 0;
  mapdepths[Address("0x1234567890123456789012345678901234567889")]["owners"] =
      0;
  mapdepths[Address("0x1234567890123456789012345678901234567889")]
           ["other_map"] = 1;
  mapdepths[Address("0x1234567890123456789012345678901234567889")]
           ["signatures"] = 2;
  mapdepths[Address("0xabfeccdc9012345678901234567890f777564323")]["f"] = 0;
  mapdepths[Address("0xabfeccdc9012345678901234567890f777564323")]["g"] = 0;
  mapdepths[Address("0xabfeccdc9012345678901234567890f777564324")]["admin"] = 0;
  mapdepths[Address("0xabfeccdc9012345678901234567890f777564324")]["g"] = 0;
  mapdepths[Address("0xabfeccdc9012345678901234567890f777564325")]
           ["transactionCount"] = 0;
  mapdepths[Address("0xabfeccdc9012345678901234567890f777564325")]["admin"] = 0;
  mapdepths[Address("0xabfeccdc9012345678901234567890f777564325")]["admin2"] =
      0;
  mapdepths[Address("0xabfeccdc9012345678901234567890f777564325")]["owners"] =
      1;
  mapdepths[Address("0xabfeccdc9012345678901234567890f777564325")]
           ["signatures"] = 2;
  mapdepths[Address("0xabfeccdc9012345678901234567890f777564325")]["h"] = 1;
  mapdepths[Address("0xabfeccdc9012345678901234567890f777564326")]["paused"] =
      0;
  mapdepths[Address("0xabfeccdc9012345678901234567890f777564326")]["admin"] = 0;

  auto& contrMapDepths = mapdepths[contrAddr];
  contrMapDepths["assign_test_1"] = 0;
  contrMapDepths["assign_test_2"] = 0;
  contrMapDepths["assign_test_3"] = 0;
  contrMapDepths["assign_test_4"] = 0;
  contrMapDepths["assign_test_5"] = 0;
  contrMapDepths["assign_test_6"] = 0;
  contrMapDepths["assign_test_7"] = 0;
  contrMapDepths["assign_test_8"] = 0;
  contrMapDepths["assign_test_9"] = 0;
  contrMapDepths["assign_test_10"] = 2;
  contrMapDepths["remote_reads_test_res_1_1"] = 0;
  contrMapDepths["remote_reads_test_res_2_1"] = 0;
  contrMapDepths["remote_reads_test_res_2_2"] = 0;
  contrMapDepths["remote_reads_test_res_3_1"] = 0;
  contrMapDepths["remote_reads_test_res_3_2"] = 0;
  contrMapDepths["remote_reads_test_res_3_3"] = 0;
  contrMapDepths["remote_reads_test_res_3_4"] = 0;
  contrMapDepths["remote_reads_test_res_3_5"] = 0;
  contrMapDepths["remote_reads_test_res_3_6"] = 1;
  contrMapDepths["remote_reads_test_res_3_7"] = 0;
  contrMapDepths["remote_reads_test_res_3_8"] = 0;
  contrMapDepths["remote_reads_test_res_3_9"] = 2;
  contrMapDepths["remote_reads_test_res_3_10"] = 0;
  contrMapDepths["remote_reads_test_res_3_11"] = 0;
  contrMapDepths["remote_reads_test_res_3_12"] = 0;
  contrMapDepths["remote_reads_test_res_3_13"] = 0;
  contrMapDepths["sender_balance_pre"] = 0;
  contrMapDepths["sender_balance_mid"] = 0;
  contrMapDepths["sender_balance_post"] = 0;

  // ----------------- map depths ------------------------------------ //

  // ------------------- deploy ---------------------------------------//

  ScillaTestUtil::ScillaTest rsr_dep1;
  if (!ScillaTestUtil::GetScillaDeployment(
          rsr_dep1, "remote_state_reads", "init_state.json", "init.json",
          "blockchain_1.json", "init_output.json", "0")) {
    BOOST_FAIL("Unable to fetch test remote_state_reads: deployment.");
  }
  // and remove _creation_block (automatic insertion later).
  ScillaTestUtil::RemoveCreationBlockFromInit(rsr_dep1.init);
  ScillaTestUtil::RemoveThisAddressFromInit(rsr_dep1.init);
  uint64_t bnum = ScillaTestUtil::GetBlockNumberFromJson(rsr_dep1.blockchain);

  // We need some account handle to set the state. The actual account whose
  // state is being updated is passed as an argument to UpdateStates.
  Account* account = AccountStore::GetInstance().GetAccountTemp(ownerAddr);
  if (!ScillaTestUtil::parseStateJSON(contrAddr, rsr_dep1.state, mapdepths,
                                      state_entries, balances, nonces)) {
    BOOST_FAIL("parseStateJSON failed");
  }
  for (const auto& itr : state_entries) {
    // Contract not deployed yet, just set the state for its external contracts.
    if (itr.first != contrAddr) {
      account->UpdateStates(itr.first, itr.second, {}, true);
    }
  }
  for (const auto& addrBal : balances) {
    if (addrBal.first != contrAddr) {
      LOG_GENERAL(INFO, "Setting balance of " << addrBal.first.hex() << " to "
                                              << addrBal.second);
      account = AccountStore::GetInstance().GetAccountTemp(addrBal.first);
      account->SetBalance(addrBal.second);
    }
  }
  for (const auto& addrNonce : nonces) {
    if (addrNonce.first != contrAddr) {
      LOG_GENERAL(INFO, "Setting nonce of " << addrNonce.first.hex() << " to "
                                            << addrNonce.second);
      account = AccountStore::GetInstance().GetAccountTemp(addrNonce.first);
      account->SetNonce(addrNonce.second);
    }
  }

  // Transaction to deploy contract.
  std::string initStr =
      JSONUtils::GetInstance().convertJsontoStr(rsr_dep1.init);
  bytes data(initStr.begin(), initStr.end());
  Transaction tx0(1, ownerNonce, NullAddress, owner, 0, PRECISION_MIN_VALUE,
                  500000, rsr_dep1.code, data);
  TransactionReceipt tr0;
  TxnStatus error_code;
  AccountStore::GetInstance().UpdateAccountsTemp(bnum, 1, true, tx0, tr0,
                                                 error_code);

  // ------------- execute transitions ------------------------------------//

  for (unsigned i = 1; i <= 11; i++) {
    LOG_GENERAL(WARNING, "Executing remote_state_reads_" << i);
    // Execute message_i
    ScillaTestUtil::ScillaTest rsr_i;
    if (!ScillaTestUtil::GetScillaTest(rsr_i, "remote_state_reads", i)) {
      BOOST_FAIL("Unable to fetch test remote_state_reads_" << i);
    }
    // remove _creation_block (automatic insertion later).
    ScillaTestUtil::RemoveCreationBlockFromInit(rsr_i.init);
    ScillaTestUtil::RemoveThisAddressFromInit(rsr_i.init);
    bnum = ScillaTestUtil::GetBlockNumberFromJson(rsr_i.blockchain);

    state_entries.clear();
    balances.clear();
    nonces.clear();
    if (!ScillaTestUtil::parseStateJSON(contrAddr, rsr_i.state, mapdepths,
                                        state_entries, balances, nonces)) {
      BOOST_FAIL("parseStateJSON failed");
    }
    // Set state_i.
    for (const auto& itr : state_entries) {
      account->UpdateStates(itr.first, itr.second, {}, true);
    }
    for (const auto& addrBal : balances) {
      account = AccountStore::GetInstance().GetAccountTemp(addrBal.first);
      account->SetBalance(addrBal.second);
    }
    for (const auto& addrNonce : nonces) {
      account = AccountStore::GetInstance().GetAccountTemp(addrNonce.first);
      account->SetNonce(addrNonce.second);
    }

    uint64_t amount = ScillaTestUtil::PrepareMessageData(rsr_i.message, data);
    Transaction tx_i(DataConversion::Pack(CHAIN_ID, 1), ownerNonce, contrAddr,
                     owner, amount, PRECISION_MIN_VALUE, 500, {}, data);
    TransactionReceipt tr4;
    if (AccountStore::GetInstance().UpdateAccountsTemp(bnum, 1, true, tx_i, tr4,
                                                       error_code)) {
      ownerNonce++;
    }

    Json::Value outState;
    account = AccountStore::GetInstance().GetAccountTemp(contrAddr);
    BOOST_CHECK_MESSAGE(account->FetchStateJson(outState, "", {}, true),
                        "Fetch output state failed");
    Json::Value expOutput;
    if (!ScillaTestUtil::TransformStateJsonFormat(rsr_i.expOutput["states"],
                                                  expOutput)) {
      BOOST_FAIL("Couldn't convert format of expected Scilla output state"
                 << rsr_i.expOutput["states"].toStyledString());
    }
    if (i == 9) {
      // The 9th test relies on sender (owner above) balance, but cannot
      // account for the gas fees paid by the sender. So we just compare
      // the required output here and not from the gold file.
      BOOST_REQUIRE(outState["sender_balance_pre"].asString() == "950000");
      BOOST_REQUIRE(outState["sender_balance_mid"].asString() == "949900");
      BOOST_REQUIRE(outState["sender_balance_post"].asString() == "949900");
    } else {
      BOOST_REQUIRE_EQUAL(expOutput, outState);
    }
    LOG_GENERAL(WARNING, "remote_state_reads_" << i << " succeeded");
    Contract::ContractStorage2::GetContractStorage().Reset();
  }

  // ---------------- test other deployments ---------------------------- //

  auto depTest = [&](const std::string& testName) {
    ScillaTestUtil::ScillaTest rsr_dep2;
    if (!ScillaTestUtil::GetScillaDeployment(
            rsr_dep2, "remote_state_reads", testName + "_state.json",
            testName + ".json", "blockchain_1.json",
            testName + "_ipc_output.json", "0")) {
      BOOST_FAIL("Unable to fetch test remote_state_reads: deployment2.");
    }
    // and remove _creation_block (automatic insertion later).
    ScillaTestUtil::RemoveCreationBlockFromInit(rsr_dep2.init);
    ScillaTestUtil::RemoveThisAddressFromInit(rsr_dep2.init);
    bnum = ScillaTestUtil::GetBlockNumberFromJson(rsr_dep2.blockchain);

    auto contrAddr = Account::GetAddressForContract(ownerAddr, ownerNonce);
    LOG_GENERAL(INFO, "Contract will be deployed at address " << contrAddr);

    state_entries.clear();
    balances.clear();
    nonces.clear();
    account = AccountStore::GetInstance().GetAccountTemp(ownerAddr);
    account->SetBalance(1000000);
    // We need some account handle to set the state. The actual account whose
    // state is being updated is passed as an argument to UpdateStates.
    account = AccountStore::GetInstance().GetAccountTemp(ownerAddr);
    if (!ScillaTestUtil::parseStateJSON(contrAddr, rsr_dep2.state, mapdepths,
                                        state_entries, balances, nonces)) {
      BOOST_FAIL("parseStateJSON failed");
    }
    for (const auto& itr : state_entries) {
      // Contract not deployed yet, just set the state for its external
      // contracts.
      if (itr.first != contrAddr) {
        account->UpdateStates(itr.first, itr.second, {}, true);
      }
    }
    for (const auto& addrBal : balances) {
      if (addrBal.first != contrAddr) {
        account = AccountStore::GetInstance().GetAccountTemp(addrBal.first);
        account->SetBalance(addrBal.second);
      }
    }
    for (const auto& addrNonce : nonces) {
      if (addrNonce.first != contrAddr) {
        account = AccountStore::GetInstance().GetAccountTemp(addrNonce.first);
        account->SetNonce(addrNonce.second);
      }
    }

    // Transaction to deploy contract.
    initStr = JSONUtils::GetInstance().convertJsontoStr(rsr_dep2.init);
    bytes data2(initStr.begin(), initStr.end());
    Transaction tx2(1, ownerNonce, NullAddress, owner, 0, PRECISION_MIN_VALUE,
                    10000, rsr_dep2.code, data2);
    TransactionReceipt tr2;
    AccountStore::GetInstance().UpdateAccountsTemp(bnum, 1, true, tx2, tr2,
                                                   error_code);
    ownerNonce++;
    LOG_GENERAL(
        INFO, "remote_state_reads: " << testName << " : deployment successful");
  };

  depTest("init_assignable_map_types");
  depTest("init_nonce_no_balance");
  depTest("init_balance_no_nonce");
  depTest("init_balance_and_nonce");
}

// BOOST_AUTO_TEST_CASE(testDEX) {
//   INIT_STDOUT_LOGGER();
//   LOG_MARKER();

//   // 1. Bootstrap test case
//   const unsigned int numHodlers[] = {10, 20, 30, 40, 50};
//   const unsigned int numOrders = 10;
//   std::string numTokensOwned = "1";

//   PairOfKey ownerToken1(priv1, {priv1});
//   PairOfKey ownerToken2(priv2, {priv2});
//   PairOfKey ownerDex(priv3, {priv3});

//   Address ownerToken1Addr, ownerToken2Addr, ownerDexAddr, token1Addr,
//       token2Addr, dexAddr;

//   uint64_t ownerToken1Nonce = 0;
//   uint64_t ownerToken2Nonce = 0;
//   uint64_t ownerDexNonce = 0;

//   if (SCILLA_ROOT.empty()) {
//     BOOST_FAIL("SCILLA_ROOT not set to run Test_Contract");
//
//   }

//   AccountStore::GetInstance().Init();

//   const uint128_t bal{std::numeric_limits<uint128_t>::max()};

//   ownerToken1Addr = Account::GetAddressFromPublicKey(ownerToken1.second);
//   ownerToken2Addr = Account::GetAddressFromPublicKey(ownerToken2.second);
//   ownerDexAddr = Account::GetAddressFromPublicKey(ownerDex.second);
//   AccountStore::GetInstance().AddAccountTemp(ownerToken1Addr,
//                                              {bal, ownerToken1Nonce});
//   AccountStore::GetInstance().AddAccountTemp(ownerToken2Addr,
//                                              {bal, ownerToken2Nonce});
//   AccountStore::GetInstance().AddAccountTemp(ownerDexAddr,
//                                              {bal, ownerDexNonce});

//   for (auto hodlers : numHodlers) {
//     LOG_GENERAL(INFO, "\n\n===START TEST ITERATION===\n\n");
//     // Seller sells Token A for Token B. Buyer buys Token A with Token B.
//     // Execute makeOrder with Seller's private key
//     // Execute fillOrder with Buyer's private key

//     // Deploy the token contracts using the 5th Scilla test case for
//     // fungible-token.
//     ScillaTestUtil::ScillaTest fungibleTokenT5;
//     if (!ScillaTestUtil::GetScillaTest(fungibleTokenT5, "fungible-token", 5))
//     {
//       BOOST_FAIL("Unable to fetch test fungible-token_5;.");
//
//     }

//     ScillaTestUtil::RemoveThisAddressFromInit(fungibleTokenT5.init);
//     ScillaTestUtil::RemoveCreationBlockFromInit(fungibleTokenT5.init);
//     uint64_t bnum =
//         ScillaTestUtil::GetBlockNumberFromJson(fungibleTokenT5.blockchain);
//     std::string initStr =
//         JSONUtils::GetInstance().convertJsontoStr(fungibleTokenT5.init);

//     bytes deployTokenData(initStr.begin(), initStr.end());

//     // Deploy TOKEN 1
//     token1Addr =
//         Account::GetAddressForContract(ownerToken1Addr, ownerToken1Nonce);
//     Transaction txDeployToken1(1, ownerToken1Nonce, NullAddress, ownerToken1,
//     0,
//                                PRECISION_MIN_VALUE, 500000,
//                                fungibleTokenT5.code, deployTokenData);
//     TransactionReceipt trDeplyoToken1;
//     AccountStore::GetInstance().UpdateAccountsTemp(
//         bnum, 1, true, txDeployToken1, trDeplyoToken1);
//     Account* token1Account =
//         AccountStore::GetInstance().GetAccountTemp(token1Addr);
//     ownerToken1Nonce++;
//     BOOST_CHECK_MESSAGE(token1Account != nullptr,
//                         "Error with creation of token 1 account");

//     // Deploy TOKEN 2
//     token2Addr =
//         Account::GetAddressForContract(ownerToken2Addr, ownerToken2Nonce);
//     Transaction txDeployToken2(1, ownerToken2Nonce, NullAddress, ownerToken2,
//     0,
//                                PRECISION_MIN_VALUE, 500000,
//                                fungibleTokenT5.code, deployTokenData);
//     TransactionReceipt trDeployToken2;
//     AccountStore::GetInstance().UpdateAccountsTemp(
//         bnum, 1, true, txDeployToken2, trDeployToken2);
//     Account* token2Account =
//         AccountStore::GetInstance().GetAccountTemp(token2Addr);
//     ownerToken2Nonce++;
//     BOOST_CHECK_MESSAGE(token2Account != nullptr,
//                         "Error with creation of token 2 account");

//     // Insert hodlers artifically
//     for (unsigned int i = 0; i < hodlers; i++) {
//       bytes hodler(ACC_ADDR_SIZE);
//       std::string hodlerAddr;
//       RAND_bytes(hodler.data(), ACC_ADDR_SIZE);
//       DataConversion::Uint8VecToHexStr(hodler, hodlerAddr);
//       std::string hodlerNumTokens = "1";

//       Json::Value kvPair;
//       kvPair["key"] = "0x" + hodlerAddr;
//       kvPair["val"] = hodlerNumTokens;

//       for (auto& it : fungibleTokenT5.state) {
//         if (it["vname"] == "balances") {
//           // we have to artifically insert the owner here
//           if (i == 0) {
//             Json::Value ownerBal;
//             ownerBal["key"] = "0x" + ownerToken1Addr.hex();
//             ownerBal["val"] = "88888888";
//             it["value"][i] = ownerBal;
//             continue;
//           }

//           if (i == 1) {
//             Json::Value ownerBal;
//             ownerBal["key"] = "0x" + ownerToken2Addr.hex();
//             ownerBal["val"] = "88888888";
//             it["value"][i] = ownerBal;
//             continue;
//           }

//           it["value"][i] = kvPair;
//         }
//       }
//     }

//     std::map<std::string, bytes> token_state_entries_1;
//     std::map<std::string, bytes> token_state_entries_2;
//     // save the state
//     for (auto& s : fungibleTokenT5.state) {
//       std::string index = token1Addr.hex();
//       if (s["vname"].asString() == "_balance") {
//         continue;
//       }

//       index += SCILLA_INDEX_SEPARATOR + s["vname"].asString();
//       if (s["value"] == Json::arrayValue) {
//         if (!mapHandler(index, s["value"], token_state_entries_1)) {
//           LOG_GENERAL(WARNING, "state format is invalid");
//           break;
//         }
//       } else {
//         token_state_entries_1.emplace(
//             index, DataConversion::StringToCharArray(
//                        JSONUtils::GetInstance().convertJsontoStr(s["value"])));
//       }
//     }
//     // save the state
//     for (auto& s : fungibleTokenT5.state) {
//       std::string index = token2Addr.hex();
//       if (s["vname"].asString() == "_balance") {
//         continue;
//       }

//       index += SCILLA_INDEX_SEPARATOR + s["vname"].asString();
//       if (s["value"] == Json::arrayValue) {
//         if (!mapHandler(index, s["value"], token_state_entries_2)) {
//           LOG_GENERAL(WARNING, "state format is invalid");
//           break;
//         }
//       } else {
//         token_state_entries_2.emplace(
//             index, DataConversion::StringToCharArray(
//                        JSONUtils::GetInstance().convertJsontoStr(s["value"])));
//       }
//     }
//     token1Account->UpdateStates(token1Addr, token_state_entries_1, {}, true);
//     token2Account->UpdateStates(token2Addr, token_state_entries_2, {}, true);

//     // Deploy DEX
//     // Deploy the DEX contract with the 0th test case, but use custom
//     // messages for makeOrder/fillOrder.
//     ScillaTestUtil::ScillaTest dexT1;
//     if (!ScillaTestUtil::GetScillaTest(dexT1, "simple-dex", 1)) {
//       BOOST_FAIL("Unable to fetch test simple-dex_1.");
//
//     }

//     // remove _creation_block (automatic insertion later).
//     ScillaTestUtil::RemoveThisAddressFromInit(dexT1.init);
//     ScillaTestUtil::RemoveCreationBlockFromInit(dexT1.init);
//     for (auto& p : dexT1.init) {
//       if (p["vname"].asString() == "contractOwner") {
//         p["value"] = "0x" + ownerDexAddr.hex();
//         break;
//       }
//     }

//     uint64_t dexBnum =
//     ScillaTestUtil::GetBlockNumberFromJson(dexT1.blockchain); std::string
//     dexInitStr =
//         JSONUtils::GetInstance().convertJsontoStr(dexT1.init);
//     bytes deployDexData(dexInitStr.begin(), dexInitStr.end());

//     dexAddr = Account::GetAddressForContract(ownerDexAddr, ownerDexNonce);
//     Transaction txDeployDex(1, ownerDexNonce, NullAddress, ownerDex, 0,
//                             PRECISION_MIN_VALUE, 500000, dexT1.code,
//                             deployDexData);
//     TransactionReceipt trDeployDex;
//     auto startTimeDeployment = r_timer_start();
//     AccountStore::GetInstance().UpdateAccountsTemp(dexBnum, 1, true,
//                                                    txDeployDex, trDeployDex);
//     auto timeElapsedDeployment = r_timer_end(startTimeDeployment);
//     Account* dexAccount =
//     AccountStore::GetInstance().GetAccountTemp(dexAddr);
//     BOOST_CHECK_MESSAGE(dexAccount != nullptr,
//                         "Error with creation of dex account");
//     LOG_GENERAL(INFO, "\n\n=== Deployed DEX ===\n\n");
//     LOG_GENERAL(INFO, "Contract size = "
//                           << ScillaTestUtil::GetFileSize("input.scilla"));
//     LOG_GENERAL(INFO, "Gas used (deployment) = " << trDeployDex.GetCumGas());
//     LOG_GENERAL(INFO, "UpdateAccounts (deployment) (micro) = "
//                           << timeElapsedDeployment);
//     ownerDexNonce++;

//     // Artificially populate the order book
//     Json::Value orderBook;
//     Json::Value orderInfo;
//     std::vector<Contract::StateEntry> dex_state_entries;
//     for (unsigned int i = 0; i < numOrders; i++) {
//       Json::Value info;

//       bytes sender(ACC_ADDR_SIZE);
//       std::string sender_str;
//       DataConversion::Uint8VecToHexStr(sender, sender_str);
//       RAND_bytes(sender.data(), ACC_ADDR_SIZE);

//       bytes orderId(COMMON_HASH_SIZE);
//       std::string orderId_str;
//       DataConversion::Uint8VecToHexStr(orderId, orderId_str);
//       RAND_bytes(orderId.data(), COMMON_HASH_SIZE);
//       std::string orderIdHex = "0x" + orderId_str;

//       info["key"] = orderIdHex;
//       info["val"]["constructor"] = "Pair";
//       info["val"]["argtypes"][0] = "ByStr20";
//       info["val"]["argtypes"][1] = "BNum";
//       info["val"]["arguments"][0] = "0x" + sender_str;
//       info["val"]["arguments"][1] = "168";
//       orderInfo[i] = info;

//       // Token1
//       Json::Value sell;
//       sell["constructor"] = "Pair";
//       sell["argtypes"][0] = "ByStr20";
//       sell["argtypes"][1] = "Uint128";
//       sell["arguments"][0] = "0x" + token1Addr.hex();
//       sell["arguments"][1] = "1";

//       // Token 2
//       Json::Value buy;
//       buy["constructor"] = "Pair";
//       buy["argtypes"][0] = "ByStr20";
//       buy["argtypes"][1] = "Uint128";
//       buy["arguments"][0] = "0x" + token2Addr.hex();
//       buy["arguments"][1] = "1";

//       Json::Value order;
//       order["key"] = orderIdHex;
//       order["val"]["constructor"] = "Pair";
//       order["val"]["argtypes"][0] = "Pair (ByStr20) (Uint128)";
//       order["val"]["argtypes"][1] = "Pair (ByStr20) (Uint128)";
//       order["val"]["arguments"][0] = sell;
//       order["val"]["arguments"][1] = buy;

//       orderBook[i] = order;
//     }

//     std::map<std::string, bytes> state_entries;
//     std::string index = dexAddr.hex();
//     std::string orderbook_index = index + SCILLA_INDEX_SEPARATOR +
//     "orderbook"; mapHandler(orderbook_index, orderBook, state_entries);
//     std::string orderinfo_index = index + SCILLA_INDEX_SEPARATOR +
//     "orderInfo"; mapHandler(orderinfo_index, orderInfo, state_entries);

//     dexAccount->UpdateStates(dexAddr, state_entries, {}, true);

//     // Approve DEX on Token A and Token B respectively
//     Json::Value dataApprove = fungibleTokenT5.message;
//     dataApprove["params"][0]["value"] = "0x" + dexAddr.hex();
//     bytes dataApproveBytes;
//     ScillaTestUtil::PrepareMessageData(dataApprove, dataApproveBytes);

//     // Execute Approve on Token A in favour of DEX
//     Transaction txApproveToken1(1, ownerToken1Nonce, token1Addr, ownerToken1,
//     0,
//                                 PRECISION_MIN_VALUE, 88888888, {},
//                                 dataApproveBytes);
//     TransactionReceipt trApproveToken1;

//     AccountStore::GetInstance().UpdateAccountsTemp(
//         bnum, 1, true, txApproveToken1, trApproveToken1);
//     ownerToken1Nonce++;

//     // Execute Approve on Token B in favour of DEX
//     Transaction txApproveToken2(1, ownerToken2Nonce, token2Addr, ownerToken2,
//     0,
//                                 PRECISION_MIN_VALUE, 88888888, {},
//                                 dataApproveBytes);
//     TransactionReceipt trApproveToken2;

//     AccountStore::GetInstance().UpdateAccountsTemp(
//         bnum, 1, true, txApproveToken2, trApproveToken2);
//     ownerToken2Nonce++;

//     // Execute updateAddress as dexOwner
//     Json::Value dataUpdateAddress = dexT1.message;
//     dataUpdateAddress["params"][0]["value"] = "0x" + ownerDexAddr.hex();

//     bytes dataUpdateAddressBytes;
//     ScillaTestUtil::PrepareMessageData(dataUpdateAddress,
//                                        dataUpdateAddressBytes);

//     Transaction txUpdateAddress(1, ownerDexNonce, dexAddr, ownerDex, 0,
//                                 PRECISION_MIN_VALUE, 88888888, {},
//                                 dataUpdateAddressBytes);
//     TransactionReceipt trUpdateAddress;

//     AccountStore::GetInstance().UpdateAccountsTemp(
//         bnum, 1, true, txUpdateAddress, trUpdateAddress);
//     ownerDexNonce++;

//     // Execute makeOrder as ownerToken1
//     Json::Value dataMakeOrder = dexT1.message;
//     Json::Value dataMakeOrderParams;

//     dataMakeOrder["_tag"] = "makeOrder";

//     dataMakeOrderParams[0]["vname"] = "tokenA";
//     dataMakeOrderParams[0]["type"] = "ByStr20";
//     dataMakeOrderParams[0]["value"] = "0x" + token1Addr.hex();

//     dataMakeOrderParams[1]["vname"] = "tokenB";
//     dataMakeOrderParams[1]["type"] = "ByStr20";
//     dataMakeOrderParams[1]["value"] = "0x" + token2Addr.hex();

//     dataMakeOrderParams[2]["vname"] = "valueA";
//     dataMakeOrderParams[2]["type"] = "Uint128";
//     dataMakeOrderParams[2]["value"] = "168";

//     dataMakeOrderParams[3]["vname"] = "valueB";
//     dataMakeOrderParams[3]["type"] = "Uint128";
//     dataMakeOrderParams[3]["value"] = "168";

//     dataMakeOrderParams[4]["vname"] = "expirationBlock";
//     dataMakeOrderParams[4]["type"] = "BNum";
//     dataMakeOrderParams[4]["value"] = "200";

//     dataMakeOrder["params"] = dataMakeOrderParams;

//     bytes dataMakeOrderBytes;
//     ScillaTestUtil::PrepareMessageData(dataMakeOrder, dataMakeOrderBytes);

//     Transaction txMakeOrder(1, ownerToken1Nonce, dexAddr, ownerToken1, 0,
//                             PRECISION_MIN_VALUE, 88888888, {},
//                             dataMakeOrderBytes);
//     TransactionReceipt trMakeOrder;

//     LOG_GENERAL(INFO, "\n\n=== EXECUTING makeOrder ===\n\n");
//     auto startMakeOrder = r_timer_start();
//     AccountStore::GetInstance().UpdateAccountsTemp(bnum, 1, true,
//     txMakeOrder,
//                                                    trMakeOrder);
//     auto timeMakeOrder = r_timer_end(startMakeOrder);
//     ownerToken1Nonce++;

//     // At this point:
//     // - sender's balance should have decreased, because the DEX contract
//     // will have taken custody of the token.
//     // - there should be an additional order in simple-dex.
//     Json::Value token1State;
//     BOOST_CHECK_MESSAGE(
//         token1Account->FetchStateJson(token1State, "", {}, true),
//         "Fetch token1State failed");
//     for (auto& s : token1State) {
//       if (s["vname"] == "balances") {
//         for (auto& hodl : s["value"]) {
//           if (hodl["key"] == "0x" + ownerToken1Addr.hex()) {
//             BOOST_CHECK_MESSAGE(hodl["val"] == "88888720",
//                                 "Owner 1's balance did not decrease!");
//             LOG_GENERAL(INFO, "Owner 1 balance = " << hodl["val"]);
//           }
//         }
//       }
//     }

//     Json::Value logs = trMakeOrder.GetJsonValue();
//     std::string id = logs["event_logs"][0]["params"][0]["value"].asString();
//     LOG_GENERAL(INFO, "New order ID = " << id);

//     Json::Value simpleDexState;
//     BOOST_CHECK_MESSAGE(
//         dexAccount->FetchStateJson(simpleDexState, "", {}, true),
//         "Fetch token1State failed");
//     bool hasNewOrder = false;

//     for (auto& s : simpleDexState) {
//       LOG_GENERAL(INFO, "s: " <<
//       JSONUtils::GetInstance().convertJsontoStr(s));
//       // if (s["vname"] == "orderbook") {
//       //   for (auto& ord : s["value"]) {
//       //     if (ord["key"] == id) {
//       //       hasNewOrder = true;
//       //       LOG_GENERAL(INFO, "New order = " << ord["val"]);
//       //     }
//       //   }
//       // }
//     }

//     BOOST_CHECK_MESSAGE(hasNewOrder == true,
//                         "Did not receive a new order in simple-dex!");

//     LOG_GENERAL(
//         INFO, "Size of output = " <<
//         ScillaTestUtil::GetFileSize("output.json"))
//     LOG_GENERAL(INFO, "Size of map (Token A) = " << hodlers);
//     LOG_GENERAL(INFO, "Size of map (Token B) = " << hodlers);
//     LOG_GENERAL(INFO, "Receipt makeOrder = " << trMakeOrder.GetString());
//     LOG_GENERAL(INFO, "Gas used (makeOrder) = " << trMakeOrder.GetCumGas());
//     LOG_GENERAL(INFO, "Time elapsed (updateAccount) = " << timeMakeOrder);
//     LOG_GENERAL(INFO, "\n\n=== END TEST ITERATION ===\n\n");
//   }
// }

BOOST_AUTO_TEST_CASE(testCreateContractJsonOutput) {
  std::string scillaOutput =
      "{ \
    \"scilla_major_version\": \"0\", \
    \"gas_remaining\": \"7290\", \
    \"_accepted\": \"false\", \
    \"message\": null, \
    \"states\": [ \
      { \"vname\": \"_balance\", \"type\": \"Uint128\", \"value\": \"0\" }, \
      { \"vname\": \"touches\", \"type\": \"Map (String) (Bool)\", \"value\": [] } \
    ], \
    \"events\": [] \
  }";

  try {
    Json::Value jsonValue;
    std::string errors;
    Json::CharReaderBuilder builder;
    auto reader = std::unique_ptr<Json::CharReader>(builder.newCharReader());
    if (!reader->parse(scillaOutput.c_str(),
                       scillaOutput.c_str() + scillaOutput.size(), &jsonValue,
                       &errors)) {
      LOG_GENERAL(WARNING,
                  "Failed to parse return result to json: " << scillaOutput);
      LOG_GENERAL(WARNING, "Error: " << errors);
      return;
    }

    bool passed = jsonValue["message"].type() == Json::nullValue &&
                  jsonValue["states"].type() == Json::arrayValue &&
                  jsonValue["events"].type() == Json::arrayValue;
    BOOST_REQUIRE(passed);

  } catch (const std::exception& e) {
    LOG_GENERAL(WARNING,
                "Failed to parse tag information, exception: " << e.what());
    return;
  }
}
>>>>>>> 3818783b

BOOST_AUTO_TEST_SUITE_END()<|MERGE_RESOLUTION|>--- conflicted
+++ resolved
@@ -71,53 +71,69 @@
 
 BOOST_AUTO_TEST_SUITE(contracttest)
 
-// BOOST_AUTO_TEST_CASE(simplemap) {
-//   INIT_STDOUT_LOGGER();
-//   LOG_MARKER();
-
-//   PairOfKey owner = Schnorr::GenKeyPair();
-
-//   //   PairOfKey employee1 = Schnorr::GenKeyPair();
-//   //   PairOfKey employee2 = Schnorr::GenKeyPair();
-//   //   PairOfKey employee3 = Schnorr::GenKeyPair();
-//   vector<PairOfKey> senders;
-//   unsigned int num_sender = 1;
-//   for (unsigned int i = 0; i < num_sender; ++i) {
-//     senders.emplace_back(Schnorr::GenKeyPair());
-//   }
-
-<<<<<<< HEAD
-//   Address ownerAddr, contrAddr;
-=======
+BOOST_AUTO_TEST_CASE(loopytreecall) {
+  INIT_STDOUT_LOGGER();
+  LOG_MARKER();
+
+  LOG_GENERAL(INFO, "loopy-tree-call started")
+
+  PairOfKey owner = Schnorr::GenKeyPair();
+  Address ownerAddr, contrAddr0, contrAddr1, contrAddr2, contrAddr3, contrAddr4;
+  uint64_t nonce;
+
   if (SCILLA_ROOT.empty()) {
     BOOST_FAIL("SCILLA_ROOT not set to run Test_Contract");
   }
->>>>>>> 3818783b
-
-//   uint64_t nonce = 0;
-
-//   vector<Address> senderAddrs;
-
-//   if (SCILLA_ROOT.empty()) {
-//     LOG_GENERAL(WARNING, "SCILLA_ROOT not set to run Test_Contract");
-//     return;
-//   }
-
-//   AccountStore::GetInstance().Init();
-
-//   ownerAddr = Account::GetAddressFromPublicKey(owner.second);
-//   //   employee1Addr = Account::GetAddressFromPublicKey(employee1.second);
-//   //   employee2Addr = Account::GetAddressFromPublicKey(employee2.second);
-//   //   employee3Addr = Account::GetAddressFromPublicKey(employee3.second);
-
-<<<<<<< HEAD
-//   for (unsigned int i = 0; i < num_sender; ++i) {
-//     Address senderAddr = Account::GetAddressFromPublicKey(senders[i].second);
-//     senderAddrs.emplace_back(senderAddr);
-//     AccountStore::GetInstance().AddAccountTemp(senderAddr,
-//                                                {2000000000000, nonce});
-//   }
-=======
+
+  AccountStore::GetInstance().Init();
+
+  ownerAddr = Account::GetAddressFromPublicKey(owner.second);
+  LOG_GENERAL(INFO, "Owner Address: " << ownerAddr);
+  AccountStore::GetInstance().AddAccountTemp(ownerAddr,
+                                             {200000000000000000, nonce});
+
+  contrAddr0 = Account::GetAddressForContract(ownerAddr, nonce);
+  LOG_GENERAL(INFO, "contrAddr0: " << contrAddr0);
+  contrAddr1 = Account::GetAddressForContract(ownerAddr, nonce + 1);
+  LOG_GENERAL(INFO, "contrAddr1: " << contrAddr1);
+  contrAddr2 = Account::GetAddressForContract(ownerAddr, nonce + 2);
+  LOG_GENERAL(INFO, "contrAddr2: " << contrAddr2);
+  contrAddr3 = Account::GetAddressForContract(ownerAddr, nonce + 3);
+  LOG_GENERAL(INFO, "contrAddr3: " << contrAddr3);
+  contrAddr4 = Account::GetAddressForContract(ownerAddr, nonce + 4);
+  LOG_GENERAL(INFO, "contrAddr4: " << contrAddr4);
+
+  ScillaTestUtil::ScillaTest test;
+  BOOST_CHECK_MESSAGE(ScillaTestUtil::GetScillaTest(test, "loopy-tree-call", 1),
+                      "Unable to fetch test loopy-tree-call_" << 1 << ".");
+
+  test.message["_sender"] = "0x" + ownerAddr.hex();
+
+  Json::Value other_instances;
+  other_instances.append("0x" + contrAddr1.hex());
+  other_instances.append("0x" + contrAddr2.hex());
+  other_instances.append("0x" + contrAddr3.hex());
+  other_instances.append("0x" + contrAddr4.hex());
+  test.message["params"][1]["value"] = other_instances;
+
+  LOG_GENERAL(INFO, "message: " << JSONUtils::GetInstance().convertJsontoStr(
+                        test.message));
+
+  // Replace owner address in init.json
+  for (auto& it : test.init) {
+    if (it["vname"] == "owner") {
+      it["value"] = "0x" + ownerAddr.hex();
+    }
+  }
+
+  // and remove _creation_block (automatic insertion later).
+  ScillaTestUtil::RemoveCreationBlockFromInit(test.init);
+  ScillaTestUtil::RemoveThisAddressFromInit(test.init);
+
+  // deploy contracts
+  std::string initStr = JSONUtils::GetInstance().convertJsontoStr(test.init);
+  bytes data = bytes(initStr.begin(), initStr.end());
+
   for (unsigned int i = 0; i < 1; i++) {
     Transaction tx(DataConversion::Pack(CHAIN_ID, 1), nonce, Address(), owner,
                    0, PRECISION_MIN_VALUE, 20000, test.code, data);
@@ -128,14 +144,12 @@
         tr, error_code);
     nonce++;
   }
->>>>>>> 3818783b
-
-//   AccountStore::GetInstance().AddAccountTemp(ownerAddr, {2000000000000, nonce});
-
-<<<<<<< HEAD
-//   contrAddr = Account::GetAddressForContract(ownerAddr, nonce);
-//   LOG_GENERAL(INFO, "Simple-map Address: " << contrAddr);
-=======
+
+  // call contract 0
+  {
+    bytes data;
+    uint64_t amount = ScillaTestUtil::PrepareMessageData(test.message, data);
+
     Transaction tx(DataConversion::Pack(CHAIN_ID, 1), nonce, contrAddr0, owner,
                    amount, PRECISION_MIN_VALUE, 2000000, {}, data);
     TransactionReceipt tr;
@@ -143,113 +157,99 @@
     AccountStore::GetInstance().UpdateAccountsTemp(
         ScillaTestUtil::GetBlockNumberFromJson(test.blockchain), 1, true, tx,
         tr, error_code);
->>>>>>> 3818783b
-
-//   std::vector<ScillaTestUtil::ScillaTest> tests;
-
-//   for (unsigned int i = 1; i <= 2; i++) {
-//     ScillaTestUtil::ScillaTest test;
-//     BOOST_CHECK_MESSAGE(ScillaTestUtil::GetScillaTest(test, "simple-map", i),
-//                         "Unable to fetch test simple-map_" << i << ".");
-
-//     test.message["_sender"] = "0x" + ownerAddr.hex();
-
-//     tests.emplace_back(test);
-//   }
-
-//   //   tests[1].message["params"][0]["value"] = "0x" + employee1Addr.hex();
-//   //   tests[2].message["params"][0]["value"] = "0x" + employee2Addr.hex();
-//   //   tests[3].message["params"][0]["value"] = "0x" + employee3Addr.hex();
-//   //   tests[4].message["params"][0]["value"] = "0x" + employee1Addr.hex();
-
-<<<<<<< HEAD
-//   for (const auto& test : tests) {
-//     LOG_GENERAL(INFO, "message: " << JSONUtils::GetInstance().convertJsontoStr(
-//                           test.message));
-//   }
-=======
+
+    LOG_GENERAL(INFO, "tr: " << tr.GetString());
+
+    nonce++;
+  }
+
+  LOG_GENERAL(INFO, "loopy-tree-call ended");
+}
+
+BOOST_AUTO_TEST_CASE(salarybot) {
+  INIT_STDOUT_LOGGER();
+  LOG_MARKER();
+
+  PairOfKey owner = Schnorr::GenKeyPair();
+  PairOfKey employee1 = Schnorr::GenKeyPair();
+  PairOfKey employee2 = Schnorr::GenKeyPair();
+  PairOfKey employee3 = Schnorr::GenKeyPair();
+
+  Address ownerAddr, employee1Addr, employee2Addr, employee3Addr, contrAddr;
+  uint64_t nonce = 0;
+
   if (SCILLA_ROOT.empty()) {
     BOOST_FAIL("SCILLA_ROOT not set to run Test_Contract");
   }
->>>>>>> 3818783b
-
-//   // Replace owner address in init.json
-//   for (auto& it : tests[0].init) {
-//     if (it["vname"] == "owner") {
-//       it["value"] = "0x" + ownerAddr.hex();
-//     }
-//   }
-
-//   // and remove _creation_block (automatic insertion later).
-//   ScillaTestUtil::RemoveCreationBlockFromInit(tests[0].init);
-//   ScillaTestUtil::RemoveThisAddressFromInit(tests[0].init);
-
-//   bool deployed = false;
-
-//   uint64_t bnum = 1;
-
-//   uint64_t stressAmount = 0;
-//   bytes stressData;
-
-//   for (unsigned int i = 0; i < tests.size();) {
-//     bool deploy = i == 0 && !deployed;
-
-//     // uint64_t bnum =
-//     // ScillaTestUtil::GetBlockNumberFromJson(tests[0].blockchain);
-//     std::string initStr =
-//         JSONUtils::GetInstance().convertJsontoStr(tests[0].init);
-//     bytes data;
-//     uint64_t amount = 0;
-//     Address recipient;
-//     bytes code;
-//     if (deploy) {
-//       data = bytes(initStr.begin(), initStr.end());
-//       recipient = Address();
-//       code = tests[0].code;
-//       deployed = true;
-//     } else {
-//       amount = ScillaTestUtil::PrepareMessageData(tests[i].message, data);
-//       if (i == 0) {
-//         stressAmount = amount;
-//         stressData = data;
-//       }
-//       recipient = contrAddr;
-//       i++;
-//     }
-
-//     Transaction tx(DataConversion::Pack(CHAIN_ID, 1), nonce, recipient, owner,
-//                    amount, PRECISION_MIN_VALUE, 20000, code, data);
-//     TransactionReceipt tr;
-//     ErrTxnStatus error_code;
-//     AccountStore::GetInstance().UpdateAccountsTemp(bnum, 1, true, tx, tr,
-//                                                    error_code);
-//     nonce++;
-//   }
-
-//   LOG_GENERAL(INFO, "STRESS TEST START");
-
-//   // std::chrono::system_clock::time_point tpStart;
-
-//   for (unsigned int i = 0; i < num_sender; ++i) {
-//     LOG_GENERAL(INFO, "iteration " << i + 1);
-
-//     Transaction tx(DataConversion::Pack(CHAIN_ID, 1), 0, contrAddr, senders[i],
-//                    stressAmount, PRECISION_MIN_VALUE, 20000, {}, stressData);
-//     TransactionReceipt tr;
-
-//     // tpStart = r_timer_start();
-
-//     ErrTxnStatus error_code;
-//     AccountStore::GetInstance().UpdateAccountsTemp(bnum, 1, true, tx, tr,
-//                                                    error_code);
-
-//     // LOG_GENERAL(DEBUG, "Parse Transaction (microseconds) = "
-//     //                        << r_timer_end(tpStart));
-//   }
-
-<<<<<<< HEAD
-//   LOG_GENERAL(INFO, "STRESS TEST END");
-=======
+
+  AccountStore::GetInstance().Init();
+
+  ownerAddr = Account::GetAddressFromPublicKey(owner.second);
+  employee1Addr = Account::GetAddressFromPublicKey(employee1.second);
+  employee2Addr = Account::GetAddressFromPublicKey(employee2.second);
+  employee3Addr = Account::GetAddressFromPublicKey(employee3.second);
+
+  AccountStore::GetInstance().AddAccountTemp(ownerAddr, {2000000000000, nonce});
+
+  contrAddr = Account::GetAddressForContract(ownerAddr, nonce);
+  LOG_GENERAL(INFO, "Salarybot Address: " << contrAddr);
+
+  std::vector<ScillaTestUtil::ScillaTest> tests;
+
+  for (unsigned int i = 0; i <= 5; i++) {
+    ScillaTestUtil::ScillaTest test;
+    BOOST_CHECK_MESSAGE(ScillaTestUtil::GetScillaTest(test, "salarybot", i),
+                        "Unable to fetch test salarybot_" << i << ".");
+
+    test.message["_sender"] = "0x" + ownerAddr.hex();
+
+    tests.emplace_back(test);
+  }
+
+  tests[1].message["params"][0]["value"] = "0x" + employee1Addr.hex();
+  tests[2].message["params"][0]["value"] = "0x" + employee2Addr.hex();
+  tests[3].message["params"][0]["value"] = "0x" + employee3Addr.hex();
+  tests[4].message["params"][0]["value"] = "0x" + employee1Addr.hex();
+
+  for (const auto& test : tests) {
+    LOG_GENERAL(INFO, "message: " << JSONUtils::GetInstance().convertJsontoStr(
+                          test.message));
+  }
+
+  // Replace owner address in init.json
+  for (auto& it : tests[0].init) {
+    if (it["vname"] == "owner") {
+      it["value"] = "0x" + ownerAddr.hex();
+    }
+  }
+
+  // and remove _creation_block (automatic insertion later).
+  ScillaTestUtil::RemoveCreationBlockFromInit(tests[0].init);
+  ScillaTestUtil::RemoveThisAddressFromInit(tests[0].init);
+
+  bool deployed = false;
+
+  for (unsigned int i = 0; i < tests.size();) {
+    bool deploy = i == 0 && !deployed;
+
+    uint64_t bnum = ScillaTestUtil::GetBlockNumberFromJson(tests[i].blockchain);
+    std::string initStr =
+        JSONUtils::GetInstance().convertJsontoStr(tests[i].init);
+    bytes data;
+    uint64_t amount = 0;
+    Address recipient;
+    bytes code;
+    if (deploy) {
+      data = bytes(initStr.begin(), initStr.end());
+      recipient = Address();
+      code = tests[i].code;
+      deployed = true;
+    } else {
+      amount = ScillaTestUtil::PrepareMessageData(tests[i].message, data);
+      recipient = contrAddr;
+      i++;
+    }
+
     Transaction tx(DataConversion::Pack(CHAIN_ID, 1), nonce, recipient, owner,
                    amount, PRECISION_MIN_VALUE, 20000, code, data);
     TransactionReceipt tr;
@@ -257,35 +257,23 @@
     AccountStore::GetInstance().UpdateAccountsTemp(bnum, 1, true, tx, tr, ets);
     nonce++;
   }
->>>>>>> 3818783b
-
-//   //   Account* e2 = AccountStore::GetInstance().GetAccountTemp(employee2Addr);
-//   //   Account* e3 = AccountStore::GetInstance().GetAccountTemp(employee3Addr);
-
-//   //   BOOST_CHECK_MESSAGE(e2 != nullptr && e3 != nullptr,
-//   //                       "employee2 or 3 are not existing");
-
-//   //   BOOST_CHECK_MESSAGE(e2->GetBalance() == 11000 && e3->GetBalance() ==
-//   //   12000,
-//   //                       "multi message failed");
-// }
-
-BOOST_AUTO_TEST_CASE(ud) {
+
+  Account* e2 = AccountStore::GetInstance().GetAccountTemp(employee2Addr);
+  Account* e3 = AccountStore::GetInstance().GetAccountTemp(employee3Addr);
+
+  BOOST_CHECK_MESSAGE(e2 != nullptr && e3 != nullptr,
+                      "employee2 or 3 are not existing");
+
+  BOOST_CHECK_MESSAGE(e2->GetBalance() == 11000 && e3->GetBalance() == 12000,
+                      "multi message failed");
+}
+
+// Scilla Library
+BOOST_AUTO_TEST_CASE(testScillaLibrary) {
   INIT_STDOUT_LOGGER();
   LOG_MARKER();
 
   PairOfKey owner = Schnorr::GenKeyPair();
-<<<<<<< HEAD
-  
-  vector<PairOfKey> senders;
-  unsigned int num_sender = 1;
-  for (unsigned int i = 0; i < num_sender; ++i) {
-    senders.emplace_back(Schnorr::GenKeyPair());
-  }
-
-  Address ownerAddr, contrAddr1, contrAddr2;
-
-=======
   Address ownerAddr, libAddr1, libAddr2, contrAddr1;
   uint64_t nonce = 0;
 
@@ -467,10 +455,9 @@
   PairOfKey owner(priv1, {priv1}), donor1(priv2, {priv2}),
       donor2(priv3, {priv3});
   Address ownerAddr, donor1Addr, donor2Addr, contrAddr;
->>>>>>> 3818783b
   uint64_t nonce = 0;
 
-  vector<Address> senderAddrs;
+  setup();
 
   if (SCILLA_ROOT.empty()) {
     BOOST_FAIL("SCILLA_ROOT not set to run Test_Contract");
@@ -479,14 +466,6 @@
   AccountStore::GetInstance().Init();
 
   ownerAddr = Account::GetAddressFromPublicKey(owner.second);
-<<<<<<< HEAD
-
-  for (unsigned int i = 0; i < num_sender; ++i) {
-    Address senderAddr = Account::GetAddressFromPublicKey(senders[i].second);
-    senderAddrs.emplace_back(senderAddr);
-    AccountStore::GetInstance().AddAccountTemp(senderAddr,
-                                               {2000000000000, nonce});
-=======
   donor1Addr = Account::GetAddressFromPublicKey(donor1.second);
   donor2Addr = Account::GetAddressFromPublicKey(donor2.second);
 
@@ -570,15 +549,22 @@
   ScillaTestUtil::ScillaTest t2;
   if (!ScillaTestUtil::GetScillaTest(t2, "crowdfunding", 2)) {
     BOOST_FAIL("Unable to fetch test crowdfunding_2.");
->>>>>>> 3818783b
-  }
-
-  AccountStore::GetInstance().AddAccountTemp(ownerAddr, {2000000000000, nonce});
-
-<<<<<<< HEAD
-  contrAddr1 = Account::GetAddressForContract(ownerAddr, nonce);
-  LOG_GENERAL(INFO, "ud-registry address: " << contrAddr1);
-=======
+  }
+
+  uint64_t bnum2 = ScillaTestUtil::GetBlockNumberFromJson(t2.blockchain);
+  // Execute message_2, the Donate transaction.
+  bytes dataDonate2;
+  uint64_t amount2 =
+      ScillaTestUtil::PrepareMessageData(t2.message, dataDonate2);
+
+  Transaction tx2(DataConversion::Pack(CHAIN_ID, 1), nonce, contrAddr, donor2,
+                  amount2, PRECISION_MIN_VALUE, 50000, {}, dataDonate2);
+  TransactionReceipt tr2;
+  if (AccountStore::GetInstance().UpdateAccountsTemp(bnum2, 1, true, tx2, tr2,
+                                                     error_code)) {
+    nonce++;
+  }
+
   uint128_t contrBal2 =
       AccountStore::GetInstance().GetAccountTemp(contrAddr)->GetBalance();
 
@@ -633,16 +619,12 @@
   if (!ScillaTestUtil::GetScillaTest(t4, "crowdfunding", 4)) {
     BOOST_FAIL("Unable to fetch test crowdfunding_4.");
   }
->>>>>>> 3818783b
-
-  std::vector<ScillaTestUtil::ScillaTest> tests1;
-
-<<<<<<< HEAD
-  for (unsigned int i = 1; i <= 2; i++) {
-    ScillaTestUtil::ScillaTest test;
-    BOOST_CHECK_MESSAGE(ScillaTestUtil::GetScillaTest(test, "ud-registry", i),
-                        "Unable to fetch test simple-map_" << i << ".");
-=======
+
+  uint64_t bnum4 = ScillaTestUtil::GetBlockNumberFromJson(t4.blockchain);
+  // Execute message_4, the Donate transaction.
+  bytes data4;
+  uint64_t amount4 = ScillaTestUtil::PrepareMessageData(t4.message, data4);
+
   Transaction tx4(DataConversion::Pack(CHAIN_ID, 1), nonce, contrAddr, owner,
                   amount4, PRECISION_MIN_VALUE, 50000, {}, data4);
   TransactionReceipt tr4;
@@ -676,24 +658,20 @@
   if (!ScillaTestUtil::GetScillaTest(t5, "crowdfunding", 5)) {
     BOOST_FAIL("Unable to fetch test crowdfunding_5.");
   }
->>>>>>> 3818783b
-
-    test.message["_sender"] = "0x" + ownerAddr.hex();
-
-    tests1.emplace_back(test);
-  }
-
-<<<<<<< HEAD
-  std::vector<ScillaTestUtil::ScillaTest> tests2;
-  for (unsigned int i = 1; i <= 1; i++) {
-    ScillaTestUtil::ScillaTest test;
-    BOOST_CHECK_MESSAGE(ScillaTestUtil::GetScillaTest(test, "ud-proxy", i),
-                        "Unable to fetch test simple-map_" << i << ".");
-
-    test.message["_sender"] = "0x" + ownerAddr.hex();
-
-    tests2.emplace_back(test);
-=======
+
+  uint64_t bnum5 = ScillaTestUtil::GetBlockNumberFromJson(t5.blockchain);
+  // Execute message_5, the Donate transaction.
+  bytes data5;
+  uint64_t amount5 = ScillaTestUtil::PrepareMessageData(t5.message, data5);
+
+  Transaction tx5(DataConversion::Pack(CHAIN_ID, 1), nonce, contrAddr, donor1,
+                  amount5, PRECISION_MIN_VALUE, 50000, {}, data5);
+  TransactionReceipt tr5;
+  if (AccountStore::GetInstance().UpdateAccountsTemp(bnum5, 1, true, tx5, tr5,
+                                                     error_code)) {
+    nonce++;
+  }
+
   uint128_t contrBal5 =
       AccountStore::GetInstance().GetAccountTemp(contrAddr)->GetBalance();
 
@@ -773,60 +751,84 @@
   ScillaTestUtil::ScillaTest t0pong;
   if (!ScillaTestUtil::GetScillaTest(t0pong, "pong", 0)) {
     BOOST_FAIL("Unable to fetch test pong_0.");
->>>>>>> 3818783b
-  }
-
-  // Replace owner address in init.json
-  for (auto& it : tests1[0].init) {
-    if (it["vname"] == "initialOwner") {
-      it["value"] = "0x" + ownerAddr.hex();
-    }
-  }
-
-  for (auto& it : tests2[0].init) {
-    if (it["vname"] == "initialAdmin") {
-      it["value"] = "0x" + ownerAddr.hex();
-    } else if (it["vname"] == "registry") {
-      it["value"] = "0x" + contrAddr1.hex();
-    }
-  }
-
-  // and remove _creation_block (automatic insertion later).
-  ScillaTestUtil::RemoveCreationBlockFromInit(tests1[0].init);
-  ScillaTestUtil::RemoveThisAddressFromInit(tests1[0].init);
-  ScillaTestUtil::RemoveCreationBlockFromInit(tests2[0].init);
-  ScillaTestUtil::RemoveThisAddressFromInit(tests2[0].init);
-
-<<<<<<< HEAD
-  // deploy ud-registry
-  {
-    std::string initStr =
-          JSONUtils::GetInstance().convertJsontoStr(tests1[0].init);
-    uint64_t amount = 0;
-    bytes code = tests1[0].code;
-    bytes data = bytes(initStr.begin(), initStr.end());;
-    Address recipient = Address();
-=======
+  }
+
+  uint64_t bnumPong = ScillaTestUtil::GetBlockNumberFromJson(t0pong.blockchain);
+  ScillaTestUtil::RemoveCreationBlockFromInit(t0pong.init);
+  ScillaTestUtil::RemoveThisAddressFromInit(t0pong.init);
+
+  // Transaction to deploy pong.
+  std::string initStrPong =
+      JSONUtils::GetInstance().convertJsontoStr(t0pong.init);
+  bytes dataPong(initStrPong.begin(), initStrPong.end());
+  Transaction tx1(DataConversion::Pack(CHAIN_ID, 1), nonce, NullAddress, owner,
+                  0, PRECISION_MIN_VALUE, 50000, t0pong.code, dataPong);
+  TransactionReceipt tr1;
+  AccountStore::GetInstance().UpdateAccountsTemp(bnumPong, 1, true, tx1, tr1,
+                                                 error_code);
+  Account* accountPong = AccountStore::GetInstance().GetAccountTemp(pongAddr);
+  // We should now have a new account.
+  BOOST_CHECK_MESSAGE(accountPong != nullptr,
+                      "Error with creation of pong account");
+  nonce++;
+
+  LOG_GENERAL(INFO, "Deployed ping and pong contracts.");
+
+  /* ------------------------------------------------------------------- */
+
+  // Set addresses of ping and pong in pong and ping respectively.
+  bytes data;
+  // Replace pong address in parameter of message.
+  for (auto it = t0ping.message["params"].begin();
+       it != t0ping.message["params"].end(); it++) {
+    if ((*it)["vname"] == "pongAddr") {
+      (*it)["value"] = "0x" + pongAddr.hex();
+    }
+  }
+  uint64_t amount = ScillaTestUtil::PrepareMessageData(t0ping.message, data);
+  Transaction tx2(DataConversion::Pack(CHAIN_ID, 1), nonce, pingAddr, owner,
+                  amount, PRECISION_MIN_VALUE, 50000, {}, data);
+  TransactionReceipt tr2;
+  if (AccountStore::GetInstance().UpdateAccountsTemp(bnumPing, 1, true, tx2,
+                                                     tr2, error_code)) {
+    nonce++;
+  }
+
+  // Replace ping address in paramter of message.
+  for (auto it = t0pong.message["params"].begin();
+       it != t0pong.message["params"].end(); it++) {
+    if ((*it)["vname"] == "pingAddr") {
+      (*it)["value"] = "0x" + pingAddr.hex();
+    }
+  }
+  amount = ScillaTestUtil::PrepareMessageData(t0pong.message, data);
+  Transaction tx3(DataConversion::Pack(CHAIN_ID, 1), nonce, pongAddr, owner,
+                  amount, PRECISION_MIN_VALUE, 50000, {}, data);
+  TransactionReceipt tr3;
+  if (AccountStore::GetInstance().UpdateAccountsTemp(bnumPong, 1, true, tx3,
+                                                     tr3, error_code)) {
+    nonce++;
+  }
+
+  LOG_GENERAL(INFO, "Finished setting ping-pong addresses in both contracts.");
+
+  /* ------------------------------------------------------------------- */
+
   // Let's just ping now and see the ping-pong bounces.
   ScillaTestUtil::ScillaTest t1ping;
   if (!ScillaTestUtil::GetScillaTest(t1ping, "ping", 1)) {
     BOOST_FAIL("Unable to fetch test ping_1.");
   }
->>>>>>> 3818783b
-
-    Transaction tx(DataConversion::Pack(CHAIN_ID, 1), nonce, recipient, owner,
-                   amount, PRECISION_MIN_VALUE, 20000, code, data);
-    TransactionReceipt tr;
-    ErrTxnStatus error_code;
-    AccountStore::GetInstance().UpdateAccountsTemp(1, 1, true, tx, tr,
-                                                   error_code);
+
+  ScillaTestUtil::PrepareMessageData(t1ping.message, data);
+  Transaction tx4(DataConversion::Pack(CHAIN_ID, 1), nonce, pingAddr, owner,
+                  amount, PRECISION_MIN_VALUE, 50000, {}, data);
+  TransactionReceipt tr4;
+  if (AccountStore::GetInstance().UpdateAccountsTemp(bnumPing, 1, true, tx4,
+                                                     tr4, error_code)) {
     nonce++;
   }
 
-<<<<<<< HEAD
-  contrAddr2 = Account::GetAddressForContract(ownerAddr, nonce);
-  LOG_GENERAL(INFO, "ud-proxy address: " << contrAddr2);
-=======
   // Fetch the states of both ping and pong and verify "count" is 0.
   Json::Value pingState;
   BOOST_CHECK_MESSAGE(accountPing->FetchStateJson(pingState, "", {}, true),
@@ -955,25 +957,8 @@
   /* ------------------------------------------------------------------- */
   // Transfer 100 each to contracts A, B, and C.
   /* ------------------------------------------------------------------- */
->>>>>>> 3818783b
-
-  // deploy ud-proxy
+
   {
-<<<<<<< HEAD
-    std::string initStr =
-          JSONUtils::GetInstance().convertJsontoStr(tests2[0].init);
-    uint64_t amount = 0;
-    bytes code = tests2[0].code;
-    bytes data = bytes(initStr.begin(), initStr.end());;
-    Address recipient = Address();
-
-    Transaction tx(DataConversion::Pack(CHAIN_ID, 1), nonce, recipient, owner,
-                   amount, PRECISION_MIN_VALUE, 20000, code, data);
-    TransactionReceipt tr;
-    ErrTxnStatus error_code;
-    AccountStore::GetInstance().UpdateAccountsTemp(1, 1, true, tx, tr,
-                                                   error_code);
-=======
     Json::Value m;
     m["_tag"] = "simply_accept";
     m["params"].resize(0);
@@ -1002,23 +987,19 @@
     TransactionReceipt trFundC;
     AccountStore::GetInstance().UpdateAccountsTemp(bnum, 1, true, txFundC,
                                                    trFundC, error_code);
->>>>>>> 3818783b
     nonce++;
   }
 
-  // replace ud-registry message
-  // setRegistrar
-  for (auto& it : tests1[0].message["params"]) {
-    if (it["vname"] == "address") {
-      it["value"] = "0x" + ownerAddr.hex();
-    }
-  }
-<<<<<<< HEAD
-  // setAdmin
-  for (auto& it : tests1[1].message["params"]) {
-    if (it["vname"] == "address") {
-      it["value"] = "0x" + contrAddr2.hex();
-=======
+  bytes data;
+  // Replace addrB and addrC in parameter of message to contrA.
+  for (auto it = tContrA.message["params"].begin();
+       it != tContrA.message["params"].end(); it++) {
+    if ((*it)["vname"] == "addrB") {
+      (*it)["value"] = "0x" + bAddr.hex();
+    } else if ((*it)["vname"] == "addrC") {
+      (*it)["value"] = "0x" + cAddr.hex();
+    }
+  }
   uint64_t amount = ScillaTestUtil::PrepareMessageData(tContrA.message, data);
   Transaction tx3(DataConversion::Pack(CHAIN_ID, 1), nonce, aAddr, owner,
                   amount, PRECISION_MIN_VALUE, 50000, {}, data);
@@ -1119,7 +1100,6 @@
       foundInitImplField = true;
       ivar["value"] = ("0x" + implAddr.hex());
       break;
->>>>>>> 3818783b
     }
   }
   BOOST_REQUIRE_MESSAGE(foundInitImplField,
@@ -1169,15 +1149,6 @@
   uint128_t implBalGot =
       AccountStore::GetInstance().GetAccountTemp(implAddr)->GetBalance();
 
-<<<<<<< HEAD
-  // replace ud-proxy message
-  // bestow
-  for (auto& it : tests2[0].message["params"]) {
-    if (it["vname"] == "owner") {
-      it["value"] = "0x" + ownerAddr.hex();
-    } else if (it["vname"] == "resolver") {
-      it["value"] = "0x" + ownerAddr.hex();
-=======
   LOG_GENERAL(INFO, "Expected balance for impl and proxy contracts: "
                         << 100 << " and " << 0);
   LOG_GENERAL(INFO, "Balance result for impl and proxy contracts: "
@@ -1226,23 +1197,13 @@
       if (it["vname"] == "owner") {
         it["value"] = "0x" + ownerAddr.hex();
       }
->>>>>>> 3818783b
-    }
-  }
-
-  // setRegistrar
-  {
-    bytes data;
-    uint64_t amount = ScillaTestUtil::PrepareMessageData(tests1[0].message, data);
-    Address recipient = contrAddr1;
-
-<<<<<<< HEAD
-    Transaction tx(DataConversion::Pack(CHAIN_ID, 1), nonce, recipient, owner,
-                   amount, PRECISION_MIN_VALUE, 20000, {}, data);
-    TransactionReceipt tr;
-    ErrTxnStatus error_code;
-    AccountStore::GetInstance().UpdateAccountsTemp(1, 1, true, tx, tr,
-=======
+    }
+
+    ScillaTestUtil::RemoveThisAddressFromInit(t2.init);
+    ScillaTestUtil::RemoveCreationBlockFromInit(t2.init);
+
+    uint64_t bnum = ScillaTestUtil::GetBlockNumberFromJson(t2.blockchain);
+
     // Transaction to deploy contract.
     std::string initStr = JSONUtils::GetInstance().convertJsontoStr(t2.init);
     bytes data(initStr.begin(), initStr.end());
@@ -1317,24 +1278,9 @@
 
     auto startTimeCall = r_timer_start();
     AccountStore::GetInstance().UpdateAccountsTemp(bnum, 1, true, tx1, tr1,
->>>>>>> 3818783b
                                                    error_code);
+    auto timeElapsedCall = r_timer_end(startTimeCall);
     nonce++;
-<<<<<<< HEAD
-  }
-
-  // setAdmin
-  {
-    bytes data;
-    uint64_t amount = ScillaTestUtil::PrepareMessageData(tests1[1].message, data);
-    Address recipient = contrAddr1;
-
-    Transaction tx(DataConversion::Pack(CHAIN_ID, 1), nonce, recipient, owner,
-                   amount, PRECISION_MIN_VALUE, 20000, {}, data);
-    TransactionReceipt tr;
-    ErrTxnStatus error_code;
-    AccountStore::GetInstance().UpdateAccountsTemp(1, 1, true, tx, tr,
-=======
 
     report << timeElapsedCall << "," << tr1.GetCumGas() << "\n";
   }
@@ -1396,17 +1342,20 @@
     auto startTimeDeployment = r_timer_start();
     TxnStatus error_code;
     AccountStore::GetInstance().UpdateAccountsTemp(bnum, 1, true, tx0, tr0,
->>>>>>> 3818783b
                                                    error_code);
+    auto timeElapsedDeployment = r_timer_end(startTimeDeployment);
+    Account* account = AccountStore::GetInstance().GetAccountTemp(contrAddr);
+
+    // We should now have a new account.
+    BOOST_CHECK_MESSAGE(account != nullptr,
+                        "Error with creation of contract account");
+
+    LOG_GENERAL(INFO, "Contract size = "
+                          << ScillaTestUtil::GetFileSize("input.scilla"));
+    LOG_GENERAL(INFO, "Gas used (deployment) = " << tr0.GetCumGas());
+    LOG_GENERAL(INFO, "UpdateAccounts (deployment) (micro) = "
+                          << timeElapsedDeployment);
     nonce++;
-<<<<<<< HEAD
-  }
-
-  const Account* proxy = AccountStore::GetInstance().GetAccountTemp(contrAddr2);
-  Json::Value state_proxy;
-  if (!proxy->FetchStateJson(state_proxy, "", {}, true)) {
-    return;
-=======
 
     // 2. Pre-generate and save a large map and save it to LDB
     for (unsigned int i = 0; i < hodlers; i++) {
@@ -1505,32 +1454,22 @@
 
   if (SCILLA_ROOT.empty()) {
     BOOST_FAIL("SCILLA_ROOT not set to run Test_Contract");
->>>>>>> 3818783b
-  }
-
-  LOG_GENERAL(INFO, "ud-proxy states: " << JSONUtils::GetInstance().convertJsontoStr(state_proxy));
-
-  // bestow
-  {
-    bytes data;
-    uint64_t amount = ScillaTestUtil::PrepareMessageData(tests2[0].message, data);
-    Address recipient = contrAddr2;
-
-    LOG_GENERAL(INFO, "bestow: " << DataConversion::CharArrayToString(data));
-
-<<<<<<< HEAD
-    Transaction tx(DataConversion::Pack(CHAIN_ID, 1), nonce, recipient, owner,
-                   amount, PRECISION_MIN_VALUE, 20000, {}, data);
-    TransactionReceipt tr;
-    ErrTxnStatus error_code;
-    AccountStore::GetInstance().UpdateAccountsTemp(1, 1, true, tx, tr,
-                                                   error_code);
-    nonce++;
-  }
-}
-
-
-=======
+  }
+
+  AccountStore::GetInstance().Init();
+
+  const uint128_t bal{std::numeric_limits<uint128_t>::max()};
+
+  ownerAddr = Account::GetAddressFromPublicKey(owner.second);
+  AccountStore::GetInstance().AddAccountTemp(ownerAddr, {bal, ownerNonce});
+
+  senderAddr = Account::GetAddressFromPublicKey(sender.second);
+  AccountStore::GetInstance().AddAccountTemp(senderAddr, {bal, senderNonce});
+
+  for (auto hodlers : numHodlers) {
+    contrAddr = Account::GetAddressForContract(ownerAddr, ownerNonce);
+    LOG_GENERAL(INFO, "NonFungibleToken Address: " << contrAddr.hex());
+
     // Deploy the contract using data from the 10th Scilla test.
     ScillaTestUtil::ScillaTest t10;
     if (!ScillaTestUtil::GetScillaTest(t10, "nonfungible-token", 10)) {
@@ -2487,6 +2426,5 @@
     return;
   }
 }
->>>>>>> 3818783b
 
 BOOST_AUTO_TEST_SUITE_END()