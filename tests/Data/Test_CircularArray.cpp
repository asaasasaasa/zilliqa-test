/**
* Copyright (c) 2018 Zilliqa 
* This source code is being disclosed to you solely for the purpose of your participation in 
* testing Zilliqa. You may view, compile and run the code for that purpose and pursuant to 
* the protocols and algorithms that are programmed into, and intended by, the code. You may 
* not do anything else with the code without express permission from Zilliqa Research Pte. Ltd., 
* including modifying or publishing the code (or any part of it), and developing or forming 
* another public or private blockchain network. This source code is provided ‘as is’ and no 
* warranties are given as to title or non-infringement, merchantability or fitness for purpose 
* and, to the extent permitted by law, all liability for your use of the code is disclaimed. 
* Some programs in this code are governed by the GNU General Public License v3.0 (available at 
* https://www.gnu.org/licenses/gpl-3.0.en.html) (‘GPLv3’). The programs that are governed by 
* GPLv3.0 are those programs that are located in the folders src/depends and tests/depends 
* and which include a reference to GPLv3 in their program files.
**/

#include <array>
#include <string>

#include "libData/DataStructures/CircularArray.h"
#include "libUtils/DataConversion.h"
#include "libUtils/Logger.h"

#define BOOST_TEST_MODULE circulararraytest
#include <boost/test/included/unit_test.hpp>

using namespace std;
using namespace boost::multiprecision;

BOOST_AUTO_TEST_SUITE(circulararraytest)

BOOST_AUTO_TEST_CASE(CircularArray_test)
{
    INIT_STDOUT_LOGGER();

    LOG_MARKER();

    CircularArray<int> arr;
    arr.resize(100);

<<<<<<< HEAD
    arr.insert_new(arr.size(), 1);
    arr.insert_new(arr.size(), 2);
=======
    /*arr.push_back(1);
    arr.push_back(2);
>>>>>>> f7c9c130

    BOOST_CHECK_MESSAGE(arr[0] == 1, "arr[0] != 1!");
    BOOST_CHECK_MESSAGE(arr[1] == 2, "arr[1] != 2!");

    BOOST_CHECK_MESSAGE(arr.back() == 2, "arr.back() != 2!");

    for (int i = 0; i < 100; i++)
    {
        arr.insert_new(arr.size(), 11);
    }

    BOOST_CHECK_MESSAGE(arr[101] == 11, "arr[101] != 2!");
	*/
    arr[101] = 12;
    BOOST_CHECK_MESSAGE(arr[101] == 12, "arr[101] != 12!");
    BOOST_CHECK_MESSAGE(arr[101] != 11, "arr[101] == 11!");

    int value = -1;
    arr.insert_new(102, value);
    BOOST_CHECK_MESSAGE(arr[102] == -1, "arr[102] != -1!");

    //arr.insert_new(arr.size(),2);
    //BOOST_CHECK_MESSAGE(arr[103] == 2, "arr[103] != 2!");
}

BOOST_AUTO_TEST_SUITE_END()<|MERGE_RESOLUTION|>--- conflicted
+++ resolved
@@ -38,13 +38,8 @@
     CircularArray<int> arr;
     arr.resize(100);
 
-<<<<<<< HEAD
     arr.insert_new(arr.size(), 1);
     arr.insert_new(arr.size(), 2);
-=======
-    /*arr.push_back(1);
-    arr.push_back(2);
->>>>>>> f7c9c130
 
     BOOST_CHECK_MESSAGE(arr[0] == 1, "arr[0] != 1!");
     BOOST_CHECK_MESSAGE(arr[1] == 2, "arr[1] != 2!");
@@ -57,7 +52,7 @@
     }
 
     BOOST_CHECK_MESSAGE(arr[101] == 11, "arr[101] != 2!");
-	*/
+
     arr[101] = 12;
     BOOST_CHECK_MESSAGE(arr[101] == 12, "arr[101] != 12!");
     BOOST_CHECK_MESSAGE(arr[101] != 11, "arr[101] == 11!");
@@ -66,8 +61,8 @@
     arr.insert_new(102, value);
     BOOST_CHECK_MESSAGE(arr[102] == -1, "arr[102] != -1!");
 
-    //arr.insert_new(arr.size(),2);
-    //BOOST_CHECK_MESSAGE(arr[103] == 2, "arr[103] != 2!");
+    arr.insert_new(arr.size(), 2);
+    BOOST_CHECK_MESSAGE(arr[103] == 2, "arr[103] != 2!");
 }
 
 BOOST_AUTO_TEST_SUITE_END()