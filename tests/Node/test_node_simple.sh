--- conflicted
+++ resolved
@@ -26,37 +26,23 @@
 ulimit -Hc unlimited;
 ulimit -s unlimited; 
 
-<<<<<<< HEAD
 num_ds=4
 num_shards=4
 total_nodes=$((num_ds * num_shards))
-=======
-python tests/Zilliqa/test_zilliqa_local.py start 5
->>>>>>> 361ce822
 
 python tests/Zilliqa/test_zilliqa_local.py start $num_ds
 sleep 40
 echo "starting..."
 
 #set primary 
-<<<<<<< HEAD
 for ds in $(seq 1 $num_ds);
-=======
-for ds in {1..5}
->>>>>>> 361ce822
 do
     python tests/Zilliqa/test_zilliqa_local.py sendcmd $ds 01000000000000000000000000000100007F00001389
 done
 sleep 10
 
 # PoW submission should be multicasted to all DS committee members
-<<<<<<< HEAD
 for node in $(seq $((num_ds + 1)) $total_nodes);
 do
     python tests/Zilliqa/test_zilliqa_local.py startpow $node $num_ds 0000000000000001 05 03 2b740d75891749f94b6a8ec09f086889066608e4418eda656c93443e8310750a e8cc9106f8a28671d91e2de07b57b828934481fadf6956563b963bb8e5c266bf
-=======
-for node in {6..10}
-do
-    python tests/Zilliqa/test_zilliqa_local.py startpow $node 5 0000000000000001 05 03 2b740d75891749f94b6a8ec09f086889066608e4418eda656c93443e8310750a e8cc9106f8a28671d91e2de07b57b828934481fadf6956563b963bb8e5c266bf
->>>>>>> 361ce822
 done