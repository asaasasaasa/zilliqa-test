/*
 * Copyright (C) 2019 Zilliqa
 *
 * This program is free software: you can redistribute it and/or modify
 * it under the terms of the GNU General Public License as published by
 * the Free Software Foundation, either version 3 of the License, or
 * (at your option) any later version.
 *
 * This program is distributed in the hope that it will be useful,
 * but WITHOUT ANY WARRANTY; without even the implied warranty of
 * MERCHANTABILITY or FITNESS FOR A PARTICULAR PURPOSE.  See the
 * GNU General Public License for more details.
 *
 * You should have received a copy of the GNU General Public License
 * along with this program.  If not, see <https://www.gnu.org/licenses/>.
 */

#define BOOST_TEST_MODULE test_txn
#define BOOST_TEST_DYN_LINK
#include <boost/test/unit_test.hpp>

#include "common/Constants.h"
#include "libLookup/Lookup.h"
#include "libMediator/Mediator.h"
#include "libNode/Node.h"
#include "libTestUtils/TestUtils.h"

using namespace std;

bool GenTxns(uint txnSize, map<uint32_t, vector<Transaction>>& mp,
             uint numShards, const Transaction::ContractType& type) {
  mp.clear();
  for (uint i = 0; i < txnSize; i++) {
    const auto tx = TestUtils::GenerateRandomTransaction(1, 1, type);
    auto index = tx.GetShardIndex( numShards);
    mp[index].emplace_back(tx);
  }

  return true;
}

void test_transaction(const map<uint32_t, vector<Transaction>>& mp,
                      const unsigned int oldNumShard,
                      const unsigned newShardNum, Lookup& lk) {
  for (const auto& shard : mp) {
    for (const auto& tx : shard.second) {
      lk.AddToTxnShardMap(tx, shard.first);
    }
  }
  lk.RectifyTxnShardMap(oldNumShard, newShardNum);

  for (uint k = 0; k <= newShardNum; k++) {
<<<<<<< HEAD
    const auto txns = lk.GetTxnFromShardMap(k);
    for (const auto& tx : txns) {
      const auto& shard = tx.GetShardIndex(newShardNum);
      auto index = shard;
=======
    const auto& txns = lk.GetTxnFromShardMap(k);
    for (const auto& tx_and_count : txns) {
      const auto& fromShard = tx_and_count.first.GetShardIndex(newShardNum);
      auto index = fromShard;
      if (Transaction::GetTransactionType(tx_and_count.first) ==
          Transaction::CONTRACT_CALL) {
        const auto& toShard = Transaction::GetShardIndex(
            tx_and_count.first.GetToAddr(), newShardNum);
        if (toShard != fromShard) {
          LOG_GENERAL(INFO, "Sent to ds");
          index = newShardNum;
        }
      }
>>>>>>> 361ce822

      BOOST_CHECK_MESSAGE(k == index, "The index in map "
                                          << k << " and actual index " << index
                                          << " does not match");
    }
    lk.DeleteTxnShardMap(k);
  }
}

BOOST_AUTO_TEST_SUITE(test_txn)

BOOST_AUTO_TEST_CASE(rectify_txns_perf) {
  INIT_STDOUT_LOGGER();

  const auto txnSize{100};
  pair<uint, uint> rangeOfShards{2, 5};
  const auto txn_types = {Transaction::NON_CONTRACT, Transaction::CONTRACT_CALL,
                          Transaction::CONTRACT_CREATION};

  PairOfKey key;
  Peer peer;
  Mediator md(key, peer);
  Node nd(md, SyncType::NO_SYNC, false);
  Lookup lk(md, SyncType::NO_SYNC);
  md.RegisterColleagues(nullptr, &nd, &lk, nullptr);

  map<uint32_t, vector<Transaction>> txnShardmap;

  for (auto const& type : txn_types) {
    LOG_GENERAL(INFO, "Type: " << type);
    for (unsigned int i = rangeOfShards.first; i <= rangeOfShards.second; i++) {
      for (unsigned int j = rangeOfShards.first; j <= rangeOfShards.second;
           j++) {
        GenTxns(txnSize, txnShardmap, i, type);
        test_transaction(txnShardmap, i, j, lk);
      }
    }
  }
}

BOOST_AUTO_TEST_SUITE_END()<|MERGE_RESOLUTION|>--- conflicted
+++ resolved
@@ -50,12 +50,6 @@
   lk.RectifyTxnShardMap(oldNumShard, newShardNum);
 
   for (uint k = 0; k <= newShardNum; k++) {
-<<<<<<< HEAD
-    const auto txns = lk.GetTxnFromShardMap(k);
-    for (const auto& tx : txns) {
-      const auto& shard = tx.GetShardIndex(newShardNum);
-      auto index = shard;
-=======
     const auto& txns = lk.GetTxnFromShardMap(k);
     for (const auto& tx_and_count : txns) {
       const auto& fromShard = tx_and_count.first.GetShardIndex(newShardNum);
@@ -69,7 +63,6 @@
           index = newShardNum;
         }
       }
->>>>>>> 361ce822
 
       BOOST_CHECK_MESSAGE(k == index, "The index in map "
                                           << k << " and actual index " << index
