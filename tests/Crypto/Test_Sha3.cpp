--- conflicted
+++ resolved
@@ -1,4 +1,3 @@
-<<<<<<< HEAD
 /**
 * Copyright (c) 2018 Zilliqa
 * This source code is being disclosed to you solely for the purpose of your participation in
@@ -16,30 +15,6 @@
 *
 * Test cases obtained from https://www.di-mgt.com.au/sha_testvectors.html
 **/
-=======
-/*
- * Copyright (c) 2018 Zilliqa
- * This source code is being disclosed to you solely for the purpose of your
- * participation in testing Zilliqa. You may view, compile and run the code for
- * that purpose and pursuant to the protocols and algorithms that are programmed
- * into, and intended by, the code. You may not do anything else with the code
- * without express permission from Zilliqa Research Pte. Ltd., including
- * modifying or publishing the code (or any part of it), and developing or
- * forming another public or private blockchain network. This source code is
- * provided 'as is' and no warranties are given as to title or non-infringement,
- * merchantability or fitness for purpose and, to the extent permitted by law,
- * all liability for your use of the code is disclaimed. Some programs in this
- * code are governed by the GNU General Public License v3.0 (available at
- * https://www.gnu.org/licenses/gpl-3.0.en.html) ('GPLv3'). The programs that
- * are governed by GPLv3.0 are those programs that are located in the folders
- * src/depends and tests/depends and which include a reference to GPLv3 in their
- * program files.
- */
-
-/*
- * Test cases obtained from https://www.di-mgt.com.au/sha_testvectors.html
- */
->>>>>>> f49ee618
 
 #include <iomanip>
 #include "libCrypto/Sha3.h"
@@ -53,150 +28,6 @@
 
 BOOST_AUTO_TEST_SUITE(sha3test)
 
-<<<<<<< HEAD
-/**
-* \brief SHA256_001_check_896bitsx3
-*
-* \param Test the update function: void Update(const std::vector<unsigned char>& input)
-*/
-BOOST_AUTO_TEST_CASE(SHA256_001_check_896bitsx3)
-{
-    const unsigned char input[]
-        = "abcdbcdecdefdefgefghfghighijhijkijkljklmklmnlmnomnopnopq";
-    unsigned int inputSize = strlen((const char*)input);
-    vector<unsigned char> vec;
-    copy(input, input + inputSize, back_inserter(vec));
-
-    SHA3<HASH_TYPE::HASH_VARIANT_256> sha3;
-    sha3.Update(vec);
-    sha3.Update(vec);
-    sha3.Update(vec);
-    vector<unsigned char> output = sha3.Finalize();
-
-    std::vector<unsigned char> expected;
-    expected = DataConversion::HexStrToUint8Vec(
-        "30e7724208ee5cae243e7586d0021c865d55ba0a99d46ddd1da55b528baffc40");
-    bool is_equal
-        = std::equal(expected.begin(), expected.end(), output.begin());
-    BOOST_CHECK_EQUAL(is_equal, true);
-
-    sha3.Reset();
-    sha3.Update(vec);
-    output = sha3.Finalize();
-    expected = DataConversion::HexStrToUint8Vec(
-        "41c0dba2a9d6240849100376a8235e2c82e1b9998a999e21db32dd97496d3376");
-    is_equal = std::equal(expected.begin(), expected.end(), output.begin());
-    BOOST_CHECK_EQUAL(is_equal, true);
-}
-
-/**
-* \brief SHA256_002_check_896bitsx3_updatewithoffset
-*
-* \param Test the update function: void Update(const std::vector<unsigned char>& input, unsigned int offset, unsigned int size)
-*/
-BOOST_AUTO_TEST_CASE(SHA256_check_896bitsx3_updatewithoffset)
-{
-    const unsigned char input[]
-        = "abcdbcdecdefdefgefghfghighijhijkijkljklmklmnlmnomnopnopq";
-    unsigned int inputSize = strlen((const char*)input);
-    vector<unsigned char> vec;
-    copy(input, input + inputSize, back_inserter(vec));
-
-    SHA3<HASH_TYPE::HASH_VARIANT_256> sha3;
-    sha3.Update(vec, 0, inputSize);
-    sha3.Update(vec, 0, inputSize);
-    sha3.Update(vec, 0, inputSize);
-    vector<unsigned char> output = sha3.Finalize();
-
-    std::vector<unsigned char> expected;
-    expected = DataConversion::HexStrToUint8Vec(
-        "30e7724208ee5cae243e7586d0021c865d55ba0a99d46ddd1da55b528baffc40");
-    bool is_equal
-        = std::equal(expected.begin(), expected.end(), output.begin());
-    BOOST_CHECK_EQUAL(is_equal, true);
-
-    sha3.Reset();
-    sha3.Update(vec, 0, inputSize);
-    output = sha3.Finalize();
-    expected = DataConversion::HexStrToUint8Vec(
-        "41c0dba2a9d6240849100376a8235e2c82e1b9998a999e21db32dd97496d3376");
-    is_equal = std::equal(expected.begin(), expected.end(), output.begin());
-    BOOST_CHECK_EQUAL(is_equal, true);
-}
-
-/**
-* \brief SHA512_003_check_896bitsx3
-*
-* \param Test the update function: void Update(const std::vector<unsigned char>& input)
-*/
-BOOST_AUTO_TEST_CASE(SHA512_003_check_896bitsx3)
-{
-    const unsigned char input[]
-        = "abcdbcdecdefdefgefghfghighijhijkijkljklmklmnlmnomnopnopq";
-    unsigned int inputSize = strlen((const char*)input);
-    vector<unsigned char> vec;
-    copy(input, input + inputSize, back_inserter(vec));
-
-    SHA3<HASH_TYPE::HASH_VARIANT_512> sha3;
-    sha3.Update(vec);
-    sha3.Update(vec);
-    sha3.Update(vec);
-    vector<unsigned char> output = sha3.Finalize();
-
-    std::vector<unsigned char> expected;
-    expected = DataConversion::HexStrToUint8Vec(
-        "946729b1e315ec31a40467e16f9aa20ae7ef24702052369345587ec626dd8317db84e9"
-        "099cdba1096f478a37d0f4f49145a31c311fdffa23f3a9bac1a8ff22a2");
-    bool is_equal
-        = std::equal(expected.begin(), expected.end(), output.begin());
-    BOOST_CHECK_EQUAL(is_equal, true);
-
-    sha3.Reset();
-    sha3.Update(vec);
-    output = sha3.Finalize();
-    expected = DataConversion::HexStrToUint8Vec(
-        "04a371e84ecfb5b8b77cb48610fca8182dd457ce6f326a0fd3d7ec2f1e91636dee691f"
-        "be0c985302ba1b0d8dc78c086346b533b49c030d99a27daf1139d6e75e");
-    is_equal = std::equal(expected.begin(), expected.end(), output.begin());
-    BOOST_CHECK_EQUAL(is_equal, true);
-}
-
-/**
-* \brief SHA512_004_check_896bitsx3_updatewithoffset
-*
-* \param Test the update function: void Update(const std::vector<unsigned char>& input, unsigned int offset, unsigned int size)
-*/
-BOOST_AUTO_TEST_CASE(SHA512_004_check_896bitsx3_updatewithoffset)
-{
-    const unsigned char input[]
-        = "abcdbcdecdefdefgefghfghighijhijkijkljklmklmnlmnomnopnopq";
-    unsigned int inputSize = strlen((const char*)input);
-    vector<unsigned char> vec;
-    copy(input, input + inputSize, back_inserter(vec));
-
-    SHA3<HASH_TYPE::HASH_VARIANT_512> sha3;
-    sha3.Update(vec, 0, inputSize);
-    sha3.Update(vec, 0, inputSize);
-    sha3.Update(vec, 0, inputSize);
-    vector<unsigned char> output = sha3.Finalize();
-
-    std::vector<unsigned char> expected;
-    expected = DataConversion::HexStrToUint8Vec(
-        "946729b1e315ec31a40467e16f9aa20ae7ef24702052369345587ec626dd8317db84e9"
-        "099cdba1096f478a37d0f4f49145a31c311fdffa23f3a9bac1a8ff22a2");
-    bool is_equal
-        = std::equal(expected.begin(), expected.end(), output.begin());
-    BOOST_CHECK_EQUAL(is_equal, true);
-
-    sha3.Reset();
-    sha3.Update(vec, 0, inputSize);
-    output = sha3.Finalize();
-    expected = DataConversion::HexStrToUint8Vec(
-        "04a371e84ecfb5b8b77cb48610fca8182dd457ce6f326a0fd3d7ec2f1e91636dee691f"
-        "be0c985302ba1b0d8dc78c086346b533b49c030d99a27daf1139d6e75e");
-    is_equal = std::equal(expected.begin(), expected.end(), output.begin());
-    BOOST_CHECK_EQUAL(is_equal, true);
-=======
 BOOST_AUTO_TEST_CASE(SHA256_check_896bitsx3) {
   const unsigned char input[] =
       "abcdbcdecdefdefgefghfghighijhijkijkljklmklmnlmnomnopnopq";
@@ -311,7 +142,6 @@
       "be0c985302ba1b0d8dc78c086346b533b49c030d99a27daf1139d6e75e");
   is_equal = std::equal(expected.begin(), expected.end(), output.begin());
   BOOST_CHECK_EQUAL(is_equal, true);
->>>>>>> f49ee618
 }
 
 /**
