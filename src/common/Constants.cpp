--- conflicted
+++ resolved
@@ -554,15 +554,12 @@
 const bool ENABLE_SCILLA_MULTI_VERSION{
     ReadConstantString("ENABLE_SCILLA_MULTI_VERSION", "node.smart_contract.") ==
     "true"};
-<<<<<<< HEAD
 const string FIELDS_MAP_DEPTH_INDICATOR{
     ReadConstantString("FIELDS_MAP_DEPTH_INDICATOR", "node.smart_contract.")};
 const bool SEMANTIC_SHARDING{
     ReadConstantString("SEMANTIC_SHARDING", "node.smart_contract.") == "true"};
 const string SHARDING_INFO_INDICATOR{
     ReadConstantString("SHARDING_INFO_INDICATOR", "node.smart_contract.")};
-=======
->>>>>>> 361ce822
 const bool LOG_SC{ReadConstantString("LOG_SC", "node.smart_contract.") ==
                   "true"};
 const bool DISABLE_SCILLA_LIB{
