/*
 * Copyright (C) 2019 Zilliqa
 *
 * This program is free software: you can redistribute it and/or modify
 * it under the terms of the GNU General Public License as published by
 * the Free Software Foundation, either version 3 of the License, or
 * (at your option) any later version.
 *
 * This program is distributed in the hope that it will be useful,
 * but WITHOUT ANY WARRANTY; without even the implied warranty of
 * MERCHANTABILITY or FITNESS FOR A PARTICULAR PURPOSE.  See the
 * GNU General Public License for more details.
 *
 * You should have received a copy of the GNU General Public License
 * along with this program.  If not, see <https://www.gnu.org/licenses/>.
 */

#ifndef ZILLIQA_SRC_COMMON_CONSTANTS_H_
#define ZILLIQA_SRC_COMMON_CONSTANTS_H_

#include "depends/common/FixedHash.h"

using BlockHash = dev::h256;

// Data sizes
const unsigned int COMMON_HASH_SIZE = 32;
const unsigned int ACC_ADDR_SIZE = 20;
const unsigned int TRAN_HASH_SIZE = 32;
const unsigned int TRAN_SIG_SIZE = 64;
const unsigned int BLOCK_HASH_SIZE = 32;
const unsigned int BLOCK_SIG_SIZE = 64;
const unsigned int STATE_HASH_SIZE = 32;
const unsigned int RESERVED_FIELD_SIZE = 128;

// Numeric types sizes
const unsigned int UINT256_SIZE = 32;
const unsigned int UINT128_SIZE = 16;
const unsigned int INT256_SIZE = 32;

// Cryptographic sizes
const unsigned int PRIV_KEY_SIZE = 32;
const unsigned int PUB_KEY_SIZE = 33;
const unsigned int SIGNATURE_CHALLENGE_SIZE = 32;
const unsigned int SIGNATURE_RESPONSE_SIZE = 32;
const unsigned int COMMIT_SECRET_SIZE = 32;
const unsigned int COMMIT_POINT_HASH_SIZE = 32;
const unsigned int COMMIT_POINT_SIZE = 33;
const unsigned int CHALLENGE_SIZE = 32;
const unsigned int RESPONSE_SIZE = 32;

const unsigned int BLOCKCHAIN_SIZE = 50;

// Number of nodes sent from lookup node to newly joined node
const unsigned int SEED_PEER_LIST_SIZE = 20;

// Transaction body sharing

const unsigned int NUM_VACUOUS_EPOCHS = 1;

// Networking and mining
const unsigned int POW_SIZE = 32;
const unsigned int IP_SIZE = 16;
const unsigned int PORT_SIZE = 4;

const unsigned int NUM_PEERS_TO_SEND_IN_A_SHARD = 20;

// Number of initial ds epoch number, including genesis epoch
const unsigned int INIT_DS_EPOCH_NUM = 2;

const unsigned int MAINNET_CHAIN_ID = 1;

// Testing parameters

// Metadata type
enum MetaType : unsigned char {
  STATEROOT = 0x00,
  DSINCOMPLETED,  // [deprecated soon]
  LATESTACTIVEDSBLOCKNUM,
  WAKEUPFORUPGRADE,
  LATEST_EPOCH_STATES_UPDATED,  // [deprecated soon]
  EPOCHFIN,
};

// Sync Type
enum SyncType : unsigned int {
  NO_SYNC = 0,
  NEW_SYNC,
  NORMAL_SYNC,
  DS_SYNC,
  LOOKUP_SYNC,
  RECOVERY_ALL_SYNC,
  NEW_LOOKUP_SYNC,
  GUARD_DS_SYNC,
  DB_VERIF,
  SYNC_TYPE_COUNT
};

namespace Contract {
using VName = std::string;
using Mutable = bool;
using Type = std::string;
using Value = std::string;
using StateEntry = std::tuple<VName, Mutable, Type, Value>;
using Index = dev::h256;

enum Data : unsigned int { VNAME = 0, MUTABLE, TYPE, VALUE, ITEMS_NUM };
}  // namespace Contract

const std::string RAND1_GENESIS =
    "2b740d75891749f94b6a8ec09f086889066608e4418eda656c93443e8310750a";
const std::string RAND2_GENESIS =
    "e8cc9106f8a28671d91e2de07b57b828934481fadf6956563b963bb8e5c266bf";

const std::string REMOTE_TEST_DIR = "zilliqa-test";
const std::string PERSISTENCE_PATH = "/persistence";
const std::string STATEDELTAFROMS3_PATH = "/StateDeltaFromS3";
const std::string TX_BODY_SUBDIR = "txBodies";

const std::string DS_KICKOUT_MSG = "KICKED OUT FROM DS";
const std::string DS_LEADER_MSG = "DS LEADER NOW";
const std::string DS_BACKUP_MSG = "DS BACKUP NOW";

const std::string dsNodeFile = "dsnodes.xml";

const float ONE_HUNDRED_PERCENT = 100.f;

const unsigned int GENESIS_DSBLOCK_VERSION = 1;

// General constants
extern const unsigned int DEBUG_LEVEL;
extern const bool ENABLE_DO_REJOIN;
extern const bool LOOKUP_NODE_MODE;
extern const unsigned int MAX_ENTRIES_FOR_DIAGNOSTIC_DATA;
extern const uint16_t CHAIN_ID;
extern const std::string GENESIS_PUBKEY;
extern const unsigned int UPGRADE_TARGET_DS_NUM;
extern const std::string STORAGE_PATH;

// Version constants
extern const unsigned int MSG_VERSION;
extern const unsigned int TRANSACTION_VERSION;
extern const unsigned int DSBLOCK_VERSION;
extern const unsigned int TXBLOCK_VERSION;
extern const unsigned int MICROBLOCK_VERSION;
extern const unsigned int VCBLOCK_VERSION;
extern const unsigned int FALLBACKBLOCK_VERSION;
extern const unsigned int BLOCKLINK_VERSION;
extern const unsigned int DSCOMMITTEE_VERSION;
extern const unsigned int SHARDINGSTRUCTURE_VERSION;
extern const unsigned int ACCOUNT_VERSION;
extern const unsigned int CONTRACT_STATE_VERSION;

// Seed Node
extern const bool ARCHIVAL_LOOKUP;
extern const unsigned int SEED_TXN_COLLECTION_TIME_IN_SEC;
extern const unsigned int TXN_STORAGE_LIMIT;

// Consensus constants
extern const unsigned int COMMIT_WINDOW_IN_SECONDS;
extern const unsigned int CONSENSUS_MSG_ORDER_BLOCK_WINDOW;
extern const unsigned int CONSENSUS_OBJECT_TIMEOUT;
extern const unsigned int DS_NUM_CONSENSUS_SUBSETS;
extern const unsigned int SHARD_NUM_CONSENSUS_SUBSETS;
extern const unsigned int COMMIT_TOLERANCE_PERCENT;

// Data sharing constants
extern const bool BROADCAST_TREEBASED_CLUSTER_MODE;
extern const unsigned int MULTICAST_CLUSTER_SIZE;
extern const unsigned int NUM_FORWARDED_BLOCK_RECEIVERS_PER_SHARD;
extern const unsigned int NUM_NODES_TO_SEND_LOOKUP;
extern const unsigned int NUM_OF_TREEBASED_CHILD_CLUSTERS;
extern const unsigned int POW_PACKET_SENDERS;
extern const unsigned int TX_SHARING_CLUSTER_SIZE;

// Dispatcher constants
extern const bool USE_REMOTE_TXN_CREATOR;
extern const std::string TXN_PATH;

// Epoch timing constants
extern const unsigned int DELAY_FIRSTXNEPOCH_IN_MS;
extern const unsigned int FETCHING_MISSING_DATA_TIMEOUT;
extern const unsigned int ANNOUNCEMENT_DELAY_IN_MS;
extern const unsigned int LOOKUP_DELAY_SEND_TXNPACKET_IN_MS;
extern const unsigned int MICROBLOCK_TIMEOUT;
extern const unsigned int NEW_NODE_SYNC_INTERVAL;
extern const unsigned int POW_SUBMISSION_TIMEOUT;
extern const unsigned int POW_WINDOW_IN_SECONDS;
extern const unsigned int POWPACKETSUBMISSION_WINDOW_IN_SECONDS;
extern const unsigned int RECOVERY_SYNC_TIMEOUT;
extern const unsigned int TX_DISTRIBUTE_TIME_IN_MS;
extern const unsigned int NEW_LOOKUP_SYNC_DELAY_IN_SECONDS;
extern const unsigned int NEW_LOOKUP_GETSHARD_TIMEOUT_IN_SECONDS;
extern const unsigned int GETSTATEDELTAS_TIMEOUT_IN_SECONDS;
extern const unsigned int RETRY_REJOINING_TIMEOUT;
extern const unsigned int RETRY_GETSTATEDELTAS_COUNT;
extern const unsigned int MAX_FETCHMISSINGMBS_NUM;
<<<<<<< HEAD
extern const unsigned int LAST_N_TXBLKS_TOCHECK_FOR_MISSINGMBS;
=======
>>>>>>> fc504e83

// Fallback constants
extern const bool ENABLE_FALLBACK;
extern const unsigned int FALLBACK_CHECK_INTERVAL;
extern const unsigned int FALLBACK_EXTRA_TIME;
extern const unsigned int FALLBACK_INTERVAL_STARTED;
extern const unsigned int FALLBACK_INTERVAL_WAITING;

// Gas constants
extern const unsigned int MICROBLOCK_GAS_LIMIT;
extern const unsigned int CONTRACT_CREATE_GAS;
extern const unsigned int CONTRACT_INVOKE_GAS;
extern const unsigned int NORMAL_TRAN_GAS;
extern const unsigned int GAS_CONGESTION_PERCENT;
extern const unsigned int UNFILLED_PERCENT_LOW;
extern const unsigned int UNFILLED_PERCENT_HIGH;
extern const uint128_t GAS_PRICE_MIN_VALUE;
extern const unsigned int GAS_PRICE_PRECISION;
extern const uint128_t PRECISION_MIN_VALUE;
extern const unsigned int GAS_PRICE_DROP_RATIO;
extern const unsigned int GAS_PRICE_RAISE_RATIO_LOWER;
extern const unsigned int GAS_PRICE_RAISE_RATIO_UPPER;
extern const unsigned int GAS_PRICE_TOLERANCE;
extern const unsigned int MEAN_GAS_PRICE_DS_NUM;
extern const std::string LEGAL_GAS_PRICE_IP;

// Gossip constants
extern const bool BROADCAST_GOSSIP_MODE;
extern const bool SEND_RESPONSE_FOR_LAZY_PUSH;
extern const bool GOSSIP_CUSTOM_ROUNDS_SETTINGS;
extern const unsigned int MAX_ROUNDS_IN_BSTATE;
extern const unsigned int MAX_ROUNDS_IN_CSTATE;
extern const unsigned int MAX_TOTAL_ROUNDS;
extern const unsigned int MAX_NEIGHBORS_PER_ROUND;
extern const unsigned int NUM_GOSSIP_RECEIVERS;
extern const unsigned int ROUND_TIME_IN_MS;
extern const unsigned int SIMULATED_NETWORK_DELAY_IN_MS;
extern const unsigned int KEEP_RAWMSG_FROM_LAST_N_ROUNDS;
extern const bool SIGN_VERIFY_EMPTY_MSGTYP;
extern const bool SIGN_VERIFY_NONEMPTY_MSGTYP;

// GPU mining constants
extern const std::string GPU_TO_USE;
extern const unsigned int OPENCL_LOCAL_WORK_SIZE;
extern const unsigned int OPENCL_GLOBAL_WORK_SIZE_MULTIPLIER;
extern const unsigned int OPENCL_START_EPOCH;
extern const unsigned int CUDA_BLOCK_SIZE;
extern const unsigned int CUDA_GRID_SIZE;
extern const unsigned int CUDA_STREAM_NUM;
extern const unsigned int CUDA_SCHEDULE_FLAG;

// Guard mode constants
extern const bool GUARD_MODE;
extern const bool EXCLUDE_PRIV_IP;
extern const unsigned int WINDOW_FOR_DS_NETWORK_INFO_UPDATE;
extern const double SHARD_GUARD_TOL;
extern const unsigned int SHARD_LEADER_SELECT_TOL;

// Heartbeat constants
extern const unsigned int HEARTBEAT_INTERVAL_IN_SECONDS;

// RPC Constants
extern const unsigned int LOOKUP_RPC_PORT;
extern const unsigned int STATUS_RPC_PORT;
extern const std::string IP_TO_BIND;  // Only for non-lookup nodes
extern const bool ENABLE_STATUS_RPC;  //
extern const unsigned int NUM_SHARD_PEER_TO_REVEAL;

// Network composition constants
extern const unsigned int COMM_SIZE;
extern const unsigned int NUM_DS_ELECTION;
extern const double DS_PERFORMANCE_THRESHOLD_PERCENT;
extern const unsigned int NUM_DS_BYZANTINE_REMOVED;
extern const unsigned int SHARD_SIZE_TOLERANCE_LO;
extern const unsigned int SHARD_SIZE_TOLERANCE_HI;

// P2PComm constants
extern const unsigned int BROADCAST_INTERVAL;
extern const unsigned int BROADCAST_EXPIRY;
extern const unsigned int FETCH_LOOKUP_MSG_MAX_RETRY;
extern const uint32_t MAXMESSAGE;
extern const unsigned int MAXRETRYCONN;
extern const unsigned int MSGQUEUE_SIZE;
extern const unsigned int PUMPMESSAGE_MILLISECONDS;
extern const unsigned int SENDQUEUE_SIZE;
extern const unsigned int MAX_GOSSIP_MSG_SIZE_IN_BYTES;
extern const unsigned int MIN_READ_WATERMARK_IN_BYTES;
extern const unsigned int MAX_READ_WATERMARK_IN_BYTES;
extern const unsigned int CONNECTION_TIMEOUT_IN_SECONDS;
extern const unsigned int BLACKLIST_NUM_TO_POP;
extern const unsigned int MAX_PEER_CONNECTION;

// PoW constants
extern const bool CUDA_GPU_MINE;
extern const bool FULL_DATASET_MINE;
extern const bool OPENCL_GPU_MINE;
extern const bool REMOTE_MINE;
extern const std::string MINING_PROXY_URL;
extern const unsigned int MAX_RETRY_SEND_POW_TIME;
extern const unsigned int CHECK_MINING_RESULT_INTERVAL;
extern const bool GETWORK_SERVER_MINE;
extern const unsigned int GETWORK_SERVER_PORT;
extern const unsigned int DS_POW_DIFFICULTY;
extern const unsigned int POW_DIFFICULTY;
extern const unsigned int POW_BOUNDARY_N_DIVIDED;
extern const unsigned int POW_BOUNDARY_N_DIVIDED_START;
extern const unsigned int POW_SUBMISSION_LIMIT;
extern const unsigned int NUM_FINAL_BLOCK_PER_POW;
extern const unsigned int POW_CHANGE_TO_ADJ_DIFF;
extern const unsigned int POW_CHANGE_TO_ADJ_DS_DIFF;
extern const unsigned int DIFFICULTY_DIFF_TOL;
extern const unsigned int EXPECTED_SHARD_NODE_NUM;
extern const unsigned int MAX_SHARD_NODE_NUM;
extern const unsigned int MISORDER_TOLERANCE_IN_PERCENT;
extern const unsigned int DSBLOCK_EXTRA_WAIT_TIME;
extern const unsigned int DIFF_IP_TOLERANCE_IN_PERCENT;
extern const unsigned int TXN_SHARD_TARGET_DIFFICULTY;
extern const unsigned int TXN_DS_TARGET_DIFFICULTY;
extern const unsigned int TXN_DS_TARGET_NUM;
extern const unsigned int PRIORITY_TOLERANCE_IN_PERCENT;

// Recovery and upgrading constants
extern const unsigned int WAIT_LOOKUP_WAKEUP_IN_SECONDS;
extern const bool GET_INITIAL_DS_FROM_REPO;
extern const unsigned int SHARD_DELAY_WAKEUP_IN_SECONDS;
extern const unsigned int TERMINATION_COUNTDOWN_IN_SECONDS;
extern const std::string UPGRADE_HOST_ACCOUNT;
extern const std::string UPGRADE_HOST_REPO;
extern const bool RECOVERY_TRIM_INCOMPLETED_BLOCK;
extern const bool REJOIN_NODE_NOT_IN_NETWORK;
extern const unsigned int RESUME_BLACKLIST_DELAY_IN_SECONDS;
extern const unsigned int INCRDB_DSNUMS_WITH_STATEDELTAS;

// Smart contract constants
extern const bool ENABLE_SC;
extern const std::string SCILLA_ROOT;
extern const std::string SCILLA_CHECKER;
extern const std::string SCILLA_BINARY;
extern const std::string SCILLA_FILES;
extern const std::string SCILLA_LOG;
extern const std::string SCILLA_LIB;
extern const std::string INIT_JSON;
extern const std::string INPUT_STATE_JSON;
extern const std::string INPUT_BLOCKCHAIN_JSON;
extern const std::string INPUT_MESSAGE_JSON;
extern const std::string OUTPUT_JSON;
extern const std::string INPUT_CODE;
extern const bool ENABLE_SCILLA_MULTI_VERSION;

// Test constants
extern const bool ENABLE_CHECK_PERFORMANCE_LOG;
#ifdef FALLBACK_TEST
extern const unsigned int FALLBACK_TEST_EPOCH;
#endif  // FALLBACK_TEST
extern const unsigned int NUM_TXN_TO_SEND_PER_ACCOUNT;
extern const bool ENABLE_ACCOUNTS_POPULATING;
extern const bool UPDATE_PREGENED_ACCOUNTS;
extern const unsigned int NUM_ACCOUNTS_PREGENERATE;
extern const unsigned int PREGEN_ACCOUNT_TIMES;
extern const std::string PREGENED_ACCOUNTS_FILE;

// Transaction constants
extern const uint128_t TOTAL_COINBASE_REWARD;
extern const uint128_t COINBASE_REWARD_PER_DS;
extern const uint128_t TOTAL_GENESIS_TOKEN;
extern const unsigned int BASE_REWARD_IN_PERCENT;
extern const unsigned int LOOKUP_REWARD_IN_PERCENT;
extern const unsigned int MAX_CODE_SIZE_IN_BYTES;
extern const unsigned int MAX_CONTRACT_DEPTH;
extern const unsigned int SYS_TIMESTAMP_VARIANCE_IN_SECONDS;
extern const unsigned int TXN_MISORDER_TOLERANCE_IN_PERCENT;
extern const unsigned int PACKET_EPOCH_LATE_ALLOW;
extern const unsigned int PACKET_BYTESIZE_LIMIT;
extern const unsigned int SMALL_TXN_SIZE;
extern const unsigned int ACCOUNT_IO_BATCH_SIZE;
extern const bool ENABLE_REPOPULATE;
extern const unsigned int REPOPULATE_STATE_PER_N_DS;
extern const unsigned int REPOPULATE_STATE_IN_DS;
extern const unsigned int NUM_STORE_TX_BODIES_INTERVAL;
extern const std::string BUCKET_NAME;
extern const std::string TXN_PERSISTENCE_NAME;
extern const bool ENABLE_TXNS_BACKUP;
extern const bool SHARDLDR_SAVE_TXN_LOCALLY;

// Viewchange constants
extern const unsigned int POST_VIEWCHANGE_BUFFER;
extern const unsigned int VIEWCHANGE_EXTRA_TIME;
extern const unsigned int VIEWCHANGE_PRECHECK_TIME;
extern const unsigned int VIEWCHANGE_TIME;

// Genesis accounts
extern const std::vector<std::string> GENESIS_WALLETS;
extern const std::vector<std::string> GENESIS_KEYS;

// DBVerifier constants
extern const std::string VERIFIER_PATH;
extern const std::string VERIFIER_PUBKEY;
extern const unsigned int SEED_PORT;
#endif  // ZILLIQA_SRC_COMMON_CONSTANTS_H_<|MERGE_RESOLUTION|>--- conflicted
+++ resolved
@@ -194,10 +194,7 @@
 extern const unsigned int RETRY_REJOINING_TIMEOUT;
 extern const unsigned int RETRY_GETSTATEDELTAS_COUNT;
 extern const unsigned int MAX_FETCHMISSINGMBS_NUM;
-<<<<<<< HEAD
 extern const unsigned int LAST_N_TXBLKS_TOCHECK_FOR_MISSINGMBS;
-=======
->>>>>>> fc504e83
 
 // Fallback constants
 extern const bool ENABLE_FALLBACK;
