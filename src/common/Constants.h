--- conflicted
+++ resolved
@@ -400,9 +400,6 @@
 extern const bool ENABLE_SCILLA_MULTI_VERSION;
 extern const bool LOG_SC;
 extern const bool DISABLE_SCILLA_LIB;
-<<<<<<< HEAD
-extern const bool SCILLA_VM_DEV;
-=======
 extern const unsigned int SCILLA_SERVER_PENDING_IN_MS;
 // TODO: Remove FIELDS_MAP_DEPTH_INDICATOR after data migration
 const std::string FIELDS_MAP_DEPTH_INDICATOR = "_fields_map_depth";
@@ -411,7 +408,7 @@
 const std::string TYPE_INDICATOR = "_type";
 const std::string HAS_MAP_INDICATOR = "_hasmap";
 const std::string CONTRACT_ADDR_INDICATOR = "_addr";
->>>>>>> 3818783b
+extern const bool SCILLA_VM_DEV;
 
 // Test constants
 extern const bool ENABLE_CHECK_PERFORMANCE_LOG;
