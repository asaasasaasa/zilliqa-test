--- conflicted
+++ resolved
@@ -145,12 +145,9 @@
 extern const unsigned int TXN_SUBMISSION;
 extern const unsigned int TXN_BROADCAST;
 extern const unsigned int DEBUG_LEVEL;
-<<<<<<< HEAD
+extern const unsigned int WAIT_ALL_MB_RECVD_TIMEOUT;
 extern const unsigned int HEARTBEAT_INTERVAL;
 extern const unsigned int HEARTBEAT_DELTA;
-=======
-extern const unsigned int WAIT_ALL_MB_RECVD_TIMEOUT;
->>>>>>> 0473131d
 extern const std::vector<std::string> GENESIS_WALLETS;
 extern const std::vector<std::string> GENESIS_KEYS;
 #endif // __CONSTANTS_H__