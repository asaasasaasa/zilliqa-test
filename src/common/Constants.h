/**
* Copyright (c) 2018 Zilliqa 
* This source code is being disclosed to you solely for the purpose of your participation in 
* testing Zilliqa. You may view, compile and run the code for that purpose and pursuant to 
* the protocols and algorithms that are programmed into, and intended by, the code. You may 
* not do anything else with the code without express permission from Zilliqa Research Pte. Ltd., 
* including modifying or publishing the code (or any part of it), and developing or forming 
* another public or private blockchain network. This source code is provided ‘as is’ and no 
* warranties are given as to title or non-infringement, merchantability or fitness for purpose 
* and, to the extent permitted by law, all liability for your use of the code is disclaimed. 
* Some programs in this code are governed by the GNU General Public License v3.0 (available at 
* https://www.gnu.org/licenses/gpl-3.0.en.html) (‘GPLv3’). The programs that are governed by 
* GPLv3.0 are those programs that are located in the folders src/depends and tests/depends 
* and which include a reference to GPLv3 in their program files.
**/

#ifndef __CONSTANTS_H__
#define __CONSTANTS_H__

#include "depends/common/FixedHash.h"

using BlockHash = dev::h256;

// Data sizes
const unsigned int COMMON_HASH_SIZE = 32;
const unsigned int ACC_ADDR_SIZE = 20;
const unsigned int TRAN_HASH_SIZE = 32;
const unsigned int TRAN_SIG_SIZE = 64;
const unsigned int BLOCK_HASH_SIZE = 32;
const unsigned int BLOCK_SIG_SIZE = 64;
const unsigned int STATE_HASH_SIZE = 32;

// Numeric types sizes
const unsigned int UINT256_SIZE = 32;
const unsigned int UINT128_SIZE = 16;
const unsigned int INT256_SIZE = 32;

// Cryptographic sizes
const unsigned int PRIV_KEY_SIZE = 32;
const unsigned int PUB_KEY_SIZE = 33;
const unsigned int SIGNATURE_CHALLENGE_SIZE = 32;
const unsigned int SIGNATURE_RESPONSE_SIZE = 32;
const unsigned int COMMIT_SECRET_SIZE = 32;
const unsigned int COMMIT_POINT_SIZE = 33;
const unsigned int CHALLENGE_SIZE = 32;
const unsigned int RESPONSE_SIZE = 32;

const unsigned int BLOCKCHAIN_SIZE = 50;

// Number of nodes sent from lookup node to newly joined node
const unsigned int SEED_PEER_LIST_SIZE = 20;

// Transaction body sharing

const unsigned int NUM_VACUOUS_EPOCHS = 1;

// Networking and mining
const unsigned int POW_SIZE = 32;
const unsigned int IP_SIZE = 16;
const unsigned int PORT_SIZE = 4;

const unsigned int NUM_PEERS_TO_SEND_IN_A_SHARD = 20;
const unsigned int SERVER_PORT = 4201;

// Testing parameters

// Metadata type
enum MetaType : unsigned char
{
    STATEROOT = 0x00,
    DSINCOMPLETED,
    LATESTACTIVEDSBLOCKNUM,
};

// Sync Type
enum SyncType : unsigned int
{
    NO_SYNC = 0,
    NEW_SYNC,
    NORMAL_SYNC,
    DS_SYNC,
    LOOKUP_SYNC,
};

const std::string RAND1_GENESIS
    = "2b740d75891749f94b6a8ec09f086889066608e4418eda656c93443e8310750a";
const std::string RAND2_GENESIS
    = "e8cc9106f8a28671d91e2de07b57b828934481fadf6956563b963bb8e5c266bf";

const std::string REMOTE_TEST_DIR = "zilliqa-test";
const std::string PERSISTENCE_PATH = "persistence";
const std::string TX_BODY_SUBDIR = "txBodies";
const std::string REMOTE_TXN_DIR = "/home/ubuntu/Dispatcher/txns";

const std::string DS_KICKOUT_MSG = "KICKED OUT FROM DS";
const std::string DS_LEADER_MSG = "DS LEADER NOW";
const std::string DS_BACKUP_MSG = "DS BACKUP NOW";

extern const std::string SCILLA_ROOT;
extern const std::string SCILLA_BINARY;
extern const std::string SCILLA_FILES;
extern const std::string SCILLA_LOG;
extern const std::string SCILLA_LIB;
extern const std::string INIT_JSON;
extern const std::string INPUT_STATE_JSON;
extern const std::string INPUT_BLOCKCHAIN_JSON;
extern const std::string INPUT_MESSAGE_JSON;
extern const std::string OUTPUT_JSON;
extern const std::string INPUT_CODE;
extern const std::string TXN_PATH;
extern const std::string REMOTE_TXN_CREATOR_IP;

extern const unsigned int MSG_VERSION;
extern const unsigned int DS_MULTICAST_CLUSTER_SIZE;
extern const unsigned int COMM_SIZE;
extern const unsigned int POW_WINDOW_IN_SECONDS;
extern const unsigned int POW_BACKUP_WINDOW_IN_SECONDS;
extern const unsigned int NEW_NODE_SYNC_INTERVAL;
extern const unsigned int POW_SUBMISSION_TIMEOUT;
extern const unsigned int POW_DIFFICULTY;
extern const unsigned int MICROBLOCK_TIMEOUT;
extern const unsigned int VIEWCHANGE_TIME;
extern const unsigned int VIEWCHANGE_EXTRA_TIME;
extern const unsigned int CONSENSUS_MSG_ORDER_BLOCK_WINDOW;
extern const unsigned int CONSENSUS_OBJECT_TIMEOUT;
extern const unsigned int FETCHING_MISSING_TXNS_TIMEOUT;
extern const unsigned int FINALBLOCK_CONSENSUS_OBJECT_TIMEOUT;
extern const unsigned int NUM_FINAL_BLOCK_PER_POW;
extern const unsigned int NUM_DS_KEEP_TX_BODY;
extern const uint32_t MAXMESSAGE;
extern const unsigned int MAXSUBMITTXNPERNODE;
extern const unsigned int MICROBLOCK_GAS_LIMIT;
extern const unsigned int TX_SHARING_CLUSTER_SIZE;
extern const unsigned int NEW_NODE_POW_DELAY;
extern const unsigned int POST_VIEWCHANGE_BUFFER;
extern const unsigned int CONTRACT_CREATE_GAS;
extern const unsigned int CONTRACT_INVOKE_GAS;
extern const unsigned int NORMAL_TRAN_GAS;
extern const unsigned int WAITING_FORWARD;
extern const unsigned int COINBASE_REWARD;
extern const unsigned int DEBUG_LEVEL;
extern const unsigned int BROADCAST_INTERVAL;
extern const unsigned int BROADCAST_EXPIRY;
<<<<<<< HEAD
extern const unsigned int TX_DISTRIBUTE_TIME_IN_MS;
extern const unsigned int NUM_TXN_TO_SEND_PER_ACCOUNT;
extern const unsigned int NUM_NODES_TO_SEND_LOOKUP;
=======
extern const unsigned int SENDQUEUE_SIZE;
extern const unsigned int MSGQUEUE_SIZE;
>>>>>>> 586a3077

extern const bool TEST_NET_MODE;
extern const bool EXCLUDE_PRIV_IP;
extern const bool ENABLE_DO_REJOIN;
extern const bool FULL_DATASET_MINE;
extern const bool OPENCL_GPU_MINE;
extern const bool CUDA_GPU_MINE;
extern const bool USE_REMOTE_TXN_CREATOR;

extern const std::vector<std::string> GENESIS_WALLETS;
extern const std::vector<std::string> GENESIS_KEYS;

extern const unsigned int OPENCL_LOCAL_WORK_SIZE;
extern const unsigned int OPENCL_GLOBAL_WORK_SIZE_MULTIPLIER;
extern const unsigned int OPENCL_START_EPOCH;
extern const unsigned int CUDA_BLOCK_SIZE;
extern const unsigned int CUDA_GRID_SIZE;
extern const unsigned int CUDA_STREAM_NUM;
extern const unsigned int CUDA_SCHEDULE_FLAG;

#endif // __CONSTANTS_H__<|MERGE_RESOLUTION|>--- conflicted
+++ resolved
@@ -141,14 +141,13 @@
 extern const unsigned int DEBUG_LEVEL;
 extern const unsigned int BROADCAST_INTERVAL;
 extern const unsigned int BROADCAST_EXPIRY;
-<<<<<<< HEAD
+
 extern const unsigned int TX_DISTRIBUTE_TIME_IN_MS;
 extern const unsigned int NUM_TXN_TO_SEND_PER_ACCOUNT;
 extern const unsigned int NUM_NODES_TO_SEND_LOOKUP;
-=======
+
 extern const unsigned int SENDQUEUE_SIZE;
 extern const unsigned int MSGQUEUE_SIZE;
->>>>>>> 586a3077
 
 extern const bool TEST_NET_MODE;
 extern const bool EXCLUDE_PRIV_IP;
