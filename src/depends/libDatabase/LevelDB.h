/**
* Copyright (c) 2018 Zilliqa
* This source code is being disclosed to you solely for the purpose of your participation in
* testing Zilliqa. You may view, compile and run the code for that purpose and pursuant to
* the protocols and algorithms that are programmed into, and intended by, the code. You may
* not do anything else with the code without express permission from Zilliqa Research Pte. Ltd.,
* including modifying or publishing the code (or any part of it), and developing or forming
* another public or private blockchain network. This source code is provided ‘as is’ and no
* warranties are given as to title or non-infringement, merchantability or fitness for purpose
* and, to the extent permitted by law, all liability for your use of the code is disclaimed.
* Some programs in this code are governed by the GNU General Public License v3.0 (available at
* https://www.gnu.org/licenses/gpl-3.0.en.html) (‘GPLv3’). The programs that are governed by
* GPLv3.0 are those programs that are located in the folders src/depends and tests/depends
* and which include a reference to GPLv3 in their program files.
**/


#ifndef __LEVELDB_H__
#define __LEVELDB_H__

#include <memory>
#include <string>
#include <unordered_map>
#include <vector>

#include <leveldb/db.h>

#include "depends/common/Common.h"
#include "depends/common/FixedHash.h"
//#include "libUtils/Logger.h"

leveldb::Slice toSlice(boost::multiprecision::uint256_t num);

/// Utility class for providing database-type storage.
class LevelDB
{
    std::string m_dbName;

    std::string m_subdirectory;

    std::shared_ptr<leveldb::DB> m_db;

public:

    /// Constructor.
<<<<<<< HEAD
    explicit LevelDB(const std::string & dbName, std::string subdirectory = "");

=======
    explicit LevelDB(const std::string & dbName, const std::string & subdirectory = "");
    explicit LevelDB(const std::string& dbName, const std::string& path, const std::string& subdirectory = "");
>>>>>>> dcb2a22f
    /// Destructor.
    ~LevelDB() = default;

    /// Returns the reference to the leveldb database instance.
    std::shared_ptr<leveldb::DB> GetDB();

    /// Returns the DB Name
    std::string GetDBName();

    /// Returns the value at the specified key.
    std::string Lookup(const std::string & key) const;

    /// Returns the value at the specified key.
    std::string Lookup(const boost::multiprecision::uint256_t & blockNum) const;

    /// Returns the value at the specified key.
    std::string Lookup(const dev::h256 & key) const;

    /// Returns the value at the specified key.
    std::string Lookup(const dev::bytesConstRef & key) const;

    /// Sets the value at the specified key.
    int Insert(const dev::h256 & key, dev::bytesConstRef value);

    /// Sets the value at the specified key.
    int Insert(const boost::multiprecision::uint256_t & blockNum,
               const std::vector<unsigned char> & body);

    /// Sets the value at the specified key.
    int Insert(const boost::multiprecision::uint256_t & blockNum,
               const std::string & body);

    /// Sets the value at the specified key.
    int Insert(const std::string & key, const std::vector<unsigned char> & body);

    /// Sets the value at the specified key.
    int Insert(const leveldb::Slice & key, dev::bytesConstRef value);

    /// Sets the value at the specified key.
    int Insert(const dev::h256 & key, const std::string & value);

    /// Sets the value at the specified key.
    int Insert(const dev::h256 & key, const std::vector<unsigned char> & body);

    /// Sets the value at the specified key.
    int Insert(const leveldb::Slice & key, const leveldb::Slice & value);

    /// Sets the value at the specified key for multiple such pairs.
    int BatchInsert(std::unordered_map<dev::h256, std::pair<std::string, unsigned>> & m_main,
                    std::unordered_map<dev::h256, std::pair<dev::bytes, bool>> & m_aux);

    /// Returns true if value corresponding to specified key exists.
    bool Exists(const dev::h256 & key) const;
    bool Exists(const boost::multiprecision::uint256_t & blockNum) const;
    bool Exists(const std::string & key) const;

    /// Deletes the value at the specified key.
    int DeleteKey(const dev::h256 & key);

    /// Deletes the value at the specified key.
    int DeleteKey(const boost::multiprecision::uint256_t & blockNum);

    /// Deletes the value at the specified key.
    int DeleteKey(const std::string & key);

    /// Deletes the entire database.
    int DeleteDB();
    int DeleteDBForNormalNode();
    int DeleteDBForLookupNode();

    /// Reset the entire database.
    bool ResetDB();

private:
    bool ResetDBForNormalNode();
    bool ResetDBForLookupNode();
};

#endif // __LEVELDB_H__<|MERGE_RESOLUTION|>--- conflicted
+++ resolved
@@ -43,13 +43,8 @@
 public:
 
     /// Constructor.
-<<<<<<< HEAD
-    explicit LevelDB(const std::string & dbName, std::string subdirectory = "");
-
-=======
     explicit LevelDB(const std::string & dbName, const std::string & subdirectory = "");
     explicit LevelDB(const std::string& dbName, const std::string& path, const std::string& subdirectory = "");
->>>>>>> dcb2a22f
     /// Destructor.
     ~LevelDB() = default;
 
