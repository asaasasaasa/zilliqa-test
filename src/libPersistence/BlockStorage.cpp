/*
 * Copyright (C) 2019 Zilliqa
 *
 * This program is free software: you can redistribute it and/or modify
 * it under the terms of the GNU General Public License as published by
 * the Free Software Foundation, either version 3 of the License, or
 * (at your option) any later version.
 *
 * This program is distributed in the hope that it will be useful,
 * but WITHOUT ANY WARRANTY; without even the implied warranty of
 * MERCHANTABILITY or FITNESS FOR A PARTICULAR PURPOSE.  See the
 * GNU General Public License for more details.
 *
 * You should have received a copy of the GNU General Public License
 * along with this program.  If not, see <https://www.gnu.org/licenses/>.
 */

#include <sys/stat.h>
#include <sys/syscall.h>
#include <unistd.h>
#include <algorithm>
#include <fstream>
#include <iostream>
#include <sstream>
#include <string>

#include <leveldb/db.h>
#include <boost/filesystem.hpp>

#include "BlockStorage.h"
#include "common/Constants.h"
#include "common/Serializable.h"
#include "libData/BlockChainData/BlockLinkChain.h"
#include "libMessage/Messenger.h"
#include "libUtils/DataConversion.h"

using namespace std;

BlockStorage& BlockStorage::GetBlockStorage(const std::string& path,
                                            bool diagnostic) {
  static BlockStorage bs(path, diagnostic);
  return bs;
}

bool BlockStorage::PutBlock(const uint64_t& blockNum, const bytes& body,
                            const BlockType& blockType) {
  int ret = -1;  // according to LevelDB::Insert return value
  if (blockType == BlockType::DS) {
    unique_lock<shared_timed_mutex> g(m_mutexDsBlockchain);
    ret = m_dsBlockchainDB->Insert(blockNum, body);
    LOG_GENERAL(INFO, "Stored DSBlock num = " << blockNum);
  } else if (blockType == BlockType::Tx) {
    unique_lock<shared_timed_mutex> g(m_mutexTxBlockchain);
    ret = m_txBlockchainDB->Insert(blockNum, body);
    LOG_GENERAL(INFO, "Stored TxBlock num = " << blockNum);
  }
  return (ret == 0);
}

bool BlockStorage::PutDSBlock(const uint64_t& blockNum, const bytes& body) {
  bool ret = false;
  if (PutBlock(blockNum, body, BlockType::DS)) {
    if (PutMetadata(MetaType::DSINCOMPLETED, {'1'})) {
      ret = true;
    } else {
      if (!DeleteDSBlock(blockNum)) {
        LOG_GENERAL(INFO, "FAIL: Delete DSBlock" << blockNum << "Failed");
      }
    }
  }
  return ret;
}

bool BlockStorage::PutVCBlock(const BlockHash& blockhash, const bytes& body) {
  int ret = -1;
  unique_lock<shared_timed_mutex> g(m_mutexVCBlock);
  ret = m_VCBlockDB->Insert(blockhash, body);
  return (ret == 0);
}

bool BlockStorage::PutFallbackBlock(const BlockHash& blockhash,
                                    const bytes& body) {
  int ret = -1;
  unique_lock<shared_timed_mutex> g(m_mutexFallbackBlock);
  ret = m_fallbackBlockDB->Insert(blockhash, body);
  return (ret == 0);
}

bool BlockStorage::PutBlockLink(const uint64_t& index, const bytes& body) {
  int ret = -1;
  unique_lock<shared_timed_mutex> g(m_mutexBlockLink);
  ret = m_blockLinkDB->Insert(index, body);
  return (ret == 0);
}

bool BlockStorage::PutTxBlock(const uint64_t& blockNum, const bytes& body) {
  return PutBlock(blockNum, body, BlockType::Tx);
}

bool BlockStorage::PutTxBody(const dev::h256& key, const bytes& body) {
  int ret;

  if (!LOOKUP_NODE_MODE) {
    LOG_GENERAL(WARNING, "Non lookup node should not trigger this.");
    return false;
  } else  // IS_LOOKUP_NODE
  {
    unique_lock<shared_timed_mutex> g(m_mutexTxBody);
    ret = m_txBodyDB->Insert(key, body) && m_txBodyTmpDB->Insert(key, body);
  }

  return (ret == 0);
}

bool BlockStorage::PutMicroBlock(const BlockHash& blockHash,
                                 const bytes& body) {
  unique_lock<shared_timed_mutex> g(m_mutexMicroBlock);
  int ret = m_microBlockDB->Insert(blockHash, body);

  return (ret == 0);
}

bool BlockStorage::InitiateHistoricalDB(const string& path) {
  // If not explicitly convert to string, calls the other constructor
  {
    unique_lock<shared_timed_mutex> g(m_mutexTxnHistorical);
    m_txnHistoricalDB = make_shared<LevelDB>("txBodies", path, (string) "");
  }
  {
    unique_lock<shared_timed_mutex> g(m_mutexMBHistorical);
    m_MBHistoricalDB = make_shared<LevelDB>("microBlocks", path, (string) "");
  }

  return true;
}

bool BlockStorage::GetTxnFromHistoricalDB(const dev::h256& key,
                                          TxBodySharedPtr& body) {
  std::string bodyString;
  {
    shared_lock<shared_timed_mutex> g(m_mutexTxnHistorical);
    bodyString = m_txnHistoricalDB->Lookup(key);
  }
  if (bodyString.empty()) {
    return false;
  }
  body = make_shared<TransactionWithReceipt>(
      bytes(bodyString.begin(), bodyString.end()), 0);

  return true;
}

bool BlockStorage::GetHistoricalMicroBlock(const BlockHash& blockhash,
                                           MicroBlockSharedPtr& microblock) {
  string blockString;
  {
    shared_lock<shared_timed_mutex> g(m_mutexMBHistorical);
    blockString = m_MBHistoricalDB->Lookup(blockhash);
  }

  if (blockString.empty()) {
    return false;
  }

  microblock =
      make_shared<MicroBlock>(bytes(blockString.begin(), blockString.end()), 0);

  return true;
}

bool BlockStorage::GetMicroBlock(const BlockHash& blockHash,
                                 MicroBlockSharedPtr& microblock) {
  LOG_MARKER();

  string blockString;

  {
    shared_lock<shared_timed_mutex> g(m_mutexMicroBlock);
    blockString = m_microBlockDB->Lookup(blockHash);
  }

  if (blockString.empty()) {
    return false;
  }
  microblock =
      make_shared<MicroBlock>(bytes(blockString.begin(), blockString.end()), 0);

  return true;
}

bool BlockStorage::GetRangeMicroBlocks(const uint64_t lowEpochNum,
                                       const uint64_t hiEpochNum,
                                       const uint32_t loShardId,
                                       const uint32_t hiShardId,
                                       list<MicroBlockSharedPtr>& blocks) {
  LOG_MARKER();

  shared_lock<shared_timed_mutex> g(m_mutexMicroBlock);

  leveldb::Iterator* it =
      m_microBlockDB->GetDB()->NewIterator(leveldb::ReadOptions());
  for (it->SeekToFirst(); it->Valid(); it->Next()) {
    string bns = it->key().ToString();
    string blockString = it->value().ToString();
    if (blockString.empty()) {
      LOG_GENERAL(WARNING, "Lost one block in the chain");
      delete it;
      return false;
    }
    MicroBlockSharedPtr block = MicroBlockSharedPtr(
        new MicroBlock(bytes(blockString.begin(), blockString.end()), 0));

    if (block->GetHeader().GetEpochNum() < lowEpochNum ||
        block->GetHeader().GetEpochNum() > hiEpochNum ||
        block->GetHeader().GetShardId() < loShardId ||
        block->GetHeader().GetShardId() > hiShardId) {
      continue;
    }

    blocks.emplace_back(block);
    LOG_GENERAL(INFO, "Retrievd MicroBlock Num:" << bns);
  }

  delete it;

  if (blocks.empty()) {
    LOG_GENERAL(INFO, "Disk has no MicroBlock matching the criteria");
    return false;
  }

  return true;
}

bool BlockStorage::PutTempState(const unordered_map<Address, Account>& states) {
  // LOG_MARKER();

  unordered_map<string, string> states_str;
  for (const auto& state : states) {
    bytes rawBytes;
    if (!state.second.SerializeBase(rawBytes, 0)) {
      LOG_GENERAL(WARNING, "Messenger::SetAccountBase failed");
      continue;
    }
    states_str.emplace(state.first.hex(),
                       DataConversion::CharArrayToString(rawBytes));
  }
  unique_lock<shared_timed_mutex> g(m_mutexTempState);
  return m_tempStateDB->BatchInsert(states_str);
}

bool BlockStorage::GetTempStateInBatch(leveldb::Iterator*& iter,
                                       vector<StateSharedPtr>& states) {
  // LOG_MARKER();

  shared_lock<shared_timed_mutex> g(m_mutexTempState);

  if (iter == nullptr) {
    iter = m_tempStateDB->GetDB()->NewIterator(leveldb::ReadOptions());
    iter->SeekToFirst();
  }

  unsigned int counter = 0;

  for (; iter->Valid() && counter < ACCOUNT_IO_BATCH_SIZE;
       iter->Next(), counter++) {
    string addr_str = iter->key().ToString();
    string acct_string = iter->value().ToString();
    Address addr{addr_str};
    Account acct;
    if (!acct.DeserializeBase(bytes(acct_string.begin(), acct_string.end()),
                              0)) {
      LOG_GENERAL(WARNING, "Account::DeserializeBase failed");
      continue;
    }
    StateSharedPtr state =
        StateSharedPtr(new pair<Address, Account>(addr, acct));

    states.emplace_back(state);
  }

  return true;
}

bool BlockStorage::GetDSBlock(const uint64_t& blockNum,
                              DSBlockSharedPtr& block) {
  string blockString;
  {
    shared_lock<shared_timed_mutex> g(m_mutexDsBlockchain);
    blockString = m_dsBlockchainDB->Lookup(blockNum);
  }

  if (blockString.empty()) {
    return false;
  }

  // LOG_GENERAL(INFO, blockString);
  // LOG_GENERAL(INFO, blockString.length());
  block = DSBlockSharedPtr(
      new DSBlock(bytes(blockString.begin(), blockString.end()), 0));

  return true;
}

bool BlockStorage::GetVCBlock(const BlockHash& blockhash,
                              VCBlockSharedPtr& block) {
  string blockString;
  {
    shared_lock<shared_timed_mutex> g(m_mutexVCBlock);
    blockString = m_VCBlockDB->Lookup(blockhash);
  }

  if (blockString.empty()) {
    return false;
  }

  // LOG_GENERAL(INFO, blockString);
  // LOG_GENERAL(INFO, blockString.length());
  block = VCBlockSharedPtr(
      new VCBlock(bytes(blockString.begin(), blockString.end()), 0));

  return true;
}

bool BlockStorage::ReleaseDB() {
  {
    unique_lock<shared_timed_mutex> g(m_mutexTxBody);
    m_txBodyDB.reset();
  }
  {
    unique_lock<shared_timed_mutex> g(m_mutexMicroBlock);
    m_microBlockDB.reset();
  }
  {
    unique_lock<shared_timed_mutex> g(m_mutexVCBlock);
    m_VCBlockDB.reset();
  }
  {
    unique_lock<shared_timed_mutex> g(m_mutexTxBlockchain);
    m_txBlockchainDB.reset();
  }
  {
    unique_lock<shared_timed_mutex> g(m_mutexDsBlockchain);
    m_dsBlockchainDB.reset();
  }
  {
    unique_lock<shared_timed_mutex> g(m_mutexFallbackBlock);
    m_fallbackBlockDB.reset();
  }
  {
    unique_lock<shared_timed_mutex> g(m_mutexBlockLink);
    m_blockLinkDB.reset();
  }
  return true;
}

bool BlockStorage::GetFallbackBlock(
    const BlockHash& blockhash,
    FallbackBlockSharedPtr& fallbackblockwsharding) {
  string blockString;
  {
    shared_lock<shared_timed_mutex> g(m_mutexFallbackBlock);
    blockString = m_fallbackBlockDB->Lookup(blockhash);
  }

  if (blockString.empty()) {
    return false;
  }

  // LOG_GENERAL(INFO, blockString);
  // LOG_GENERAL(INFO, blockString.length());

  fallbackblockwsharding =
      FallbackBlockSharedPtr(new FallbackBlockWShardingStructure(
          bytes(blockString.begin(), blockString.end()), 0));

  return true;
}

bool BlockStorage::GetBlockLink(const uint64_t& index,
                                BlockLinkSharedPtr& block) {
  string blockString;
  {
    shared_lock<shared_timed_mutex> g(m_mutexBlockLink);
    blockString = m_blockLinkDB->Lookup(index);
  }

  if (blockString.empty()) {
    return false;
  }

  // LOG_GENERAL(INFO, blockString);
  // LOG_GENERAL(INFO, blockString.length());
  BlockLink blnk;
  if (!Messenger::GetBlockLink(bytes(blockString.begin(), blockString.end()), 0,
                               blnk)) {
    LOG_GENERAL(WARNING, "Serialization of blockLink failed");
    return false;
  }

  if (get<BlockLinkIndex::VERSION>(blnk) != BLOCKLINK_VERSION) {
    LOG_CHECK_FAIL("BlockLink version", get<BlockLinkIndex::VERSION>(blnk),
                   BLOCKLINK_VERSION);
    return false;
  }

  block = make_shared<BlockLink>(blnk);
  return true;
}

bool BlockStorage::GetTxBlock(const uint64_t& blockNum,
                              TxBlockSharedPtr& block) {
  string blockString;
  {
    shared_lock<shared_timed_mutex> g(m_mutexTxBlockchain);
    blockString = m_txBlockchainDB->Lookup(blockNum);
  }
  if (blockString.empty()) {
    return false;
  }

  block = TxBlockSharedPtr(
      new TxBlock(bytes(blockString.begin(), blockString.end()), 0));

  return true;
}

bool BlockStorage::GetTxBody(const dev::h256& key, TxBodySharedPtr& body) {
  std::string bodyString;

  {
    shared_lock<shared_timed_mutex> g(m_mutexTxBody);
    bodyString = m_txBodyDB->Lookup(key);
  }

  if (bodyString.empty()) {
    return false;
  }
  body = TxBodySharedPtr(new TransactionWithReceipt(
      bytes(bodyString.begin(), bodyString.end()), 0));

  return true;
}

bool BlockStorage::DeleteDSBlock(const uint64_t& blocknum) {
  LOG_GENERAL(INFO, "Delete DSBlock Num: " << blocknum);
  unique_lock<shared_timed_mutex> g(m_mutexDsBlockchain);
  int ret = m_dsBlockchainDB->DeleteKey(blocknum);
  return (ret == 0);
}

bool BlockStorage::DeleteVCBlock(const BlockHash& blockhash) {
  unique_lock<shared_timed_mutex> g(m_mutexVCBlock);
  int ret = m_VCBlockDB->DeleteKey(blockhash);
  return (ret == 0);
}

bool BlockStorage::DeleteFallbackBlock(const BlockHash& blockhash) {
  unique_lock<shared_timed_mutex> g(m_mutexFallbackBlock);
  int ret = m_fallbackBlockDB->DeleteKey(blockhash);
  return (ret == 0);
}

bool BlockStorage::DeleteTxBlock(const uint64_t& blocknum) {
  LOG_GENERAL(INFO, "Delete TxBlock Num: " << blocknum);
  unique_lock<shared_timed_mutex> g(m_mutexTxBlockchain);
  int ret = m_txBlockchainDB->DeleteKey(blocknum);
  return (ret == 0);
}

bool BlockStorage::DeleteTxBody(const dev::h256& key) {
  int ret;
  if (!LOOKUP_NODE_MODE) {
    LOG_GENERAL(WARNING, "Non lookup node should not trigger this");
    return false;
  } else {
    unique_lock<shared_timed_mutex> g(m_mutexTxBody);
    ret = m_txBodyDB->DeleteKey(key);
  }

  return (ret == 0);
}

// bool BlockStorage::PutTxBody(const string & key, const bytes
// & body)
// {
//     int ret = m_txBodyDB.Insert(key, body);
//     return (ret == 0);
// }

// void BlockStorage::GetTxBody(const string & key, TxBodySharedPtr & body)
// {
//     string bodyString = m_txBodyDB.Lookup(key);
//     const unsigned char* raw_memory = reinterpret_cast<const unsigned
//     char*>(bodyString.c_str()); body = TxBodySharedPtr( new
//     Transaction(bytes(raw_memory,
//                                             raw_memory + bodyString.size()),
//                                             0) );
// }

bool BlockStorage::GetAllDSBlocks(std::list<DSBlockSharedPtr>& blocks) {
  LOG_MARKER();

  shared_lock<shared_timed_mutex> g(m_mutexDsBlockchain);

  leveldb::Iterator* it =
      m_dsBlockchainDB->GetDB()->NewIterator(leveldb::ReadOptions());
  for (it->SeekToFirst(); it->Valid(); it->Next()) {
    string bns = it->key().ToString();
    string blockString = it->value().ToString();
    if (blockString.empty()) {
      LOG_GENERAL(WARNING, "Lost one block in the chain");
      delete it;
      return false;
    }

    DSBlockSharedPtr block = DSBlockSharedPtr(
        new DSBlock(bytes(blockString.begin(), blockString.end()), 0));
    blocks.emplace_back(block);
    LOG_GENERAL(INFO, "Retrievd DsBlock Num:" << bns);
  }

  delete it;

  if (blocks.empty()) {
    LOG_GENERAL(INFO, "Disk has no DSBlock");
    return false;
  }

  return true;
}

bool BlockStorage::GetAllTxBlocks(std::list<TxBlockSharedPtr>& blocks) {
  LOG_MARKER();

  shared_lock<shared_timed_mutex> g(m_mutexTxBlockchain);

  leveldb::Iterator* it =
      m_txBlockchainDB->GetDB()->NewIterator(leveldb::ReadOptions());
  for (it->SeekToFirst(); it->Valid(); it->Next()) {
    string bns = it->key().ToString();
    string blockString = it->value().ToString();
    if (blockString.empty()) {
      LOG_GENERAL(WARNING, "Lost one block in the chain");
      delete it;
      return false;
    }
    TxBlockSharedPtr block = TxBlockSharedPtr(
        new TxBlock(bytes(blockString.begin(), blockString.end()), 0));
    blocks.emplace_back(block);
    LOG_GENERAL(INFO, "Retrievd TxBlock Num:" << bns);
  }

  delete it;

  if (blocks.empty()) {
    LOG_GENERAL(INFO, "Disk has no TxBlock");
    return false;
  }

  return true;
}

bool BlockStorage::GetAllTxBodiesTmp(std::list<TxnHash>& txnHashes) {
  if (!LOOKUP_NODE_MODE) {
    LOG_GENERAL(WARNING,
                "BlockStorage::GetAllTxBodiesTmp not expected to be called "
                "from other than the LookUp node.");
    return true;
  }

  LOG_MARKER();

  shared_lock<shared_timed_mutex> g(m_mutexTxBodyTmp);

  leveldb::Iterator* it =
      m_txBodyTmpDB->GetDB()->NewIterator(leveldb::ReadOptions());
  for (it->SeekToFirst(); it->Valid(); it->Next()) {
    string hashString = it->key().ToString();
    if (hashString.empty()) {
      LOG_GENERAL(WARNING, "Lost one Tmp txBody Hash");
      delete it;
      return false;
    }
    TxnHash txnHash(hashString);
    txnHashes.emplace_back(txnHash);
  }

  delete it;
  return true;
}

bool BlockStorage::GetAllBlockLink(std::list<BlockLink>& blocklinks) {
  LOG_MARKER();

  shared_lock<shared_timed_mutex> g(m_mutexBlockLink);

  leveldb::Iterator* it =
      m_blockLinkDB->GetDB()->NewIterator(leveldb::ReadOptions());
  for (it->SeekToFirst(); it->Valid(); it->Next()) {
    string bns = it->key().ToString();
    string blockString = it->value().ToString();
    if (blockString.empty()) {
      LOG_GENERAL(WARNING, "Lost one blocklink in the chain");
      delete it;
      return false;
    }
    BlockLink blcklink;
    if (!Messenger::GetBlockLink(bytes(blockString.begin(), blockString.end()),
                                 0, blcklink)) {
      LOG_GENERAL(WARNING, "Deserialization of blockLink failed " << bns);
      delete it;
      return false;
    }
    if (get<BlockLinkIndex::VERSION>(blcklink) != BLOCKLINK_VERSION) {
      LOG_CHECK_FAIL("BlockLink version",
                     get<BlockLinkIndex::VERSION>(blcklink), BLOCKLINK_VERSION);
      delete it;
      return false;
    }
    blocklinks.emplace_back(blcklink);
    LOG_GENERAL(INFO, "Retrievd BlockLink Num:" << bns);
  }
  delete it;
  if (blocklinks.empty()) {
    LOG_GENERAL(INFO, "Disk has no blocklink");
    return false;
  }
  return true;
}

bool BlockStorage::PutMetadata(MetaType type, const bytes& data) {
  LOG_MARKER();
  unique_lock<shared_timed_mutex> g(m_mutexMetadata);
  int ret = m_metadataDB->Insert(std::to_string((int)type), data);
  return (ret == 0);
}

bool BlockStorage::PutStateRoot(const bytes& data) {
  LOG_MARKER();
  unique_lock<shared_timed_mutex> g(m_mutexStateRoot);
  int ret = m_stateRootDB->Insert(std::to_string((int)STATEROOT), data);
  return (ret == 0);
}

bool BlockStorage::PutLatestEpochStatesUpdated(const uint64_t& epochNum) {
  LOG_MARKER();
  unique_lock<shared_timed_mutex> g(m_mutexStateRoot);
  int ret =
      m_stateRootDB->Insert(LATEST_EPOCH_STATES_UPDATED, to_string(epochNum));
  return (ret == 0);
}

bool BlockStorage::GetMetadata(MetaType type, bytes& data) {
  LOG_MARKER();

  string metaString;
  {
    shared_lock<shared_timed_mutex> g(m_mutexMetadata);
    metaString = m_metadataDB->Lookup(std::to_string((int)type));
  }

  if (metaString.empty()) {
    LOG_GENERAL(INFO, "No metadata get")
    return false;
  }

  data = bytes(metaString.begin(), metaString.end());

  return true;
}

bool BlockStorage::GetStateRoot(bytes& data) {
  LOG_MARKER();

  string stateRoot;
  {
    shared_lock<shared_timed_mutex> g(m_mutexStateRoot);
    stateRoot = m_stateRootDB->Lookup(std::to_string((int)STATEROOT));
  }

  if (stateRoot.empty()) {
    LOG_GENERAL(INFO, "No state root found")
    return false;
  }

  data = bytes(stateRoot.begin(), stateRoot.end());

  return true;
}

bool BlockStorage::GetLatestEpochStatesUpdated(uint64_t& epochNum) {
  LOG_MARKER();

  string epochNumStr;
  {
    shared_lock<shared_timed_mutex> g(m_mutexStateRoot);
    epochNumStr = m_stateRootDB->Lookup(LATEST_EPOCH_STATES_UPDATED);
  }

  if (epochNumStr.empty()) {
    LOG_GENERAL(INFO, "No Latest Epoch State Updated get");
    return false;
  }

  try {
    epochNum = stoul(epochNumStr);
  } catch (...) {
    LOG_GENERAL(WARNING, "epochNumStr is not numeric");
    return false;
  }
  return true;
}

bool BlockStorage::PutDSCommittee(const shared_ptr<DequeOfNode>& dsCommittee,
                                  const uint16_t& consensusLeaderID) {
  LOG_MARKER();

  unique_lock<shared_timed_mutex> g(m_mutexDsCommittee);
  m_dsCommitteeDB->ResetDB();
  unsigned int index = 0;
  string leaderId = to_string(consensusLeaderID);

  if (0 != m_dsCommitteeDB->Insert(index++,
                                   bytes(leaderId.begin(), leaderId.end()))) {
    LOG_GENERAL(WARNING, "Failed to store DS leader ID:" << consensusLeaderID);
    return false;
  }

  LOG_GENERAL(INFO, "DS leader: " << consensusLeaderID);

  bytes data;

  unsigned int ds_index = 0;
  for (const auto& ds : *dsCommittee) {
    int pubKeySize = ds.first.Serialize(data, 0);
    ds.second.Serialize(data, pubKeySize);

    /// Store index as key, to guarantee the sequence of DS committee after
    /// retrieval Because first DS committee is DS leader
    if (0 != m_dsCommitteeDB->Insert(index++, data)) {
      LOG_GENERAL(WARNING, "Failed to store DS committee:" << ds.first << ", "
                                                           << ds.second);
      return false;
    }

    LOG_GENERAL(INFO, "[" << PAD(ds_index++, 3, ' ') << "] " << ds.first << " "
                          << ds.second);
  }

  return true;
}

bool BlockStorage::GetDSCommittee(shared_ptr<DequeOfNode>& dsCommittee,
                                  uint16_t& consensusLeaderID) {
  LOG_MARKER();

  unsigned int index = 0;
  shared_lock<shared_timed_mutex> g(m_mutexDsCommittee);
  string strConsensusLeaderID = m_dsCommitteeDB->Lookup(index++);

  if (strConsensusLeaderID.empty()) {
    LOG_GENERAL(WARNING, "Cannot retrieve DS committee!");
    return false;
  }

  try {
    consensusLeaderID = stoul(strConsensusLeaderID);
  } catch (...) {
    LOG_GENERAL(WARNING, "strConsensusID is not numeric");
    return false;
  }
  LOG_GENERAL(INFO, "Retrieved DS leader ID: " << consensusLeaderID);
  string dataStr;

  while (true) {
    dataStr = m_dsCommitteeDB->Lookup(index++);

    if (dataStr.empty()) {
      break;
    }

    dsCommittee->emplace_back(
        PubKey(bytes(dataStr.begin(), dataStr.begin() + PUB_KEY_SIZE), 0),
        Peer(bytes(dataStr.begin() + PUB_KEY_SIZE, dataStr.end()), 0));
    LOG_GENERAL(INFO, "Retrieved DS committee: " << dsCommittee->back().first
                                                 << ", "
                                                 << dsCommittee->back().second);
  }

  return true;
}

bool BlockStorage::PutShardStructure(const DequeOfShard& shards,
                                     const uint32_t myshardId) {
  LOG_MARKER();

  unique_lock<shared_timed_mutex> g(m_mutexShardStructure);
  m_shardStructureDB->ResetDB();
  unsigned int index = 0;
  string shardId = to_string(myshardId);

  if (0 != m_shardStructureDB->Insert(index++,
                                      bytes(shardId.begin(), shardId.end()))) {
    LOG_GENERAL(WARNING, "Failed to store shard ID:" << myshardId);
    return false;
  }

  LOG_GENERAL(INFO, "Stored shard ID:" << myshardId);

  bytes shardStructure;

  if (!Messenger::ShardStructureToArray(shardStructure, 0,
                                        SHARDINGSTRUCTURE_VERSION, shards)) {
    LOG_GENERAL(WARNING, "Failed to serialize sharding structure");
    return false;
  }

  if (0 != m_shardStructureDB->Insert(index++, shardStructure)) {
    LOG_GENERAL(WARNING, "Failed to store sharding structure");
    return false;
  }

  LOG_GENERAL(INFO, "Stored sharding structure");
  return true;
}

bool BlockStorage::GetShardStructure(DequeOfShard& shards) {
  LOG_MARKER();

  unsigned int index = 1;
  string dataStr;

  {
    shared_lock<shared_timed_mutex> g(m_mutexShardStructure);
    dataStr = m_shardStructureDB->Lookup(index++);
  }

  uint32_t version = 0;
  Messenger::ArrayToShardStructure(bytes(dataStr.begin(), dataStr.end()), 0,
                                   version, shards);

  if (version != SHARDINGSTRUCTURE_VERSION) {
    LOG_CHECK_FAIL("Sharding structure version", version,
                   SHARDINGSTRUCTURE_VERSION);
    return false;
  }

  LOG_GENERAL(INFO, "Retrieved sharding structure");
  return true;
}

bool BlockStorage::PutStateDelta(const uint64_t& finalBlockNum,
                                 const bytes& stateDelta) {
  LOG_MARKER();

  unique_lock<shared_timed_mutex> g(m_mutexStateDelta);

  if (0 != m_stateDeltaDB->Insert(finalBlockNum, stateDelta)) {
    LOG_PAYLOAD(WARNING,
                "Failed to store state delta of final block " << finalBlockNum,
                stateDelta, Logger::MAX_BYTES_TO_DISPLAY);
    return false;
  }

  LOG_PAYLOAD(INFO, "FinalBlock " << finalBlockNum << " state delta",
              stateDelta, Logger::MAX_BYTES_TO_DISPLAY);
  return true;
}

bool BlockStorage::GetStateDelta(const uint64_t& finalBlockNum,
                                 bytes& stateDelta) {
  LOG_MARKER();
  bool found = false;
<<<<<<< HEAD
  string dataStr;
  {
    shared_lock<shared_timed_mutex> g(m_mutexStateDelta);
    dataStr = m_stateDeltaDB->Lookup(finalBlockNum, found);
  }
  stateDelta = bytes(dataStr.begin(), dataStr.end());
  LOG_PAYLOAD(INFO, "Retrieved state delta of final block " << finalBlockNum,
              stateDelta, Logger::MAX_BYTES_TO_DISPLAY);
=======
  string dataStr = m_stateDeltaDB->Lookup(finalBlockNum, found);
  if (found) {
    stateDelta = bytes(dataStr.begin(), dataStr.end());
    LOG_PAYLOAD(INFO, "Retrieved state delta of final block " << finalBlockNum,
                stateDelta, Logger::MAX_BYTES_TO_DISPLAY);
  } else {
    LOG_GENERAL(INFO,
                "Didn't find state delta of final block " << finalBlockNum);
  }

>>>>>>> 31a7d5ab
  return found;
}

bool BlockStorage::PutDiagnosticDataNodes(const uint64_t& dsBlockNum,
                                          const DequeOfShard& shards,
                                          const DequeOfNode& dsCommittee) {
  LOG_MARKER();

  bytes data;

  if (!Messenger::SetDiagnosticDataNodes(data, 0, SHARDINGSTRUCTURE_VERSION,
                                         shards, DSCOMMITTEE_VERSION,
                                         dsCommittee)) {
    LOG_GENERAL(WARNING, "Messenger::SetDiagnosticDataNodes failed");
    return false;
  }

  lock_guard<mutex> g(m_mutexDiagnostic);

  if (0 != m_diagnosticDBNodes->Insert(dsBlockNum, data)) {
    LOG_GENERAL(WARNING, "Failed to store diagnostic data");
    return false;
  }

  m_diagnosticDBNodesCounter++;

  return true;
}

bool BlockStorage::PutDiagnosticDataCoinbase(
    const uint64_t& dsBlockNum, const DiagnosticDataCoinbase& entry) {
  LOG_MARKER();

  bytes data;

  if (!Messenger::SetDiagnosticDataCoinbase(data, 0, entry)) {
    LOG_GENERAL(WARNING, "Messenger::SetDiagnosticDataCoinbase failed");
    return false;
  }

  lock_guard<mutex> g(m_mutexDiagnostic);

  if (0 != m_diagnosticDBCoinbase->Insert(dsBlockNum, data)) {
    LOG_GENERAL(WARNING, "Failed to store diagnostic data");
    return false;
  }

  m_diagnosticDBCoinbaseCounter++;

  return true;
}

bool BlockStorage::GetDiagnosticDataNodes(const uint64_t& dsBlockNum,
                                          DequeOfShard& shards,
                                          DequeOfNode& dsCommittee) {
  LOG_MARKER();

  string dataStr;

  {
    lock_guard<mutex> g(m_mutexDiagnostic);
    dataStr = m_diagnosticDBNodes->Lookup(dsBlockNum);
  }

  if (dataStr.empty()) {
    LOG_GENERAL(WARNING,
                "Failed to retrieve diagnostic data for DS block number "
                    << dsBlockNum);
    return false;
  }

  bytes data(dataStr.begin(), dataStr.end());

  uint32_t shardingStructureVersion = 0;
  uint32_t dsCommitteeVersion = 0;
  if (!Messenger::GetDiagnosticDataNodes(data, 0, shardingStructureVersion,
                                         shards, dsCommitteeVersion,
                                         dsCommittee)) {
    LOG_GENERAL(WARNING, "Messenger::GetDiagnosticDataNodes failed");
    return false;
  }

  if (shardingStructureVersion != SHARDINGSTRUCTURE_VERSION) {
    LOG_CHECK_FAIL("Sharding structure version", shardingStructureVersion,
                   SHARDINGSTRUCTURE_VERSION);
    return false;
  }

  if (dsCommitteeVersion != DSCOMMITTEE_VERSION) {
    LOG_CHECK_FAIL("DS committee version", dsCommitteeVersion,
                   DSCOMMITTEE_VERSION);
    return false;
  }

  return true;
}

bool BlockStorage::GetDiagnosticDataCoinbase(const uint64_t& dsBlockNum,
                                             DiagnosticDataCoinbase& entry) {
  LOG_MARKER();

  string dataStr;

  {
    lock_guard<mutex> g(m_mutexDiagnostic);
    dataStr = m_diagnosticDBCoinbase->Lookup(dsBlockNum);
  }

  if (dataStr.empty()) {
    LOG_GENERAL(WARNING,
                "Failed to retrieve diagnostic data for DS block number "
                    << dsBlockNum);
    return false;
  }

  bytes data(dataStr.begin(), dataStr.end());

  if (!Messenger::GetDiagnosticDataCoinbase(data, 0, entry)) {
    LOG_GENERAL(WARNING, "Messenger::GetDiagnosticDataCoinbase failed");
    return false;
  }

  return true;
}

void BlockStorage::GetDiagnosticDataNodes(
    map<uint64_t, DiagnosticDataNodes>& diagnosticDataMap) {
  LOG_MARKER();

  lock_guard<mutex> g(m_mutexDiagnostic);

  leveldb::Iterator* it =
      m_diagnosticDBNodes->GetDB()->NewIterator(leveldb::ReadOptions());

  unsigned int index = 0;
  for (it->SeekToFirst(); it->Valid(); it->Next()) {
    string dsBlockNumStr = it->key().ToString();
    string dataStr = it->value().ToString();

    if (dsBlockNumStr.empty() || dataStr.empty()) {
      LOG_GENERAL(WARNING,
                  "Failed to retrieve diagnostic data at index " << index);
      continue;
    }

    uint64_t dsBlockNum = 0;
    try {
      dsBlockNum = stoul(dsBlockNumStr);
    } catch (...) {
      LOG_GENERAL(WARNING,
                  "Non-numeric key " << dsBlockNumStr << " at index " << index);
      continue;
    }

    bytes data(dataStr.begin(), dataStr.end());

    DiagnosticDataNodes entry;
    uint32_t shardingStructureVersion = 0;
    uint32_t dsCommitteeVersion = 0;

    if (!Messenger::GetDiagnosticDataNodes(data, 0, shardingStructureVersion,
                                           entry.shards, dsCommitteeVersion,
                                           entry.dsCommittee)) {
      LOG_GENERAL(
          WARNING,
          "Messenger::GetDiagnosticDataNodes failed for DS block number "
              << dsBlockNumStr << " at index " << index);
      continue;
    }

    if (shardingStructureVersion != SHARDINGSTRUCTURE_VERSION) {
      LOG_CHECK_FAIL("Sharding structure version", shardingStructureVersion,
                     SHARDINGSTRUCTURE_VERSION)
      continue;
    }

    if (dsCommitteeVersion != DSCOMMITTEE_VERSION) {
      LOG_CHECK_FAIL("DS committee version", dsCommitteeVersion,
                     DSCOMMITTEE_VERSION);
      continue;
    }

    diagnosticDataMap.emplace(make_pair(dsBlockNum, entry));

    index++;
  }
}

void BlockStorage::GetDiagnosticDataCoinbase(
    map<uint64_t, DiagnosticDataCoinbase>& diagnosticDataMap) {
  LOG_MARKER();

  lock_guard<mutex> g(m_mutexDiagnostic);

  leveldb::Iterator* it =
      m_diagnosticDBCoinbase->GetDB()->NewIterator(leveldb::ReadOptions());

  unsigned int index = 0;
  for (it->SeekToFirst(); it->Valid(); it->Next()) {
    string dsBlockNumStr = it->key().ToString();
    string dataStr = it->value().ToString();

    if (dsBlockNumStr.empty() || dataStr.empty()) {
      LOG_GENERAL(WARNING,
                  "Failed to retrieve diagnostic data at index " << index);
      continue;
    }

    uint64_t dsBlockNum = 0;
    try {
      dsBlockNum = stoul(dsBlockNumStr);
    } catch (...) {
      LOG_GENERAL(WARNING,
                  "Non-numeric key " << dsBlockNumStr << " at index " << index);
      continue;
    }

    bytes data(dataStr.begin(), dataStr.end());

    DiagnosticDataCoinbase entry;

    if (!Messenger::GetDiagnosticDataCoinbase(data, 0, entry)) {
      LOG_GENERAL(
          WARNING,
          "Messenger::GetDiagnosticDataCoinbase failed for DS block number "
              << dsBlockNumStr << " at index " << index);
      continue;
    }

    diagnosticDataMap.emplace(make_pair(dsBlockNum, entry));

    index++;
  }
}

unsigned int BlockStorage::GetDiagnosticDataNodesCount() {
  lock_guard<mutex> g(m_mutexDiagnostic);
  return m_diagnosticDBNodesCounter;
}

unsigned int BlockStorage::GetDiagnosticDataCoinbaseCount() {
  lock_guard<mutex> g(m_mutexDiagnostic);
  return m_diagnosticDBCoinbaseCounter;
}

bool BlockStorage::DeleteDiagnosticDataNodes(const uint64_t& dsBlockNum) {
  lock_guard<mutex> g(m_mutexDiagnostic);
  bool result = (0 == m_diagnosticDBNodes->DeleteKey(dsBlockNum));
  if (result) {
    m_diagnosticDBNodesCounter--;
  }
  return result;
}

bool BlockStorage::DeleteDiagnosticDataCoinbase(const uint64_t& dsBlockNum) {
  lock_guard<mutex> g(m_mutexDiagnostic);
  bool result = (0 == m_diagnosticDBCoinbase->DeleteKey(dsBlockNum));
  if (result) {
    m_diagnosticDBCoinbaseCounter--;
  }
  return result;
}

bool BlockStorage::ResetDB(DBTYPE type) {
  LOG_MARKER();
  bool ret = false;
  switch (type) {
    case META: {
      unique_lock<shared_timed_mutex> g(m_mutexMetadata);
      ret = m_metadataDB->ResetDB();
      break;
    }
    case DS_BLOCK: {
      unique_lock<shared_timed_mutex> g(m_mutexDsBlockchain);
      ret = m_dsBlockchainDB->ResetDB();
      break;
    }
    case TX_BLOCK: {
      unique_lock<shared_timed_mutex> g(m_mutexTxBlockchain);
      ret = m_txBlockchainDB->ResetDB();
      break;
    }
    case TX_BODY: {
      unique_lock<shared_timed_mutex> g(m_mutexTxBody);
      ret = m_txBodyDB->ResetDB();
      break;
    }
    case TX_BODY_TMP: {
      unique_lock<shared_timed_mutex> g(m_mutexTxBodyTmp);
      ret = m_txBodyTmpDB->ResetDB();
      break;
    }
    case MICROBLOCK: {
      unique_lock<shared_timed_mutex> g(m_mutexMicroBlock);
      ret = m_microBlockDB->ResetDB();
      break;
    }
    case DS_COMMITTEE: {
      unique_lock<shared_timed_mutex> g(m_mutexDsCommittee);
      ret = m_dsCommitteeDB->ResetDB();
      break;
    }
    case VC_BLOCK: {
      unique_lock<shared_timed_mutex> g(m_mutexVCBlock);
      ret = m_VCBlockDB->ResetDB();
      break;
    }
    case FB_BLOCK: {
      unique_lock<shared_timed_mutex> g(m_mutexFallbackBlock);
      ret = m_fallbackBlockDB->ResetDB();
      break;
    }
    case BLOCKLINK: {
      unique_lock<shared_timed_mutex> g(m_mutexBlockLink);
      ret = m_blockLinkDB->ResetDB();
      break;
    }
    case SHARD_STRUCTURE: {
      unique_lock<shared_timed_mutex> g(m_mutexShardStructure);
      ret = m_shardStructureDB->ResetDB();
      break;
    }
    case STATE_DELTA: {
      unique_lock<shared_timed_mutex> g(m_mutexStateDelta);
      ret = m_stateDeltaDB->ResetDB();
      break;
    }
    case TEMP_STATE: {
      unique_lock<shared_timed_mutex> g(m_mutexTempState);
      ret = m_tempStateDB->ResetDB();
      break;
    }
    case DIAGNOSTIC_NODES: {
      lock_guard<mutex> g(m_mutexDiagnostic);
      ret = m_diagnosticDBNodes->ResetDB();
      if (ret) {
        m_diagnosticDBNodesCounter = 0;
      }
      break;
    }
    case DIAGNOSTIC_COINBASE: {
      lock_guard<mutex> g(m_mutexDiagnostic);
      ret = m_diagnosticDBCoinbase->ResetDB();
      if (ret) {
        m_diagnosticDBCoinbaseCounter = 0;
      }
      break;
    }
    case STATE_ROOT: {
      unique_lock<shared_timed_mutex> g(m_mutexStateRoot);
      ret = m_stateRootDB->ResetDB();
      break;
    }
  }
  if (!ret) {
    LOG_GENERAL(INFO, "FAIL: Reset DB " << type << " failed");
  }
  return ret;
}

bool BlockStorage::RefreshDB(DBTYPE type) {
  LOG_MARKER();
  bool ret = false;
  switch (type) {
    case META: {
      unique_lock<shared_timed_mutex> g(m_mutexMetadata);
      ret = m_metadataDB->RefreshDB();
      break;
    }
    case DS_BLOCK: {
      unique_lock<shared_timed_mutex> g(m_mutexDsBlockchain);
      ret = m_dsBlockchainDB->RefreshDB();
      break;
    }
    case TX_BLOCK: {
      unique_lock<shared_timed_mutex> g(m_mutexTxBlockchain);
      ret = m_txBlockchainDB->RefreshDB();
      break;
    }
    case TX_BODY: {
      unique_lock<shared_timed_mutex> g(m_mutexTxBody);
      ret = m_txBodyDB->RefreshDB();
      break;
    }
    case TX_BODY_TMP: {
      unique_lock<shared_timed_mutex> g(m_mutexTxBodyTmp);
      ret = m_txBodyTmpDB->RefreshDB();
      break;
    }
    case MICROBLOCK: {
      unique_lock<shared_timed_mutex> g(m_mutexMicroBlock);
      ret = m_microBlockDB->RefreshDB();
      break;
    }
    case DS_COMMITTEE: {
      unique_lock<shared_timed_mutex> g(m_mutexDsCommittee);
      ret = m_dsCommitteeDB->RefreshDB();
      break;
    }
    case VC_BLOCK: {
      unique_lock<shared_timed_mutex> g(m_mutexVCBlock);
      ret = m_VCBlockDB->RefreshDB();
      break;
    }
    case FB_BLOCK: {
      unique_lock<shared_timed_mutex> g(m_mutexFallbackBlock);
      ret = m_fallbackBlockDB->RefreshDB();
      break;
    }
    case BLOCKLINK: {
      unique_lock<shared_timed_mutex> g(m_mutexBlockLink);
      ret = m_blockLinkDB->RefreshDB();
      break;
    }
    case SHARD_STRUCTURE: {
      unique_lock<shared_timed_mutex> g(m_mutexShardStructure);
      ret = m_shardStructureDB->RefreshDB();
      break;
    }
    case STATE_DELTA: {
      unique_lock<shared_timed_mutex> g(m_mutexStateDelta);
      ret = m_stateDeltaDB->RefreshDB();
      break;
    }
    case DIAGNOSTIC_NODES: {
      lock_guard<mutex> g(m_mutexDiagnostic);
      ret = m_diagnosticDBNodes->RefreshDB();
      if (ret) {
        m_diagnosticDBNodesCounter = 0;
      }
      break;
    }
    case DIAGNOSTIC_COINBASE: {
      lock_guard<mutex> g(m_mutexDiagnostic);
      ret = m_diagnosticDBCoinbase->RefreshDB();
      if (ret) {
        m_diagnosticDBCoinbaseCounter = 0;
      }
      break;
    }
    case STATE_ROOT: {
      unique_lock<shared_timed_mutex> g(m_mutexStateRoot);
      ret = m_stateRootDB->RefreshDB();
      break;
    }
    case TEMP_STATE: {
      unique_lock<shared_timed_mutex> g(m_mutexTempState);
      ret = m_tempStateDB->RefreshDB();
      break;
    }
  }
  if (!ret) {
    LOG_GENERAL(INFO, "FAIL: Refresh DB " << type << " failed");
  }
  return ret;
}

std::vector<std::string> BlockStorage::GetDBName(DBTYPE type) {
  std::vector<std::string> ret;
  switch (type) {
    case META: {
      shared_lock<shared_timed_mutex> g(m_mutexMetadata);
      ret.push_back(m_metadataDB->GetDBName());
      break;
    }
    case DS_BLOCK: {
      shared_lock<shared_timed_mutex> g(m_mutexDsBlockchain);
      ret.push_back(m_dsBlockchainDB->GetDBName());
      break;
    }
    case TX_BLOCK: {
      shared_lock<shared_timed_mutex> g(m_mutexTxBlockchain);
      ret.push_back(m_txBlockchainDB->GetDBName());
      break;
    }
    case TX_BODY: {
      shared_lock<shared_timed_mutex> g(m_mutexTxBody);
      ret.push_back(m_txBodyDB->GetDBName());
      break;
    }
    case TX_BODY_TMP: {
      shared_lock<shared_timed_mutex> g(m_mutexTxBodyTmp);
      ret.push_back(m_txBodyTmpDB->GetDBName());
      break;
    }
    case MICROBLOCK: {
      shared_lock<shared_timed_mutex> g(m_mutexMicroBlock);
      ret.push_back(m_microBlockDB->GetDBName());
      break;
    }
    case DS_COMMITTEE: {
      shared_lock<shared_timed_mutex> g(m_mutexDsCommittee);
      ret.push_back(m_dsCommitteeDB->GetDBName());
      break;
    }
    case VC_BLOCK: {
      shared_lock<shared_timed_mutex> g(m_mutexVCBlock);
      ret.push_back(m_VCBlockDB->GetDBName());
      break;
    }
    case FB_BLOCK: {
      shared_lock<shared_timed_mutex> g(m_mutexFallbackBlock);
      ret.push_back(m_fallbackBlockDB->GetDBName());
      break;
    }
    case BLOCKLINK: {
      shared_lock<shared_timed_mutex> g(m_mutexBlockLink);
      ret.push_back(m_blockLinkDB->GetDBName());
      break;
    }
    case SHARD_STRUCTURE: {
      shared_lock<shared_timed_mutex> g(m_mutexShardStructure);
      ret.push_back(m_shardStructureDB->GetDBName());
      break;
    }
    case STATE_DELTA: {
      shared_lock<shared_timed_mutex> g(m_mutexStateDelta);
      ret.push_back(m_stateDeltaDB->GetDBName());
      break;
    }
    case TEMP_STATE: {
      shared_lock<shared_timed_mutex> g(m_mutexTempState);
      ret.push_back(m_tempStateDB->GetDBName());
      break;
    }
    case DIAGNOSTIC_NODES: {
      lock_guard<mutex> g(m_mutexDiagnostic);
      ret.push_back(m_diagnosticDBNodes->GetDBName());
      break;
    }
    case DIAGNOSTIC_COINBASE: {
      lock_guard<mutex> g(m_mutexDiagnostic);
      ret.push_back(m_diagnosticDBCoinbase->GetDBName());
      break;
    }
    case STATE_ROOT: {
      shared_lock<shared_timed_mutex> g(m_mutexStateRoot);
      ret.push_back(m_stateRootDB->GetDBName());
      break;
    }
  }

  return ret;
}

// Don't use short-circuit logical AND (&&) here so that we attempt to reset all
// databases
bool BlockStorage::ResetAll() {
  if (!LOOKUP_NODE_MODE) {
    return ResetDB(META) & ResetDB(DS_BLOCK) & ResetDB(TX_BLOCK) &
           ResetDB(MICROBLOCK) & ResetDB(DS_COMMITTEE) & ResetDB(VC_BLOCK) &
           ResetDB(FB_BLOCK) & ResetDB(BLOCKLINK) & ResetDB(SHARD_STRUCTURE) &
           ResetDB(STATE_DELTA) & ResetDB(TEMP_STATE) &
           ResetDB(DIAGNOSTIC_NODES) & ResetDB(DIAGNOSTIC_COINBASE) &
           ResetDB(STATE_ROOT);
  } else  // IS_LOOKUP_NODE
  {
    return ResetDB(META) & ResetDB(DS_BLOCK) & ResetDB(TX_BLOCK) &
           ResetDB(TX_BODY) & ResetDB(TX_BODY_TMP) & ResetDB(MICROBLOCK) &
           ResetDB(DS_COMMITTEE) & ResetDB(VC_BLOCK) & ResetDB(FB_BLOCK) &
           ResetDB(BLOCKLINK) & ResetDB(SHARD_STRUCTURE) &
           ResetDB(STATE_DELTA) & ResetDB(TEMP_STATE) &
           ResetDB(DIAGNOSTIC_NODES) & ResetDB(DIAGNOSTIC_COINBASE) &
           ResetDB(STATE_ROOT);
  }
}

// Don't use short-circuit logical AND (&&) here so that we attempt to refresh
// all databases
bool BlockStorage::RefreshAll() {
  if (!LOOKUP_NODE_MODE) {
    return RefreshDB(META) & RefreshDB(DS_BLOCK) & RefreshDB(TX_BLOCK) &
           RefreshDB(MICROBLOCK) & RefreshDB(DS_COMMITTEE) &
           RefreshDB(VC_BLOCK) & RefreshDB(FB_BLOCK) & RefreshDB(BLOCKLINK) &
           RefreshDB(SHARD_STRUCTURE) & RefreshDB(STATE_DELTA) &
           RefreshDB(TEMP_STATE) & RefreshDB(DIAGNOSTIC_NODES) &
           RefreshDB(DIAGNOSTIC_COINBASE) & RefreshDB(STATE_ROOT) &
           Contract::ContractStorage::GetContractStorage().RefreshAll();
  } else  // IS_LOOKUP_NODE
  {
    return RefreshDB(META) & RefreshDB(DS_BLOCK) & RefreshDB(TX_BLOCK) &
           RefreshDB(TX_BODY) & RefreshDB(TX_BODY_TMP) & RefreshDB(MICROBLOCK) &
           RefreshDB(DS_COMMITTEE) & RefreshDB(VC_BLOCK) & RefreshDB(FB_BLOCK) &
           RefreshDB(BLOCKLINK) & RefreshDB(SHARD_STRUCTURE) &
           RefreshDB(STATE_DELTA) & RefreshDB(TEMP_STATE) &
           RefreshDB(DIAGNOSTIC_NODES) & RefreshDB(DIAGNOSTIC_COINBASE) &
           RefreshDB(STATE_ROOT) &
           Contract::ContractStorage::GetContractStorage().RefreshAll();
  }
}<|MERGE_RESOLUTION|>--- conflicted
+++ resolved
@@ -871,17 +871,12 @@
                                  bytes& stateDelta) {
   LOG_MARKER();
   bool found = false;
-<<<<<<< HEAD
+  
   string dataStr;
   {
     shared_lock<shared_timed_mutex> g(m_mutexStateDelta);
     dataStr = m_stateDeltaDB->Lookup(finalBlockNum, found);
   }
-  stateDelta = bytes(dataStr.begin(), dataStr.end());
-  LOG_PAYLOAD(INFO, "Retrieved state delta of final block " << finalBlockNum,
-              stateDelta, Logger::MAX_BYTES_TO_DISPLAY);
-=======
-  string dataStr = m_stateDeltaDB->Lookup(finalBlockNum, found);
   if (found) {
     stateDelta = bytes(dataStr.begin(), dataStr.end());
     LOG_PAYLOAD(INFO, "Retrieved state delta of final block " << finalBlockNum,
@@ -891,7 +886,6 @@
                 "Didn't find state delta of final block " << finalBlockNum);
   }
 
->>>>>>> 31a7d5ab
   return found;
 }
 
