/*
 * Copyright (C) 2019 Zilliqa
 *
 * This program is free software: you can redistribute it and/or modify
 * it under the terms of the GNU General Public License as published by
 * the Free Software Foundation, either version 3 of the License, or
 * (at your option) any later version.
 *
 * This program is distributed in the hope that it will be useful,
 * but WITHOUT ANY WARRANTY; without even the implied warranty of
 * MERCHANTABILITY or FITNESS FOR A PARTICULAR PURPOSE.  See the
 * GNU General Public License for more details.
 *
 * You should have received a copy of the GNU General Public License
 * along with this program.  If not, see <https://www.gnu.org/licenses/>.
 */

#include <sys/stat.h>
#include <sys/syscall.h>
#include <unistd.h>
#include <algorithm>
#include <fstream>
#include <iostream>
#include <sstream>
#include <string>

#include <leveldb/db.h>
#include <boost/filesystem.hpp>

#include "BlockStorage.h"
#include "common/Constants.h"
#include "common/Serializable.h"
#include "libData/BlockChainData/BlockLinkChain.h"
#include "libMessage/Messenger.h"
#include "libUtils/DataConversion.h"

using namespace std;

BlockStorage& BlockStorage::GetBlockStorage(const std::string& path,
                                            bool diagnostic) {
  static BlockStorage bs(path, diagnostic);
  return bs;
}

bool BlockStorage::PutBlock(const uint64_t& blockNum, const bytes& body,
                            const BlockType& blockType) {
  int ret = -1;  // according to LevelDB::Insert return value
  if (blockType == BlockType::DS) {
    unique_lock<shared_timed_mutex> g(m_mutexDsBlockchain);
    ret = m_dsBlockchainDB->Insert(blockNum, body);
    LOG_GENERAL(INFO, "Stored DSBlock num = " << blockNum);
  } else if (blockType == BlockType::Tx) {
    unique_lock<shared_timed_mutex> g(m_mutexTxBlockchain);
    ret = m_txBlockchainDB->Insert(blockNum, body);
    LOG_GENERAL(INFO, "Stored TxBlock num = " << blockNum);
  }
  return (ret == 0);
}

bool BlockStorage::PutDSBlock(const uint64_t& blockNum, const bytes& body) {
  // return PutBlock(blockNum, body, BlockType::DS);
  bool ret = false;
  if (PutBlock(blockNum, body, BlockType::DS)) {
    if (PutMetadata(MetaType::DSINCOMPLETED, {'1'})) {
      ret = true;
    } else {
      if (!DeleteDSBlock(blockNum)) {
        LOG_GENERAL(INFO, "FAIL: Delete DSBlock" << blockNum << "Failed");
      }
    }
  }
  return ret;
}

bool BlockStorage::PutVCBlock(const BlockHash& blockhash, const bytes& body) {
  int ret = -1;
  unique_lock<shared_timed_mutex> g(m_mutexVCBlock);
  ret = m_VCBlockDB->Insert(blockhash, body);
  return (ret == 0);
}

bool BlockStorage::PutFallbackBlock(const BlockHash& blockhash,
                                    const bytes& body) {
  int ret = -1;
  unique_lock<shared_timed_mutex> g(m_mutexFallbackBlock);
  ret = m_fallbackBlockDB->Insert(blockhash, body);
  return (ret == 0);
}

bool BlockStorage::PutBlockLink(const uint64_t& index, const bytes& body) {
  int ret = -1;
  unique_lock<shared_timed_mutex> g(m_mutexBlockLink);
  ret = m_blockLinkDB->Insert(index, body);
  return (ret == 0);
}

bool BlockStorage::PutTxBlock(const uint64_t& blockNum, const bytes& body) {
  return PutBlock(blockNum, body, BlockType::Tx);
}

bool BlockStorage::PutTxBody(const dev::h256& key, const bytes& body) {
  int ret;

  if (!LOOKUP_NODE_MODE) {
    LOG_GENERAL(WARNING, "Non lookup node should not trigger this.");
    return false;
  } else  // IS_LOOKUP_NODE
  {
    unique_lock<shared_timed_mutex> g(m_mutexTxBody);
    ret = m_txBodyDB->Insert(key, body) && m_txBodyTmpDB->Insert(key, body);
  }

  return (ret == 0);
}

bool BlockStorage::PutProcessedTxBodyTmp(const dev::h256& key,
                                         const bytes& body) {
  int ret;
  {
    unique_lock<shared_timed_mutex> g(m_mutexProcessTx);
    ret = m_processedTxnTmpDB->Insert(key, body);
  }
  return (ret == 0);
}

bool BlockStorage::PutMicroBlock(const BlockHash& blockHash,
                                 const bytes& body) {
  unique_lock<shared_timed_mutex> g(m_mutexMicroBlock);
  int ret = m_microBlockDB->Insert(blockHash, body);

  return (ret == 0);
}

bool BlockStorage::InitiateHistoricalDB(const string& path) {
  // If not explicitly convert to string, calls the other constructor
  {
    unique_lock<shared_timed_mutex> g(m_mutexTxnHistorical);
    m_txnHistoricalDB = make_shared<LevelDB>("txBodies", path, (string) "");
  }
  {
    unique_lock<shared_timed_mutex> g(m_mutexMBHistorical);
    m_MBHistoricalDB = make_shared<LevelDB>("microBlocks", path, (string) "");
  }

  return true;
}

bool BlockStorage::GetTxnFromHistoricalDB(const dev::h256& key,
                                          TxBodySharedPtr& body) {
  std::string bodyString;
  {
    shared_lock<shared_timed_mutex> g(m_mutexTxnHistorical);
    bodyString = m_txnHistoricalDB->Lookup(key);
  }
  if (bodyString.empty()) {
    return false;
  }
  body = make_shared<TransactionWithReceipt>(
      bytes(bodyString.begin(), bodyString.end()), 0);

  return true;
}

bool BlockStorage::GetHistoricalMicroBlock(const BlockHash& blockhash,
                                           MicroBlockSharedPtr& microblock) {
  string blockString;
  {
    shared_lock<shared_timed_mutex> g(m_mutexMBHistorical);
    blockString = m_MBHistoricalDB->Lookup(blockhash);
  }

  if (blockString.empty()) {
    return false;
  }

  microblock =
      make_shared<MicroBlock>(bytes(blockString.begin(), blockString.end()), 0);

  return true;
}

bool BlockStorage::GetMicroBlock(const BlockHash& blockHash,
                                 MicroBlockSharedPtr& microblock) {
  LOG_MARKER();

  string blockString;

  {
    shared_lock<shared_timed_mutex> g(m_mutexMicroBlock);
    blockString = m_microBlockDB->Lookup(blockHash);
  }

  if (blockString.empty()) {
    return false;
  }
  microblock =
      make_shared<MicroBlock>(bytes(blockString.begin(), blockString.end()), 0);

  return true;
}

bool BlockStorage::GetRangeMicroBlocks(const uint64_t lowEpochNum,
                                       const uint64_t hiEpochNum,
                                       const uint32_t loShardId,
                                       const uint32_t hiShardId,
                                       list<MicroBlockSharedPtr>& blocks) {
  LOG_MARKER();

  shared_lock<shared_timed_mutex> g(m_mutexMicroBlock);

  leveldb::Iterator* it =
      m_microBlockDB->GetDB()->NewIterator(leveldb::ReadOptions());
  for (it->SeekToFirst(); it->Valid(); it->Next()) {
    string bns = it->key().ToString();
    string blockString = it->value().ToString();
    if (blockString.empty()) {
      LOG_GENERAL(WARNING, "Lost one block in the chain");
      delete it;
      return false;
    }
    MicroBlockSharedPtr block = MicroBlockSharedPtr(
        new MicroBlock(bytes(blockString.begin(), blockString.end()), 0));

    if (block->GetHeader().GetEpochNum() < lowEpochNum ||
        block->GetHeader().GetEpochNum() > hiEpochNum ||
        block->GetHeader().GetShardId() < loShardId ||
        block->GetHeader().GetShardId() > hiShardId) {
      continue;
    }

    blocks.emplace_back(block);
    LOG_GENERAL(INFO, "Retrievd MicroBlock Num:" << bns);
  }

  delete it;

  if (blocks.empty()) {
    LOG_GENERAL(INFO, "Disk has no MicroBlock matching the criteria");
    return false;
  }

  return true;
}

bool BlockStorage::PutTempState(const unordered_map<Address, Account>& states) {
  // LOG_MARKER();

  unordered_map<string, string> states_str;
  for (const auto& state : states) {
    bytes rawBytes;
    if (!state.second.SerializeBase(rawBytes, 0)) {
      LOG_GENERAL(WARNING, "Messenger::SetAccountBase failed");
      continue;
    }
    states_str.emplace(state.first.hex(),
                       DataConversion::CharArrayToString(rawBytes));
  }
  unique_lock<shared_timed_mutex> g(m_mutexTempState);
  return m_tempStateDB->BatchInsert(states_str);
}

bool BlockStorage::GetTempStateInBatch(leveldb::Iterator*& iter,
                                       vector<StateSharedPtr>& states) {
  // LOG_MARKER();

  shared_lock<shared_timed_mutex> g(m_mutexTempState);

  if (iter == nullptr) {
    iter = m_tempStateDB->GetDB()->NewIterator(leveldb::ReadOptions());
    iter->SeekToFirst();
  }

  unsigned int counter = 0;

  for (; iter->Valid() && counter < ACCOUNT_IO_BATCH_SIZE;
       iter->Next(), counter++) {
    string addr_str = iter->key().ToString();
    string acct_string = iter->value().ToString();
    Address addr{addr_str};
    Account acct;
    if (!acct.DeserializeBase(bytes(acct_string.begin(), acct_string.end()),
                              0)) {
      LOG_GENERAL(WARNING, "Account::DeserializeBase failed");
      continue;
    }
    StateSharedPtr state =
        StateSharedPtr(new pair<Address, Account>(addr, acct));

    states.emplace_back(state);
  }

  return true;
}

bool BlockStorage::GetDSBlock(const uint64_t& blockNum,
                              DSBlockSharedPtr& block) {
  string blockString;
  {
    shared_lock<shared_timed_mutex> g(m_mutexDsBlockchain);
    blockString = m_dsBlockchainDB->Lookup(blockNum);
  }

  if (blockString.empty()) {
    return false;
  }

  // LOG_GENERAL(INFO, blockString);
  // LOG_GENERAL(INFO, blockString.length());
  block = DSBlockSharedPtr(
      new DSBlock(bytes(blockString.begin(), blockString.end()), 0));

  return true;
}

bool BlockStorage::GetVCBlock(const BlockHash& blockhash,
                              VCBlockSharedPtr& block) {
  string blockString;
  {
    shared_lock<shared_timed_mutex> g(m_mutexVCBlock);
    blockString = m_VCBlockDB->Lookup(blockhash);
  }

  if (blockString.empty()) {
    return false;
  }

  // LOG_GENERAL(INFO, blockString);
  // LOG_GENERAL(INFO, blockString.length());
  block = VCBlockSharedPtr(
      new VCBlock(bytes(blockString.begin(), blockString.end()), 0));

  return true;
}

bool BlockStorage::ReleaseDB() {
  {
    unique_lock<shared_timed_mutex> g(m_mutexTxBody);
    m_txBodyDB.reset();
  }
  {
    unique_lock<shared_timed_mutex> g(m_mutexMicroBlock);
    m_microBlockDB.reset();
  }
  {
    unique_lock<shared_timed_mutex> g(m_mutexVCBlock);
    m_VCBlockDB.reset();
  }
  {
    unique_lock<shared_timed_mutex> g(m_mutexTxBlockchain);
    m_txBlockchainDB.reset();
  }
  {
    unique_lock<shared_timed_mutex> g(m_mutexDsBlockchain);
    m_dsBlockchainDB.reset();
  }
  {
    unique_lock<shared_timed_mutex> g(m_mutexFallbackBlock);
    m_fallbackBlockDB.reset();
  }
  {
    unique_lock<shared_timed_mutex> g(m_mutexBlockLink);
    m_blockLinkDB.reset();
  }
  return true;
}

bool BlockStorage::GetFallbackBlock(
    const BlockHash& blockhash,
    FallbackBlockSharedPtr& fallbackblockwsharding) {
  string blockString;
  {
    shared_lock<shared_timed_mutex> g(m_mutexFallbackBlock);
    blockString = m_fallbackBlockDB->Lookup(blockhash);
  }

  if (blockString.empty()) {
    return false;
  }

  // LOG_GENERAL(INFO, blockString);
  // LOG_GENERAL(INFO, blockString.length());

  fallbackblockwsharding =
      FallbackBlockSharedPtr(new FallbackBlockWShardingStructure(
          bytes(blockString.begin(), blockString.end()), 0));

  return true;
}

bool BlockStorage::GetBlockLink(const uint64_t& index,
                                BlockLinkSharedPtr& block) {
  string blockString;
  {
    shared_lock<shared_timed_mutex> g(m_mutexBlockLink);
    blockString = m_blockLinkDB->Lookup(index);
  }

  if (blockString.empty()) {
    return false;
  }

  // LOG_GENERAL(INFO, blockString);
  // LOG_GENERAL(INFO, blockString.length());
  BlockLink blnk;
  if (!Messenger::GetBlockLink(bytes(blockString.begin(), blockString.end()), 0,
                               blnk)) {
    LOG_GENERAL(WARNING, "Serialization of blockLink failed");
    return false;
  }

  if (get<BlockLinkIndex::VERSION>(blnk) != BLOCKLINK_VERSION) {
    LOG_CHECK_FAIL("BlockLink version", get<BlockLinkIndex::VERSION>(blnk),
                   BLOCKLINK_VERSION);
    return false;
  }

  block = make_shared<BlockLink>(blnk);
  return true;
}

bool BlockStorage::GetTxBlock(const uint64_t& blockNum,
                              TxBlockSharedPtr& block) {
  string blockString;
  {
    shared_lock<shared_timed_mutex> g(m_mutexTxBlockchain);
    blockString = m_txBlockchainDB->Lookup(blockNum);
  }
  if (blockString.empty()) {
    return false;
  }

  block = TxBlockSharedPtr(
      new TxBlock(bytes(blockString.begin(), blockString.end()), 0));

  return true;
}

bool BlockStorage::GetTxBody(const dev::h256& key, TxBodySharedPtr& body) {
  std::string bodyString;

  {
    shared_lock<shared_timed_mutex> g(m_mutexTxBody);
    bodyString = m_txBodyDB->Lookup(key);
  }

  if (bodyString.empty()) {
    return false;
  }
  body = TxBodySharedPtr(new TransactionWithReceipt(
      bytes(bodyString.begin(), bodyString.end()), 0));

  return true;
}

bool BlockStorage::DeleteDSBlock(const uint64_t& blocknum) {
  LOG_GENERAL(INFO, "Delete DSBlock Num: " << blocknum);
  unique_lock<shared_timed_mutex> g(m_mutexDsBlockchain);
  int ret = m_dsBlockchainDB->DeleteKey(blocknum);
  return (ret == 0);
}

bool BlockStorage::DeleteVCBlock(const BlockHash& blockhash) {
  unique_lock<shared_timed_mutex> g(m_mutexVCBlock);
  int ret = m_VCBlockDB->DeleteKey(blockhash);
  return (ret == 0);
}

bool BlockStorage::DeleteFallbackBlock(const BlockHash& blockhash) {
  unique_lock<shared_timed_mutex> g(m_mutexFallbackBlock);
  int ret = m_fallbackBlockDB->DeleteKey(blockhash);
  return (ret == 0);
}

bool BlockStorage::DeleteTxBlock(const uint64_t& blocknum) {
  LOG_GENERAL(INFO, "Delete TxBlock Num: " << blocknum);
  unique_lock<shared_timed_mutex> g(m_mutexTxBlockchain);
  int ret = m_txBlockchainDB->DeleteKey(blocknum);
  return (ret == 0);
}

bool BlockStorage::DeleteTxBody(const dev::h256& key) {
  int ret;
  if (!LOOKUP_NODE_MODE) {
    LOG_GENERAL(WARNING, "Non lookup node should not trigger this");
    return false;
  } else {
    unique_lock<shared_timed_mutex> g(m_mutexTxBody);
    ret = m_txBodyDB->DeleteKey(key);
  }

  return (ret == 0);
}

bool BlockStorage::DeleteMicroBlock(const BlockHash& blockHash) {
  unique_lock<shared_timed_mutex> g(m_mutexMicroBlock);
  int ret = m_microBlockDB->DeleteKey(blockHash);

  return (ret == 0);
}

bool BlockStorage::DeleteStateDelta(const uint64_t& finalBlockNum) {
  unique_lock<shared_timed_mutex> g(m_mutexStateDelta);

  int ret = m_stateDeltaDB->DeleteKey(finalBlockNum);

  return (ret == 0);
}

// bool BlockStorage::PutTxBody(const string & key, const bytes
// & body)
// {
//     int ret = m_txBodyDB.Insert(key, body);
//     return (ret == 0);
// }

// void BlockStorage::GetTxBody(const string & key, TxBodySharedPtr & body)
// {
//     string bodyString = m_txBodyDB.Lookup(key);
//     const unsigned char* raw_memory = reinterpret_cast<const unsigned
//     char*>(bodyString.c_str()); body = TxBodySharedPtr( new
//     Transaction(bytes(raw_memory,
//                                             raw_memory + bodyString.size()),
//                                             0) );
// }

bool BlockStorage::GetAllDSBlocks(std::list<DSBlockSharedPtr>& blocks) {
  LOG_MARKER();

  shared_lock<shared_timed_mutex> g(m_mutexDsBlockchain);

  leveldb::Iterator* it =
      m_dsBlockchainDB->GetDB()->NewIterator(leveldb::ReadOptions());
  for (it->SeekToFirst(); it->Valid(); it->Next()) {
    string bns = it->key().ToString();
    string blockString = it->value().ToString();
    if (blockString.empty()) {
      LOG_GENERAL(WARNING, "Lost one block in the chain");
      delete it;
      return false;
    }

    DSBlockSharedPtr block = DSBlockSharedPtr(
        new DSBlock(bytes(blockString.begin(), blockString.end()), 0));
    blocks.emplace_back(block);
    LOG_GENERAL(INFO, "Retrievd DsBlock Num:" << bns);
  }

  delete it;

  if (blocks.empty()) {
    LOG_GENERAL(INFO, "Disk has no DSBlock");
    return false;
  }

  return true;
}

bool BlockStorage::GetAllTxBlocks(std::list<TxBlockSharedPtr>& blocks) {
  LOG_MARKER();

  shared_lock<shared_timed_mutex> g(m_mutexTxBlockchain);

  leveldb::Iterator* it =
      m_txBlockchainDB->GetDB()->NewIterator(leveldb::ReadOptions());
  uint64_t count = 0;
  for (it->SeekToFirst(); it->Valid(); it->Next()) {
    string bns = it->key().ToString();
    string blockString = it->value().ToString();
    if (blockString.empty()) {
      LOG_GENERAL(WARNING, "Lost one block in the chain");
      delete it;
      return false;
    }
    TxBlockSharedPtr block = TxBlockSharedPtr(
        new TxBlock(bytes(blockString.begin(), blockString.end()), 0));
    blocks.emplace_back(block);
    count++;
  }
  LOG_GENERAL(INFO, "Retrievd " << count << " TxBlocks");

  delete it;

  if (blocks.empty()) {
    LOG_GENERAL(INFO, "Disk has no TxBlock");
    return false;
  }

  return true;
}

bool BlockStorage::GetAllTxBodiesTmp(std::list<TxnHash>& txnHashes) {
  if (!LOOKUP_NODE_MODE) {
    LOG_GENERAL(WARNING,
                "BlockStorage::GetAllTxBodiesTmp not expected to be called "
                "from other than the LookUp node.");
    return true;
  }

  LOG_MARKER();

  shared_lock<shared_timed_mutex> g(m_mutexTxBodyTmp);

  leveldb::Iterator* it =
      m_txBodyTmpDB->GetDB()->NewIterator(leveldb::ReadOptions());
  for (it->SeekToFirst(); it->Valid(); it->Next()) {
    string hashString = it->key().ToString();
    if (hashString.empty()) {
      LOG_GENERAL(WARNING, "Lost one Tmp txBody Hash");
      delete it;
      return false;
    }
    TxnHash txnHash(hashString);
    txnHashes.emplace_back(txnHash);
  }

  delete it;
  return true;
}

bool BlockStorage::GetAllBlockLink(std::list<BlockLink>& blocklinks) {
  LOG_MARKER();

  shared_lock<shared_timed_mutex> g(m_mutexBlockLink);

  leveldb::Iterator* it =
      m_blockLinkDB->GetDB()->NewIterator(leveldb::ReadOptions());
  for (it->SeekToFirst(); it->Valid(); it->Next()) {
    string bns = it->key().ToString();
    string blockString = it->value().ToString();
    if (blockString.empty()) {
      LOG_GENERAL(WARNING, "Lost one blocklink in the chain");
      delete it;
      return false;
    }
    BlockLink blcklink;
    if (!Messenger::GetBlockLink(bytes(blockString.begin(), blockString.end()),
                                 0, blcklink)) {
      LOG_GENERAL(WARNING, "Deserialization of blockLink failed " << bns);
      delete it;
      return false;
    }
    if (get<BlockLinkIndex::VERSION>(blcklink) != BLOCKLINK_VERSION) {
      LOG_CHECK_FAIL("BlockLink version",
                     get<BlockLinkIndex::VERSION>(blcklink), BLOCKLINK_VERSION);
      delete it;
      return false;
    }
    blocklinks.emplace_back(blcklink);
    LOG_GENERAL(INFO, "Retrievd BlockLink Num:" << bns);
  }
  delete it;
  if (blocklinks.empty()) {
    LOG_GENERAL(INFO, "Disk has no blocklink");
    return false;
  }
  return true;
}

bool BlockStorage::PutMetadata(MetaType type, const bytes& data) {
  LOG_MARKER();
  unique_lock<shared_timed_mutex> g(m_mutexMetadata);
  int ret = m_metadataDB->Insert(std::to_string((int)type), data);
  return (ret == 0);
}

bool BlockStorage::PutStateRoot(const bytes& data) {
  LOG_MARKER();
  unique_lock<shared_timed_mutex> g(m_mutexStateRoot);
  int ret = m_stateRootDB->Insert(std::to_string((int)STATEROOT), data);
  return (ret == 0);
}

bool BlockStorage::PutLatestEpochStatesUpdated(const uint64_t& epochNum) {
  LOG_MARKER();
  unique_lock<shared_timed_mutex> g(m_mutexStateRoot);
  int ret =
      m_stateRootDB->Insert(LATEST_EPOCH_STATES_UPDATED, to_string(epochNum));
  return (ret == 0);
}

bool BlockStorage::PutEpochFin(const uint64_t& epochNum) {
  LOG_MARKER();
  return BlockStorage::GetBlockStorage().PutMetadata(
      MetaType::EPOCHFIN,
      DataConversion::StringToCharArray(to_string(epochNum)));
}

bool BlockStorage::GetMetadata(MetaType type, bytes& data, bool muteLog) {
  if (!muteLog) {
    LOG_MARKER();
  }

  string metaString;
  {
    shared_lock<shared_timed_mutex> g(m_mutexMetadata);
    metaString = m_metadataDB->Lookup(std::to_string((int)type));
  }

  if (metaString.empty()) {
    LOG_GENERAL(INFO, "No metadata get")
    return false;
  }

  data = bytes(metaString.begin(), metaString.end());

  return true;
}

bool BlockStorage::GetStateRoot(bytes& data) {
  LOG_MARKER();

  string stateRoot;
  {
    shared_lock<shared_timed_mutex> g(m_mutexStateRoot);
    stateRoot = m_stateRootDB->Lookup(std::to_string((int)STATEROOT));
  }

  if (stateRoot.empty()) {
    LOG_GENERAL(INFO, "No state root found")
    return false;
  }

  data = bytes(stateRoot.begin(), stateRoot.end());

  return true;
}

bool BlockStorage::GetLatestEpochStatesUpdated(uint64_t& epochNum) {
  LOG_MARKER();

  string epochNumStr;
  {
    shared_lock<shared_timed_mutex> g(m_mutexStateRoot);
    epochNumStr = m_stateRootDB->Lookup(LATEST_EPOCH_STATES_UPDATED);
  }

  if (epochNumStr.empty()) {
    LOG_GENERAL(INFO, "No Latest Epoch State Updated get");
    return false;
  }

  try {
    epochNum = stoull(epochNumStr);
  } catch (...) {
    LOG_GENERAL(WARNING, "epochNumStr is not numeric");
    return false;
  }
  return true;
}

bool BlockStorage::GetEpochFin(uint64_t& epochNum) {
  bytes epochFinBytes;
  if (BlockStorage::GetBlockStorage().GetMetadata(MetaType::EPOCHFIN,
                                                  epochFinBytes, true)) {
    try {
      epochNum = std::stoull(DataConversion::CharArrayToString(epochFinBytes));
    } catch (...) {
      LOG_GENERAL(WARNING,
                  "EPOCHFIN cannot be parsed as uint64_t "
                      << DataConversion::CharArrayToString(epochFinBytes));
      return false;
    }
  } else {
    LOG_GENERAL(WARNING, "Cannot get EPOCHFIN from DB");
    return false;
  }

  return true;
}

bool BlockStorage::PutDSCommittee(const shared_ptr<DequeOfNode>& dsCommittee,
                                  const uint16_t& consensusLeaderID) {
  LOG_MARKER();

  unique_lock<shared_timed_mutex> g(m_mutexDsCommittee);
  m_dsCommitteeDB->ResetDB();
  unsigned int index = 0;
  string leaderId = to_string(consensusLeaderID);

  if (0 != m_dsCommitteeDB->Insert(index++,
                                   bytes(leaderId.begin(), leaderId.end()))) {
    LOG_GENERAL(WARNING, "Failed to store DS leader ID:" << consensusLeaderID);
    return false;
  }

  LOG_GENERAL(INFO, "DS leader: " << consensusLeaderID);

  bytes data;

  unsigned int ds_index = 0;
  for (const auto& ds : *dsCommittee) {
    int pubKeySize = ds.first.Serialize(data, 0);
    ds.second.Serialize(data, pubKeySize);

    /// Store index as key, to guarantee the sequence of DS committee after
    /// retrieval Because first DS committee is DS leader
    if (0 != m_dsCommitteeDB->Insert(index++, data)) {
      LOG_GENERAL(WARNING, "Failed to store DS committee:" << ds.first << ", "
                                                           << ds.second);
      return false;
    }

    LOG_GENERAL(INFO, "[" << PAD(ds_index++, 3, ' ') << "] " << ds.first << " "
                          << ds.second);
  }

  return true;
}

bool BlockStorage::GetDSCommittee(shared_ptr<DequeOfNode>& dsCommittee,
                                  uint16_t& consensusLeaderID) {
  LOG_MARKER();

  unsigned int index = 0;
  shared_lock<shared_timed_mutex> g(m_mutexDsCommittee);
  string strConsensusLeaderID = m_dsCommitteeDB->Lookup(index++);

  if (strConsensusLeaderID.empty()) {
    LOG_GENERAL(WARNING, "Cannot retrieve DS committee!");
    return false;
  }

  try {
    consensusLeaderID = stoul(strConsensusLeaderID);
  } catch (...) {
    LOG_GENERAL(WARNING, "strConsensusID is not numeric");
    return false;
  }
  LOG_GENERAL(INFO, "Retrieved DS leader ID: " << consensusLeaderID);
  string dataStr;

  while (true) {
    dataStr = m_dsCommitteeDB->Lookup(index++);

    if (dataStr.empty()) {
      break;
    }

    dsCommittee->emplace_back(
        PubKey(bytes(dataStr.begin(), dataStr.begin() + PUB_KEY_SIZE), 0),
        Peer(bytes(dataStr.begin() + PUB_KEY_SIZE, dataStr.end()), 0));
    LOG_GENERAL(INFO, "Retrieved DS committee: " << dsCommittee->back().first
                                                 << ", "
                                                 << dsCommittee->back().second);
  }

  return true;
}

bool BlockStorage::PutShardStructure(const DequeOfShard& shards,
                                     const uint32_t myshardId) {
  LOG_MARKER();

  unique_lock<shared_timed_mutex> g(m_mutexShardStructure);
  m_shardStructureDB->ResetDB();
  unsigned int index = 0;
  string shardId = to_string(myshardId);

  if (0 != m_shardStructureDB->Insert(index++,
                                      bytes(shardId.begin(), shardId.end()))) {
    LOG_GENERAL(WARNING, "Failed to store shard ID:" << myshardId);
    return false;
  }

  LOG_GENERAL(INFO, "Stored shard ID:" << myshardId);

  bytes shardStructure;

  if (!Messenger::ShardStructureToArray(shardStructure, 0,
                                        SHARDINGSTRUCTURE_VERSION, shards)) {
    LOG_GENERAL(WARNING, "Failed to serialize sharding structure");
    return false;
  }

  if (0 != m_shardStructureDB->Insert(index++, shardStructure)) {
    LOG_GENERAL(WARNING, "Failed to store sharding structure");
    return false;
  }

  LOG_GENERAL(INFO, "Stored sharding structure");
  return true;
}

bool BlockStorage::GetShardStructure(DequeOfShard& shards) {
  LOG_MARKER();

  unsigned int index = 1;
  string dataStr;

  {
    shared_lock<shared_timed_mutex> g(m_mutexShardStructure);
    dataStr = m_shardStructureDB->Lookup(index++);
  }

  uint32_t version = 0;
  Messenger::ArrayToShardStructure(bytes(dataStr.begin(), dataStr.end()), 0,
                                   version, shards);

  if (version != SHARDINGSTRUCTURE_VERSION) {
    LOG_CHECK_FAIL("Sharding structure version", version,
                   SHARDINGSTRUCTURE_VERSION);
    return false;
  }

  LOG_GENERAL(INFO, "Retrieved sharding structure");
  return true;
}

bool BlockStorage::PutStateDelta(const uint64_t& finalBlockNum,
                                 const bytes& stateDelta) {
  LOG_MARKER();

  unique_lock<shared_timed_mutex> g(m_mutexStateDelta);

  if (0 != m_stateDeltaDB->Insert(finalBlockNum, stateDelta)) {
    LOG_PAYLOAD(WARNING,
                "Failed to store state delta of final block " << finalBlockNum,
                stateDelta, Logger::MAX_BYTES_TO_DISPLAY);
    return false;
  }

  LOG_PAYLOAD(INFO, "FinalBlock " << finalBlockNum << " state delta",
              stateDelta, Logger::MAX_BYTES_TO_DISPLAY);
  return true;
}

bool BlockStorage::GetStateDelta(const uint64_t& finalBlockNum,
                                 bytes& stateDelta) {
  LOG_MARKER();
  bool found = false;

  string dataStr;
  {
    shared_lock<shared_timed_mutex> g(m_mutexStateDelta);
    dataStr = m_stateDeltaDB->Lookup(finalBlockNum, found);
  }
  if (found) {
    stateDelta = bytes(dataStr.begin(), dataStr.end());
    LOG_PAYLOAD(INFO, "Retrieved state delta of final block " << finalBlockNum,
                stateDelta, Logger::MAX_BYTES_TO_DISPLAY);
  } else {
    LOG_GENERAL(INFO,
                "Didn't find state delta of final block " << finalBlockNum);
  }

  return found;
}

bool BlockStorage::PutDiagnosticDataNodes(const uint64_t& dsBlockNum,
                                          const DequeOfShard& shards,
                                          const DequeOfNode& dsCommittee) {
  LOG_MARKER();

  bytes data;

  if (!Messenger::SetDiagnosticDataNodes(data, 0, SHARDINGSTRUCTURE_VERSION,
                                         shards, DSCOMMITTEE_VERSION,
                                         dsCommittee)) {
    LOG_GENERAL(WARNING, "Messenger::SetDiagnosticDataNodes failed");
    return false;
  }

  lock_guard<mutex> g(m_mutexDiagnostic);

  if (0 != m_diagnosticDBNodes->Insert(dsBlockNum, data)) {
    LOG_GENERAL(WARNING, "Failed to store diagnostic data");
    return false;
  }

  m_diagnosticDBNodesCounter++;

  return true;
}

bool BlockStorage::PutDiagnosticDataCoinbase(
    const uint64_t& dsBlockNum, const DiagnosticDataCoinbase& entry) {
  LOG_MARKER();

  bytes data;

  if (!Messenger::SetDiagnosticDataCoinbase(data, 0, entry)) {
    LOG_GENERAL(WARNING, "Messenger::SetDiagnosticDataCoinbase failed");
    return false;
  }

  lock_guard<mutex> g(m_mutexDiagnostic);

  if (0 != m_diagnosticDBCoinbase->Insert(dsBlockNum, data)) {
    LOG_GENERAL(WARNING, "Failed to store diagnostic data");
    return false;
  }

  m_diagnosticDBCoinbaseCounter++;

  return true;
}

bool BlockStorage::GetDiagnosticDataNodes(const uint64_t& dsBlockNum,
                                          DequeOfShard& shards,
                                          DequeOfNode& dsCommittee) {
  LOG_MARKER();

  string dataStr;

  {
    lock_guard<mutex> g(m_mutexDiagnostic);
    dataStr = m_diagnosticDBNodes->Lookup(dsBlockNum);
  }

  if (dataStr.empty()) {
    LOG_GENERAL(WARNING,
                "Failed to retrieve diagnostic data for DS block number "
                    << dsBlockNum);
    return false;
  }

  bytes data(dataStr.begin(), dataStr.end());

  uint32_t shardingStructureVersion = 0;
  uint32_t dsCommitteeVersion = 0;
  if (!Messenger::GetDiagnosticDataNodes(data, 0, shardingStructureVersion,
                                         shards, dsCommitteeVersion,
                                         dsCommittee)) {
    LOG_GENERAL(WARNING, "Messenger::GetDiagnosticDataNodes failed");
    return false;
  }

  if (shardingStructureVersion != SHARDINGSTRUCTURE_VERSION) {
    LOG_CHECK_FAIL("Sharding structure version", shardingStructureVersion,
                   SHARDINGSTRUCTURE_VERSION);
    return false;
  }

  if (dsCommitteeVersion != DSCOMMITTEE_VERSION) {
    LOG_CHECK_FAIL("DS committee version", dsCommitteeVersion,
                   DSCOMMITTEE_VERSION);
    return false;
  }

  return true;
}

bool BlockStorage::GetDiagnosticDataCoinbase(const uint64_t& dsBlockNum,
                                             DiagnosticDataCoinbase& entry) {
  LOG_MARKER();

  string dataStr;

  {
    lock_guard<mutex> g(m_mutexDiagnostic);
    dataStr = m_diagnosticDBCoinbase->Lookup(dsBlockNum);
  }

  if (dataStr.empty()) {
    LOG_GENERAL(WARNING,
                "Failed to retrieve diagnostic data for DS block number "
                    << dsBlockNum);
    return false;
  }

  bytes data(dataStr.begin(), dataStr.end());

  if (!Messenger::GetDiagnosticDataCoinbase(data, 0, entry)) {
    LOG_GENERAL(WARNING, "Messenger::GetDiagnosticDataCoinbase failed");
    return false;
  }

  return true;
}

void BlockStorage::GetDiagnosticDataNodes(
    map<uint64_t, DiagnosticDataNodes>& diagnosticDataMap) {
  LOG_MARKER();

  lock_guard<mutex> g(m_mutexDiagnostic);

  leveldb::Iterator* it =
      m_diagnosticDBNodes->GetDB()->NewIterator(leveldb::ReadOptions());

  unsigned int index = 0;
  for (it->SeekToFirst(); it->Valid(); it->Next()) {
    string dsBlockNumStr = it->key().ToString();
    string dataStr = it->value().ToString();

    if (dsBlockNumStr.empty() || dataStr.empty()) {
      LOG_GENERAL(WARNING,
                  "Failed to retrieve diagnostic data at index " << index);
      continue;
    }

    uint64_t dsBlockNum = 0;
    try {
      dsBlockNum = stoull(dsBlockNumStr);
    } catch (...) {
      LOG_GENERAL(WARNING,
                  "Non-numeric key " << dsBlockNumStr << " at index " << index);
      continue;
    }

    bytes data(dataStr.begin(), dataStr.end());

    DiagnosticDataNodes entry;
    uint32_t shardingStructureVersion = 0;
    uint32_t dsCommitteeVersion = 0;

    if (!Messenger::GetDiagnosticDataNodes(data, 0, shardingStructureVersion,
                                           entry.shards, dsCommitteeVersion,
                                           entry.dsCommittee)) {
      LOG_GENERAL(
          WARNING,
          "Messenger::GetDiagnosticDataNodes failed for DS block number "
              << dsBlockNumStr << " at index " << index);
      continue;
    }

    if (shardingStructureVersion != SHARDINGSTRUCTURE_VERSION) {
      LOG_CHECK_FAIL("Sharding structure version", shardingStructureVersion,
                     SHARDINGSTRUCTURE_VERSION)
      continue;
    }

    if (dsCommitteeVersion != DSCOMMITTEE_VERSION) {
      LOG_CHECK_FAIL("DS committee version", dsCommitteeVersion,
                     DSCOMMITTEE_VERSION);
      continue;
    }

    diagnosticDataMap.emplace(make_pair(dsBlockNum, entry));

    index++;
  }
}

void BlockStorage::GetDiagnosticDataCoinbase(
    map<uint64_t, DiagnosticDataCoinbase>& diagnosticDataMap) {
  LOG_MARKER();

  lock_guard<mutex> g(m_mutexDiagnostic);

  leveldb::Iterator* it =
      m_diagnosticDBCoinbase->GetDB()->NewIterator(leveldb::ReadOptions());

  unsigned int index = 0;
  for (it->SeekToFirst(); it->Valid(); it->Next()) {
    string dsBlockNumStr = it->key().ToString();
    string dataStr = it->value().ToString();

    if (dsBlockNumStr.empty() || dataStr.empty()) {
      LOG_GENERAL(WARNING,
                  "Failed to retrieve diagnostic data at index " << index);
      continue;
    }

    uint64_t dsBlockNum = 0;
    try {
      dsBlockNum = stoull(dsBlockNumStr);
    } catch (...) {
      LOG_GENERAL(WARNING,
                  "Non-numeric key " << dsBlockNumStr << " at index " << index);
      continue;
    }

    bytes data(dataStr.begin(), dataStr.end());

    DiagnosticDataCoinbase entry;

    if (!Messenger::GetDiagnosticDataCoinbase(data, 0, entry)) {
      LOG_GENERAL(
          WARNING,
          "Messenger::GetDiagnosticDataCoinbase failed for DS block number "
              << dsBlockNumStr << " at index " << index);
      continue;
    }

    diagnosticDataMap.emplace(make_pair(dsBlockNum, entry));

    index++;
  }
}

unsigned int BlockStorage::GetDiagnosticDataNodesCount() {
  lock_guard<mutex> g(m_mutexDiagnostic);
  return m_diagnosticDBNodesCounter;
}

unsigned int BlockStorage::GetDiagnosticDataCoinbaseCount() {
  lock_guard<mutex> g(m_mutexDiagnostic);
  return m_diagnosticDBCoinbaseCounter;
}

bool BlockStorage::DeleteDiagnosticDataNodes(const uint64_t& dsBlockNum) {
  lock_guard<mutex> g(m_mutexDiagnostic);
  bool result = (0 == m_diagnosticDBNodes->DeleteKey(dsBlockNum));
  if (result) {
    m_diagnosticDBNodesCounter--;
  }
  return result;
}

bool BlockStorage::DeleteDiagnosticDataCoinbase(const uint64_t& dsBlockNum) {
  lock_guard<mutex> g(m_mutexDiagnostic);
  bool result = (0 == m_diagnosticDBCoinbase->DeleteKey(dsBlockNum));
  if (result) {
    m_diagnosticDBCoinbaseCounter--;
  }
  return result;
}

bool BlockStorage::ResetDB(DBTYPE type) {
  LOG_MARKER();
  bool ret = false;
  switch (type) {
    case META: {
      unique_lock<shared_timed_mutex> g(m_mutexMetadata);
      ret = m_metadataDB->ResetDB();
      break;
    }
    case DS_BLOCK: {
      unique_lock<shared_timed_mutex> g(m_mutexDsBlockchain);
      ret = m_dsBlockchainDB->ResetDB();
      break;
    }
    case TX_BLOCK: {
      unique_lock<shared_timed_mutex> g(m_mutexTxBlockchain);
      ret = m_txBlockchainDB->ResetDB();
      break;
    }
    case TX_BODY: {
      unique_lock<shared_timed_mutex> g(m_mutexTxBody);
      ret = m_txBodyDB->ResetDB();
      break;
    }
    case TX_BODY_TMP: {
      unique_lock<shared_timed_mutex> g(m_mutexTxBodyTmp);
      ret = m_txBodyTmpDB->ResetDB();
      break;
    }
    case MICROBLOCK: {
      unique_lock<shared_timed_mutex> g(m_mutexMicroBlock);
      ret = m_microBlockDB->ResetDB();
      break;
    }
    case DS_COMMITTEE: {
      unique_lock<shared_timed_mutex> g(m_mutexDsCommittee);
      ret = m_dsCommitteeDB->ResetDB();
      break;
    }
    case VC_BLOCK: {
      unique_lock<shared_timed_mutex> g(m_mutexVCBlock);
      ret = m_VCBlockDB->ResetDB();
      break;
    }
    case FB_BLOCK: {
      unique_lock<shared_timed_mutex> g(m_mutexFallbackBlock);
      ret = m_fallbackBlockDB->ResetDB();
      break;
    }
    case BLOCKLINK: {
      unique_lock<shared_timed_mutex> g(m_mutexBlockLink);
      ret = m_blockLinkDB->ResetDB();
      break;
    }
    case SHARD_STRUCTURE: {
      unique_lock<shared_timed_mutex> g(m_mutexShardStructure);
      ret = m_shardStructureDB->ResetDB();
      break;
    }
    case STATE_DELTA: {
      unique_lock<shared_timed_mutex> g(m_mutexStateDelta);
      ret = m_stateDeltaDB->ResetDB();
      break;
    }
    case TEMP_STATE: {
      unique_lock<shared_timed_mutex> g(m_mutexTempState);
      ret = m_tempStateDB->ResetDB();
      break;
    }
    case DIAGNOSTIC_NODES: {
      lock_guard<mutex> g(m_mutexDiagnostic);
      ret = m_diagnosticDBNodes->ResetDB();
      if (ret) {
        m_diagnosticDBNodesCounter = 0;
      }
      break;
    }
    case DIAGNOSTIC_COINBASE: {
      lock_guard<mutex> g(m_mutexDiagnostic);
      ret = m_diagnosticDBCoinbase->ResetDB();
      if (ret) {
        m_diagnosticDBCoinbaseCounter = 0;
      }
      break;
    }
    case STATE_ROOT: {
      unique_lock<shared_timed_mutex> g(m_mutexStateRoot);
      ret = m_stateRootDB->ResetDB();
      break;
    }
    case PROCESSED_TEMP: {
      unique_lock<shared_timed_mutex> g(m_mutexProcessTx);
      ret = m_processedTxnTmpDB->ResetDB();
      break;
    }
  }
  if (!ret) {
    LOG_GENERAL(INFO, "FAIL: Reset DB " << type << " failed");
  }
  return ret;
}

bool BlockStorage::RefreshDB(DBTYPE type) {
  LOG_MARKER();
  bool ret = false;
  switch (type) {
    case META: {
      unique_lock<shared_timed_mutex> g(m_mutexMetadata);
      ret = m_metadataDB->RefreshDB();
      break;
    }
    case DS_BLOCK: {
      unique_lock<shared_timed_mutex> g(m_mutexDsBlockchain);
      ret = m_dsBlockchainDB->RefreshDB();
      break;
    }
    case TX_BLOCK: {
      unique_lock<shared_timed_mutex> g(m_mutexTxBlockchain);
      ret = m_txBlockchainDB->RefreshDB();
      break;
    }
    case TX_BODY: {
      unique_lock<shared_timed_mutex> g(m_mutexTxBody);
      ret = m_txBodyDB->RefreshDB();
      break;
    }
    case TX_BODY_TMP: {
      unique_lock<shared_timed_mutex> g(m_mutexTxBodyTmp);
      ret = m_txBodyTmpDB->RefreshDB();
      break;
    }
    case MICROBLOCK: {
      unique_lock<shared_timed_mutex> g(m_mutexMicroBlock);
      ret = m_microBlockDB->RefreshDB();
      break;
    }
    case DS_COMMITTEE: {
      unique_lock<shared_timed_mutex> g(m_mutexDsCommittee);
      ret = m_dsCommitteeDB->RefreshDB();
      break;
    }
    case VC_BLOCK: {
      unique_lock<shared_timed_mutex> g(m_mutexVCBlock);
      ret = m_VCBlockDB->RefreshDB();
      break;
    }
    case FB_BLOCK: {
      unique_lock<shared_timed_mutex> g(m_mutexFallbackBlock);
      ret = m_fallbackBlockDB->RefreshDB();
      break;
    }
    case BLOCKLINK: {
      unique_lock<shared_timed_mutex> g(m_mutexBlockLink);
      ret = m_blockLinkDB->RefreshDB();
      break;
    }
    case SHARD_STRUCTURE: {
      unique_lock<shared_timed_mutex> g(m_mutexShardStructure);
      ret = m_shardStructureDB->RefreshDB();
      break;
    }
    case STATE_DELTA: {
      unique_lock<shared_timed_mutex> g(m_mutexStateDelta);
      ret = m_stateDeltaDB->RefreshDB();
      break;
    }
    case DIAGNOSTIC_NODES: {
      lock_guard<mutex> g(m_mutexDiagnostic);
      ret = m_diagnosticDBNodes->RefreshDB();
      if (ret) {
        m_diagnosticDBNodesCounter = 0;
      }
      break;
    }
    case DIAGNOSTIC_COINBASE: {
      lock_guard<mutex> g(m_mutexDiagnostic);
      ret = m_diagnosticDBCoinbase->RefreshDB();
      if (ret) {
        m_diagnosticDBCoinbaseCounter = 0;
      }
      break;
    }
    case STATE_ROOT: {
      unique_lock<shared_timed_mutex> g(m_mutexStateRoot);
      ret = m_stateRootDB->RefreshDB();
      break;
    }
    case TEMP_STATE: {
      unique_lock<shared_timed_mutex> g(m_mutexTempState);
      ret = m_tempStateDB->RefreshDB();
      break;
    }
    case PROCESSED_TEMP: {
      unique_lock<shared_timed_mutex> g(m_mutexProcessTx);
      ret = m_processedTxnTmpDB->RefreshDB();
      break;
    }
  }
  if (!ret) {
    LOG_GENERAL(INFO, "FAIL: Refresh DB " << type << " failed");
  }
  return ret;
}

std::vector<std::string> BlockStorage::GetDBName(DBTYPE type) {
  std::vector<std::string> ret;
  switch (type) {
    case META: {
      shared_lock<shared_timed_mutex> g(m_mutexMetadata);
      ret.push_back(m_metadataDB->GetDBName());
      break;
    }
    case DS_BLOCK: {
      shared_lock<shared_timed_mutex> g(m_mutexDsBlockchain);
      ret.push_back(m_dsBlockchainDB->GetDBName());
      break;
    }
    case TX_BLOCK: {
      shared_lock<shared_timed_mutex> g(m_mutexTxBlockchain);
      ret.push_back(m_txBlockchainDB->GetDBName());
      break;
    }
    case TX_BODY: {
      shared_lock<shared_timed_mutex> g(m_mutexTxBody);
      ret.push_back(m_txBodyDB->GetDBName());
      break;
    }
    case TX_BODY_TMP: {
      shared_lock<shared_timed_mutex> g(m_mutexTxBodyTmp);
      ret.push_back(m_txBodyTmpDB->GetDBName());
      break;
    }
    case MICROBLOCK: {
      shared_lock<shared_timed_mutex> g(m_mutexMicroBlock);
      ret.push_back(m_microBlockDB->GetDBName());
      break;
    }
    case DS_COMMITTEE: {
      shared_lock<shared_timed_mutex> g(m_mutexDsCommittee);
      ret.push_back(m_dsCommitteeDB->GetDBName());
      break;
    }
    case VC_BLOCK: {
      shared_lock<shared_timed_mutex> g(m_mutexVCBlock);
      ret.push_back(m_VCBlockDB->GetDBName());
      break;
    }
    case FB_BLOCK: {
      shared_lock<shared_timed_mutex> g(m_mutexFallbackBlock);
      ret.push_back(m_fallbackBlockDB->GetDBName());
      break;
    }
    case BLOCKLINK: {
      shared_lock<shared_timed_mutex> g(m_mutexBlockLink);
      ret.push_back(m_blockLinkDB->GetDBName());
      break;
    }
    case SHARD_STRUCTURE: {
      shared_lock<shared_timed_mutex> g(m_mutexShardStructure);
      ret.push_back(m_shardStructureDB->GetDBName());
      break;
    }
    case STATE_DELTA: {
      shared_lock<shared_timed_mutex> g(m_mutexStateDelta);
      ret.push_back(m_stateDeltaDB->GetDBName());
      break;
    }
    case TEMP_STATE: {
      shared_lock<shared_timed_mutex> g(m_mutexTempState);
      ret.push_back(m_tempStateDB->GetDBName());
      break;
    }
    case DIAGNOSTIC_NODES: {
      lock_guard<mutex> g(m_mutexDiagnostic);
      ret.push_back(m_diagnosticDBNodes->GetDBName());
      break;
    }
    case DIAGNOSTIC_COINBASE: {
      lock_guard<mutex> g(m_mutexDiagnostic);
      ret.push_back(m_diagnosticDBCoinbase->GetDBName());
      break;
    }
    case STATE_ROOT: {
      shared_lock<shared_timed_mutex> g(m_mutexStateRoot);
      ret.push_back(m_stateRootDB->GetDBName());
      break;
    }
    case PROCESSED_TEMP: {
      shared_lock<shared_timed_mutex> g(m_mutexProcessTx);
      ret.push_back(m_processedTxnTmpDB->GetDBName());
      break;
    }
  }

  return ret;
}

// Don't use short-circuit logical AND (&&) here so that we attempt to reset all
// databases
bool BlockStorage::ResetAll() {
  if (!LOOKUP_NODE_MODE) {
    return ResetDB(META) & ResetDB(DS_BLOCK) & ResetDB(TX_BLOCK) &
           ResetDB(MICROBLOCK) & ResetDB(DS_COMMITTEE) & ResetDB(VC_BLOCK) &
           ResetDB(FB_BLOCK) & ResetDB(BLOCKLINK) & ResetDB(SHARD_STRUCTURE) &
           ResetDB(STATE_DELTA) & ResetDB(TEMP_STATE) &
           ResetDB(DIAGNOSTIC_NODES) & ResetDB(DIAGNOSTIC_COINBASE) &
           ResetDB(STATE_ROOT) & ResetDB(PROCESSED_TEMP);
  } else  // IS_LOOKUP_NODE
  {
    return ResetDB(META) & ResetDB(DS_BLOCK) & ResetDB(TX_BLOCK) &
           ResetDB(TX_BODY) & ResetDB(TX_BODY_TMP) & ResetDB(MICROBLOCK) &
           ResetDB(DS_COMMITTEE) & ResetDB(VC_BLOCK) & ResetDB(FB_BLOCK) &
           ResetDB(BLOCKLINK) & ResetDB(SHARD_STRUCTURE) &
           ResetDB(STATE_DELTA) & ResetDB(TEMP_STATE) &
           ResetDB(DIAGNOSTIC_NODES) & ResetDB(DIAGNOSTIC_COINBASE) &
           ResetDB(STATE_ROOT) & ResetDB(PROCESSED_TEMP);
  }
}

// Don't use short-circuit logical AND (&&) here so that we attempt to refresh
// all databases
bool BlockStorage::RefreshAll() {
  if (!LOOKUP_NODE_MODE) {
    return RefreshDB(META) & RefreshDB(DS_BLOCK) & RefreshDB(TX_BLOCK) &
           RefreshDB(MICROBLOCK) & RefreshDB(DS_COMMITTEE) &
           RefreshDB(VC_BLOCK) & RefreshDB(FB_BLOCK) & RefreshDB(BLOCKLINK) &
           RefreshDB(SHARD_STRUCTURE) & RefreshDB(STATE_DELTA) &
           RefreshDB(TEMP_STATE) & RefreshDB(DIAGNOSTIC_NODES) &
           RefreshDB(DIAGNOSTIC_COINBASE) & RefreshDB(STATE_ROOT) &
<<<<<<< HEAD
           Contract::ContractStorage2::GetContractStorage().RefreshAll();
=======
           RefreshDB(PROCESSED_TEMP) &
           Contract::ContractStorage::GetContractStorage().RefreshAll();
>>>>>>> a6045972
  } else  // IS_LOOKUP_NODE
  {
    return RefreshDB(META) & RefreshDB(DS_BLOCK) & RefreshDB(TX_BLOCK) &
           RefreshDB(TX_BODY) & RefreshDB(TX_BODY_TMP) & RefreshDB(MICROBLOCK) &
           RefreshDB(DS_COMMITTEE) & RefreshDB(VC_BLOCK) & RefreshDB(FB_BLOCK) &
           RefreshDB(BLOCKLINK) & RefreshDB(SHARD_STRUCTURE) &
           RefreshDB(STATE_DELTA) & RefreshDB(TEMP_STATE) &
           RefreshDB(DIAGNOSTIC_NODES) & RefreshDB(DIAGNOSTIC_COINBASE) &
<<<<<<< HEAD
           RefreshDB(STATE_ROOT) &
           Contract::ContractStorage2::GetContractStorage().RefreshAll();
=======
           RefreshDB(STATE_ROOT) & RefreshDB(PROCESSED_TEMP) &
           Contract::ContractStorage::GetContractStorage().RefreshAll();
>>>>>>> a6045972
  }
}<|MERGE_RESOLUTION|>--- conflicted
+++ resolved
@@ -1535,12 +1535,8 @@
            RefreshDB(SHARD_STRUCTURE) & RefreshDB(STATE_DELTA) &
            RefreshDB(TEMP_STATE) & RefreshDB(DIAGNOSTIC_NODES) &
            RefreshDB(DIAGNOSTIC_COINBASE) & RefreshDB(STATE_ROOT) &
-<<<<<<< HEAD
+           RefreshDB(PROCESSED_TEMP) &
            Contract::ContractStorage2::GetContractStorage().RefreshAll();
-=======
-           RefreshDB(PROCESSED_TEMP) &
-           Contract::ContractStorage::GetContractStorage().RefreshAll();
->>>>>>> a6045972
   } else  // IS_LOOKUP_NODE
   {
     return RefreshDB(META) & RefreshDB(DS_BLOCK) & RefreshDB(TX_BLOCK) &
@@ -1549,12 +1545,7 @@
            RefreshDB(BLOCKLINK) & RefreshDB(SHARD_STRUCTURE) &
            RefreshDB(STATE_DELTA) & RefreshDB(TEMP_STATE) &
            RefreshDB(DIAGNOSTIC_NODES) & RefreshDB(DIAGNOSTIC_COINBASE) &
-<<<<<<< HEAD
-           RefreshDB(STATE_ROOT) &
+           RefreshDB(STATE_ROOT) & RefreshDB(PROCESSED_TEMP) &
            Contract::ContractStorage2::GetContractStorage().RefreshAll();
-=======
-           RefreshDB(STATE_ROOT) & RefreshDB(PROCESSED_TEMP) &
-           Contract::ContractStorage::GetContractStorage().RefreshAll();
->>>>>>> a6045972
   }
 }