/*
 * Copyright (C) 2019 Zilliqa
 *
 * This program is free software: you can redistribute it and/or modify
 * it under the terms of the GNU General Public License as published by
 * the Free Software Foundation, either version 3 of the License, or
 * (at your option) any later version.
 *
 * This program is distributed in the hope that it will be useful,
 * but WITHOUT ANY WARRANTY; without even the implied warranty of
 * MERCHANTABILITY or FITNESS FOR A PARTICULAR PURPOSE.  See the
 * GNU General Public License for more details.
 *
 * You should have received a copy of the GNU General Public License
 * along with this program.  If not, see <https://www.gnu.org/licenses/>.
 */

#include "ContractStorage2.h"

#pragma GCC diagnostic push
#pragma GCC diagnostic ignored "-Wunused-parameter"
#include "ScillaMessage.pb.h"
#pragma GCC diagnostic pop

#include "libCrypto/Sha2.h"
#include "libMessage/Messenger.h"
#include "libUtils/DataConversion.h"
#include "libUtils/JsonUtils.h"

#include <bits/stdc++.h>
#include <boost/algorithm/string.hpp>

using namespace std;
using namespace ZilliqaMessage;

namespace Contract {
// Code
// ======================================

bool ContractStorage2::PutContractCode(const dev::h160& address,
                                       const bytes& code) {
  lock_guard<mutex> g(m_codeMutex);
  return m_codeDB.Insert(address.hex(), code) == 0;
}

bool ContractStorage2::PutContractCodeBatch(
    const unordered_map<string, string>& batch) {
  lock_guard<mutex> g(m_codeMutex);
  return m_codeDB.BatchInsert(batch);
}

bytes ContractStorage2::GetContractCode(const dev::h160& address) {
  lock_guard<mutex> g(m_codeMutex);
  return DataConversion::StringToCharArray(m_codeDB.Lookup(address.hex()));
}

bool ContractStorage2::DeleteContractCode(const dev::h160& address) {
  lock_guard<mutex> g(m_codeMutex);
  return m_codeDB.DeleteKey(address.hex()) == 0;
}

// InitData
// ========================================
bool ContractStorage2::PutInitData(const dev::h160& address,
                                   const bytes& initData) {
  lock_guard<mutex> g(m_initDataMutex);
  return m_initDataDB.Insert(address.hex(), initData) == 0;
}

bool ContractStorage2::PutInitDataBatch(
    const unordered_map<string, string>& batch) {
  lock_guard<mutex> g(m_initDataMutex);
  return m_initDataDB.BatchInsert(batch);
}

bytes ContractStorage2::GetInitData(const dev::h160& address) {
  lock_guard<mutex> g(m_initDataMutex);
  return DataConversion::StringToCharArray(m_initDataDB.Lookup(address.hex()));
}

bool ContractStorage2::DeleteInitData(const dev::h160& address) {
  lock_guard<mutex> g(m_initDataMutex);
  return m_initDataDB.DeleteKey(address.hex()) == 0;
}
// State
// ========================================
template <class T>
bool SerializeToArray(const T& protoMessage, bytes& dst,
                      const unsigned int offset) {
  if ((offset + protoMessage.ByteSize()) > dst.size()) {
    dst.resize(offset + protoMessage.ByteSize());
  }

  return protoMessage.SerializeToArray(dst.data() + offset,
                                       protoMessage.ByteSize());
}

string ContractStorage2::GenerateStorageKey(const dev::h160& addr,
                                            const string& vname,
                                            const vector<string>& indices) {
  string ret = addr.hex();
  if (!vname.empty()) {
    ret += SCILLA_INDEX_SEPARATOR + vname + SCILLA_INDEX_SEPARATOR;
    for (const auto& index : indices) {
      ret += index + SCILLA_INDEX_SEPARATOR;
    }
  }
  return ret;
}

<<<<<<< HEAD
// This function will go away when ScillaVM is complete.
=======
bool ContractStorage2::IsReservedVName(const string& name) {
  return (name == CONTRACT_ADDR_INDICATOR || name == SCILLA_VERSION_INDICATOR ||
          name == MAP_DEPTH_INDICATOR || name == TYPE_INDICATOR ||
          name == HAS_MAP_INDICATOR);
}

>>>>>>> 3818783b
bool ContractStorage2::FetchStateValue(const dev::h160& addr, const bytes& src,
                                       unsigned int s_offset, bytes& dst,
                                       unsigned int d_offset, bool& foundVal,
                                       bool getType, string& type) {
  if (s_offset > src.size()) {
    LOG_GENERAL(WARNING, "Invalid src data and offset, data size "
                             << src.size() << ", offset " << s_offset);
    return false;
  }

  ProtoScillaQuery query;
  query.ParseFromArray(src.data() + s_offset, src.size() - s_offset);
  return FetchStateValue(addr, query, dst, d_offset, foundVal, getType, type);
}

bool ContractStorage2::FetchStateValue(const dev::h160& addr,
                                       const ProtoScillaQuery& query,
                                       bytes& dst, unsigned int d_offset,
                                       bool& foundVal, bool getType,
                                       string& type) {
  if (LOG_SC) {
    LOG_MARKER();
  }

  lock_guard<mutex> g(m_stateDataMutex);

  foundVal = true;

  if (d_offset > dst.size()) {
    LOG_GENERAL(WARNING, "Invalid dst data and offset, data size "
                             << dst.size() << ", offset " << d_offset);
  }

  if (!query.IsInitialized()) {
    LOG_GENERAL(WARNING, "Parse bytes into ProtoScillaQuery failed");
    return false;
  }

  ScillaVM::ScillaParams::StateQuery q;
  q.Name = query.name();
  q.MapDepth = query.mapdepth();
  std::vector<std::string> indices(query.indices().begin(),
                                   query.indices().end());
  q.Indices.swap(indices);
  q.IgnoreVal = query.ignoreval();

  boost::any dstany;
  if (!FetchStateValue(addr, q, dstany, foundVal)) {
    return false;
  }

  ProtoScillaVal v;
  std::function<void(const boost::any&, ProtoScillaVal*)> anyToPB =
      [&anyToPB](const boost::any& aval, ProtoScillaVal* pval) -> void {
    if (boost::has_type<ScillaVM::ScillaParams::MapValueT>(aval)) {
      auto& mval =
          boost::any_cast<const ScillaVM::ScillaParams::MapValueT&>(aval);
      pval->mutable_mval()->mutable_m();
      for (auto iter : mval) {
        auto& pmval = pval->mutable_mval()->mutable_m()->operator[](iter.first);
        anyToPB(iter.second, &pmval);
      }
    } else {
      const std::string& bval = boost::any_cast<const std::string&>(aval);
      pval->set_bval(bval);
    }
  };
  if (!q.IgnoreVal && foundVal) {
    anyToPB(dstany, &v);
  }
  return SerializeToArray(v, dst, 0);
}

bool ContractStorage2::FetchStateValue(
    const dev::h160& addr, const ScillaVM::ScillaParams::StateQuery& query,
    boost::any& dst, bool& foundVal) {
  if (LOG_SC) {
    LOG_GENERAL(INFO, "query for fetch: " << query.Name);
  }

<<<<<<< HEAD
  // The default is not found.
  foundVal = false;

  if (query.Name == FIELDS_MAP_DEPTH_INDICATOR) {
    LOG_GENERAL(WARNING, "query name is " << FIELDS_MAP_DEPTH_INDICATOR);
    return false;
  }

  string key =
      addr.hex() + SCILLA_INDEX_SEPARATOR + query.Name + SCILLA_INDEX_SEPARATOR;
=======
  if (IsReservedVName(query.name())) {
    LOG_GENERAL(WARNING, "invalid query: " << query.name());
    return false;
  }

  if (getType) {
    std::map<std::string, bytes> t_type;
    std::string type_key =
        GenerateStorageKey(addr, TYPE_INDICATOR, {query.name()});
    FetchStateDataForKey(t_type, type_key, true);
    if (t_type.empty()) {
      LOG_GENERAL(WARNING, "Failed to fetch type for addr: "
                               << addr.hex() << " vname: " << query.name());
      foundVal = false;
      return true;
    }
    try {
      type = DataConversion::CharArrayToString(t_type[type_key]);
    } catch (const std::exception& e) {
      LOG_GENERAL(WARNING, "Invalid type fetched for key="
                               << type_key << " for addr=" << addr.hex() << ": "
                               << e.what());
      return false;
    }
    // If not interested in the value, exit early.
    if (query.indices().empty() && query.ignoreval()) return true;
  }

  string key = addr.hex() + SCILLA_INDEX_SEPARATOR + query.name() +
               SCILLA_INDEX_SEPARATOR;

  ProtoScillaVal value;
>>>>>>> 3818783b

  for (const auto& index : query.Indices) {
    key += index + SCILLA_INDEX_SEPARATOR;
  }

  if (query.Indices.size() > (size_t)query.MapDepth) {
    LOG_GENERAL(WARNING, "indices is deeper than map depth");
    return false;
  }

  auto d_found = t_indexToBeDeleted.find(key);
  if (d_found != t_indexToBeDeleted.end()) {
    // ignore the deleted empty placeholder
    if (query.Indices.size() == (size_t)query.MapDepth) {
      return true;
    }
  }

  d_found = m_indexToBeDeleted.find(key);
  if (d_found != m_indexToBeDeleted.end() &&
      t_stateDataMap.find(key) == t_stateDataMap.end()) {
    // ignore the deleted empty placeholder
    if (query.Indices.size() == (size_t)query.MapDepth) {
      return true;
    }
  }

  if ((int)query.Indices.size() == query.MapDepth) {
    // result will not be a map and can be just fetched into the store
    bytes bval;

    const auto& t_found = t_stateDataMap.find(key);
    if (t_found != t_stateDataMap.end()) {
      bval = t_found->second;
      foundVal = true;
    }
    if (!foundVal) {
      const auto& m_found = m_stateDataMap.find(key);
      if (m_found != m_stateDataMap.end()) {
        bval = m_found->second;
        foundVal = true;
      }
    }
    if (!foundVal) {
      if (m_stateDataDB.Exists(key)) {
        foundVal = true;
        if (query.IgnoreVal) {
          return true;
        }
        bval = DataConversion::StringToCharArray(m_stateDataDB.Lookup(key));
      } else {
<<<<<<< HEAD
        if (query.MapDepth == 0) {
          // for non-map value, should be existing in db otherwise error
          return false;
        } else {
          // for in-map value, it's okay if cannot find
          return true;
        }
=======
        foundVal = false;
        return true;
>>>>>>> 3818783b
      }
    }

    dst = std::string(bval.begin(), bval.end());
    if (LOG_SC) {
      LOG_GENERAL(INFO,
                  "value to fetch 1: " << boost::any_cast<std::string>(dst));
    }
    return true;
  }

  // We're fetching a Map value. Need to iterate level-db lexicographically
  // first fetch from t_data, then m_data, lastly db
  auto p = t_stateDataMap.lower_bound(key);

  unordered_map<string, bytes> entries;

  while (p != t_stateDataMap.end() &&
         p->first.compare(0, key.size(), key) == 0) {
    if (query.IgnoreVal) {
      return true;
    }
    entries.emplace(p->first, p->second);
    ++p;
  }

  p = m_stateDataMap.lower_bound(key);

  while (p != m_stateDataMap.end() &&
         p->first.compare(0, key.size(), key) == 0) {
    if (query.IgnoreVal) {
      return true;
    }
    auto exist = entries.find(p->first);
    if (exist == entries.end()) {
      entries.emplace(p->first, p->second);
    }
    ++p;
  }

  std::unique_ptr<leveldb::Iterator> it(
      m_stateDataDB.GetDB()->NewIterator(leveldb::ReadOptions()));

  it->Seek({key});
  if (!it->Valid() || it->key().ToString().compare(0, key.size(), key) != 0) {
    // no entry
    if (entries.empty()) {
      /// if querying the var without indices but still failed
      /// maybe trying to fetching an invalid vname
      /// as empty map will always have
      /// an empty serialized ProtoScillaVal placeholder
      /// so shouldn't be empty normally
      return !query.Indices.empty();
    }
  } else {
    if (query.IgnoreVal) {
      return true;
    }
    // found entries
    for (; it->Valid() && it->key().ToString().compare(0, key.size(), key) == 0;
         it->Next()) {
      auto exist = entries.find(it->key().ToString());
      if (exist == entries.end()) {
        bytes val(it->value().data(), it->value().data() + it->value().size());
        entries.emplace(it->key().ToString(), val);
      }
    }
  }

  set<string>::iterator isDeleted;

  uint32_t counter = 0;

  for (const auto& entry : entries) {
    isDeleted = t_indexToBeDeleted.find(entry.first);
    if (isDeleted != t_indexToBeDeleted.end()) {
      continue;
    }
    isDeleted = m_indexToBeDeleted.find(entry.first);
    if (isDeleted != m_indexToBeDeleted.end() &&
        t_stateDataMap.find(entry.first) == t_stateDataMap.end()) {
      continue;
    }

    counter++;

    std::vector<string> indices;
    // remove the prefixes, as shown below surrounded by []
    // [address.vname.index0.index1.(...).]indexN0.indexN1.(...).indexNn
    if (!boost::starts_with(entry.first, key)) {
      LOG_GENERAL(WARNING, "Key is not a prefix of stored entry");
      return false;
    }
    if (entry.first.size() > key.size()) {
      string key_non_prefix =
          entry.first.substr(key.size(), entry.first.size());
      boost::split(indices, key_non_prefix,
                   bind1st(std::equal_to<char>(), SCILLA_INDEX_SEPARATOR));
    }
    if (indices.size() > 0 && indices.back().empty()) indices.pop_back();

    boost::any* t_value = &dst;
    for (const auto& index : indices) {
      if (t_value->empty()) {
        *t_value = ScillaVM::ScillaParams::MapValueT();
      }
      if (!boost::has_type<ScillaVM::ScillaParams::MapValueT>(t_value)) {
        LOG_GENERAL(WARNING, "Expected a map when indexing");
        return false;
      }
      auto& t_map =
          boost::any_cast<ScillaVM::ScillaParams::MapValueT&>(*t_value);
      t_value = &(t_map[index]);
    }
    if (query.Indices.size() + indices.size() < (size_t)query.MapDepth) {
      // Assert that we have a protobuf encoded empty map.
      if (!entry.second.empty()) {
        LOG_GENERAL(WARNING,
                    "Expected empty string (representing empty map) since "
                    "entry has fewer "
                    "keys than mapdepth");
        return false;
      }
      *t_value = ScillaVM::ScillaParams::MapValueT();
    } else {
      *t_value = std::string(entry.second.begin(), entry.second.end());
    }
  }

  if (!counter) {
    return true;
  }

  if (LOG_SC) {
    LOG_GENERAL(INFO, "value fetched for " << query.Name);
  }
  return true;
}

bool ContractStorage2::FetchExternalStateValue(
    const dev::h160& caller, const dev::h160& target, const bytes& src,
    unsigned int s_offset, bytes& dst, unsigned int d_offset, bool& foundVal,
    string& type, uint32_t caller_version) {
  if (s_offset > src.size() || d_offset > dst.size()) {
    LOG_GENERAL(WARNING, "Invalid src/dst data and offset, data size ");
    return false;
  }

  ProtoScillaQuery query;
  query.ParseFromArray(src.data() + s_offset, src.size() - s_offset);

  std::string special_query;
  Account* account;
  Account* accountAtomic =
      AccountStore::GetInstance().GetAccountTempAtomic(target);
  if (!accountAtomic) {
    LOG_GENERAL(INFO,
                "Could not find account " << target.hex() << " in atomic");
    account = AccountStore::GetInstance().GetAccountTemp(target);
  } else {
    account = accountAtomic;
  }

  if (!account) {
    foundVal = false;
    return true;
  }
  if (query.name() == "_balance") {
    const uint128_t& balance = account->GetBalance();
    special_query = "\"" + balance.convert_to<string>() + "\"";
    type = "Uint128";
  } else if (query.name() == "_nonce") {
    uint128_t nonce = account->GetNonce();
    special_query = "\"" + nonce.convert_to<string>() + "\"";
    type = "Uint64";
  } else if (query.name() == "_this_address") {
    if (account->isContract()) {
      special_query = "\"0x" + target.hex() + "\"";
      type = "ByStr20";
    }
  }

  if (!special_query.empty()) {
    ProtoScillaVal value;
    value.set_bval(special_query.data(), special_query.size());
    SerializeToArray(value, dst, 0);
    foundVal = true;
    return true;
  }

  // External state queries don't have map depth set. Get it from the database.
  map<string, bytes> map_depth;
  string map_depth_key =
      GenerateStorageKey(target, MAP_DEPTH_INDICATOR, {query.name()});
  FetchStateDataForKey(map_depth, map_depth_key, true);

  int map_depth_val;
  try {
    map_depth_val = !map_depth.empty()
                        ? std::stoi(DataConversion::CharArrayToString(
                              map_depth[map_depth_key]))
                        : -1;
  } catch (const std::exception& e) {
    LOG_GENERAL(WARNING, "invalid map depth: " << e.what());
    return false;
  }
  query.set_mapdepth(map_depth_val);

  // get value
  return FetchStateValue(target, query, dst, d_offset, foundVal, true, type);
}

void ContractStorage2::DeleteByPrefix(const string& prefix) {
  auto p = t_stateDataMap.lower_bound(prefix);
  while (p != t_stateDataMap.end() &&
         p->first.compare(0, prefix.size(), prefix) == 0) {
    t_indexToBeDeleted.emplace(p->first);
    ++p;
  }

  p = m_stateDataMap.lower_bound(prefix);
  while (p != m_stateDataMap.end() &&
         p->first.compare(0, prefix.size(), prefix) == 0) {
    t_indexToBeDeleted.emplace(p->first);
    ++p;
  }

  std::unique_ptr<leveldb::Iterator> it(
      m_stateDataDB.GetDB()->NewIterator(leveldb::ReadOptions()));

  it->Seek({prefix});
  if (!it->Valid() ||
      it->key().ToString().compare(0, prefix.size(), prefix) != 0) {
    // no entry
  } else {
    for (; it->Valid() &&
           it->key().ToString().compare(0, prefix.size(), prefix) == 0;
         it->Next()) {
      t_indexToBeDeleted.emplace(it->key().ToString());
    }
  }
}

void ContractStorage2::DeleteByIndex(const string& index) {
  auto p = t_stateDataMap.find(index);
  if (p != t_stateDataMap.end()) {
    if (LOG_SC) {
      LOG_GENERAL(INFO, "delete index from t: " << index);
    }
    t_indexToBeDeleted.emplace(index);
    return;
  }

  p = m_stateDataMap.find(index);
  if (p != m_stateDataMap.end()) {
    if (LOG_SC) {
      LOG_GENERAL(INFO, "delete index from m: " << index);
    }
    t_indexToBeDeleted.emplace(index);
    return;
  }

  if (m_stateDataDB.Exists(index)) {
    if (LOG_SC) {
      LOG_GENERAL(INFO, "delete index from db: " << index);
    }
    t_indexToBeDeleted.emplace(index);
  }
}

void UnquoteString(string& input) {
  if (input.empty()) {
    return;
  }
  if (input.front() == '"') {
    input.erase(0, 1);
  }
  if (input.back() == '"') {
    input.pop_back();
  }
}

void ContractStorage2::InsertValueToStateJson(Json::Value& _json, string key,
                                              string value, bool unquote,
                                              bool nokey) {
  if (unquote) {
    // unquote key
    UnquoteString(key);
  }

  Json::Value j_value;

  if (JSONUtils::GetInstance().convertStrtoJson(value, j_value) &&
      (j_value.type() == Json::arrayValue ||
       j_value.type() == Json::objectValue)) {
    if (nokey) {
      _json = j_value;
    } else {
      if (unquote && !nokey) {
        UnquoteString(value);
      }
      _json[key] = j_value;
    }
  } else {
    if (nokey) {
      _json = j_value;
    } else {
      if (unquote && !nokey) {
        UnquoteString(value);
      }
      _json[key] = value;
    }
  }
}

bool ContractStorage2::FetchStateJsonForContract(Json::Value& _json,
                                                 const dev::h160& address,
                                                 const string& vname,
                                                 const vector<string>& indices,
                                                 bool temp) {
  LOG_MARKER();
  lock_guard<mutex> g(m_stateDataMutex);

  std::map<std::string, bytes> states;
  FetchStateDataForContract(states, address, vname, indices, temp);

  for (const auto& state : states) {
    vector<string> fragments;
    boost::split(fragments, state.first,
                 bind1st(std::equal_to<char>(), SCILLA_INDEX_SEPARATOR));
    if (fragments.at(0) != address.hex()) {
      LOG_GENERAL(WARNING, "wrong state fetched: " << state.first);
      return false;
    }
    if (fragments.back().empty()) fragments.pop_back();

    string vname = fragments.at(1);

    if (IsReservedVName(vname)) {
      continue;
    }

    /// addr+vname+[indices...]
    vector<string> map_indices(fragments.begin() + 2, fragments.end());

    std::function<void(Json::Value&, const vector<string>&, const bytes&,
                       unsigned int, int)>
        jsonMapWrapper = [&](Json::Value& _json, const vector<string>& indices,
                             const bytes& value, unsigned int cur_index,
                             int mapdepth) -> void {
      if (cur_index + 1 < indices.size()) {
        string key = indices.at(cur_index);
        UnquoteString(key);
        jsonMapWrapper(_json[key], indices, value, cur_index + 1, mapdepth);
      } else {
        if (mapdepth > 0) {
          if ((int)indices.size() == mapdepth) {
            InsertValueToStateJson(_json, indices.at(cur_index),
                                   DataConversion::CharArrayToString(value));
          } else {
            if (indices.empty()) {
              _json = Json::objectValue;
            } else {
              string key = indices.at(cur_index);
              UnquoteString(key);
              _json[key] = Json::objectValue;
            }
          }
        } else if (mapdepth == 0) {
          InsertValueToStateJson(
              _json, "", DataConversion::CharArrayToString(value), true, true);
        } else {
          /// Enters only when the fields_map_depth not available, almost
          /// impossible Check value whether parsable to Protobuf
          ProtoScillaVal empty_val;
          if (empty_val.ParseFromArray(value.data(), value.size()) &&
              empty_val.IsInitialized() && empty_val.has_mval() &&
              empty_val.mval().m().empty()) {
            string key = indices.at(cur_index);
            UnquoteString(key);
            _json[key] = Json::objectValue;
          } else {
            InsertValueToStateJson(_json, indices.at(cur_index),
                                   DataConversion::CharArrayToString(value));
          }
        }
      }
    };

    map<string, bytes> map_depth;
    string map_depth_key =
        GenerateStorageKey(address, MAP_DEPTH_INDICATOR, {vname});
    FetchStateDataForKey(map_depth, map_depth_key, temp);

    jsonMapWrapper(_json[vname], map_indices, state.second, 0,
                   !map_depth.empty()
                       ? std::stoi(DataConversion::CharArrayToString(
                             map_depth[map_depth_key]))
                       : -1);
  }

  return true;
}

void ContractStorage2::FetchStateDataForKey(map<string, bytes>& states,
                                            const string& key, bool temp) {
  std::map<std::string, bytes>::iterator p;
  if (temp) {
    p = t_stateDataMap.lower_bound(key);
    while (p != t_stateDataMap.end() &&
           p->first.compare(0, key.size(), key) == 0) {
      states.emplace(p->first, p->second);
      ++p;
    }
  }

  p = m_stateDataMap.lower_bound(key);
  while (p != m_stateDataMap.end() &&
         p->first.compare(0, key.size(), key) == 0) {
    if (states.find(p->first) == states.end()) {
      states.emplace(p->first, p->second);
    }
    ++p;
  }

  std::unique_ptr<leveldb::Iterator> it(
      m_stateDataDB.GetDB()->NewIterator(leveldb::ReadOptions()));

  it->Seek({key});
  if (!it->Valid() || it->key().ToString().compare(0, key.size(), key) != 0) {
    // no entry
  } else {
    for (; it->Valid() && it->key().ToString().compare(0, key.size(), key) == 0;
         it->Next()) {
      if (states.find(it->key().ToString()) == states.end()) {
        bytes val(it->value().data(), it->value().data() + it->value().size());
        states.emplace(it->key().ToString(), val);
      }
    }
  }

  if (temp) {
    for (auto it = states.begin(); it != states.end();) {
      if (t_indexToBeDeleted.find(it->first) != t_indexToBeDeleted.cend()) {
        it = states.erase(it);
      } else {
        it++;
      }
    }
  }

  for (auto it = states.begin(); it != states.end();) {
    if (m_indexToBeDeleted.find(it->first) != m_indexToBeDeleted.cend() &&
        ((temp && t_stateDataMap.find(it->first) == t_stateDataMap.end()) ||
         !temp)) {
      it = states.erase(it);
    } else {
      it++;
    }
  }
}

void ContractStorage2::FetchStateDataForContract(map<string, bytes>& states,
                                                 const dev::h160& address,
                                                 const string& vname,
                                                 const vector<string>& indices,
                                                 bool temp) {
  string key = GenerateStorageKey(address, vname, indices);
  FetchStateDataForKey(states, key, temp);
}

void ContractStorage2::FetchUpdatedStateValuesForAddress(
    const dev::h160& address, map<string, bytes>& t_states,
    vector<std::string>& toDeletedIndices, bool temp) {
  if (LOG_SC) {
    LOG_MARKER();
  }

  lock_guard<mutex> g(m_stateDataMutex);

  if (address == dev::h160()) {
    LOG_GENERAL(WARNING, "address provided is empty");
    return;
  }

  if (temp) {
    auto p = t_stateDataMap.lower_bound(address.hex());
    while (p != t_stateDataMap.end() &&
           p->first.compare(0, address.hex().size(), address.hex()) == 0) {
      t_states.emplace(p->first, p->second);
      ++p;
    }

    auto r = t_indexToBeDeleted.lower_bound(address.hex());
    while (r != t_indexToBeDeleted.end() &&
           r->compare(0, address.hex().size(), address.hex()) == 0) {
      toDeletedIndices.emplace_back(*r);
      ++r;
    }
  } else {
    auto p = m_stateDataMap.lower_bound(address.hex());
    while (p != m_stateDataMap.end() &&
           p->first.compare(0, address.hex().size(), address.hex()) == 0) {
      if (t_states.find(p->first) == t_states.end()) {
        t_states.emplace(p->first, p->second);
      }
      ++p;
    }

    std::unique_ptr<leveldb::Iterator> it(
        m_stateDataDB.GetDB()->NewIterator(leveldb::ReadOptions()));

    it->Seek({address.hex()});
    if (!it->Valid() || it->key().ToString().compare(0, address.hex().size(),
                                                     address.hex()) != 0) {
      // no entry
    } else {
      for (; it->Valid() && it->key().ToString().compare(
                                0, address.hex().size(), address.hex()) == 0;
           it->Next()) {
        if (t_states.find(it->key().ToString()) == t_states.end()) {
          bytes val(it->value().data(),
                    it->value().data() + it->value().size());
          t_states.emplace(it->key().ToString(), val);
        }
      }
    }

    auto r = m_indexToBeDeleted.lower_bound(address.hex());
    while (r != m_indexToBeDeleted.end() &&
           r->compare(0, address.hex().size(), address.hex()) == 0) {
      toDeletedIndices.emplace_back(*r);
      ++r;
    }
  }
}

bool ContractStorage2::CleanEmptyMapPlaceholders(const string& key) {
  // key = 0xabc.vname.[index1.index2.[...].indexn.
  vector<string> indices;
  boost::split(indices, key,
               bind1st(std::equal_to<char>(), SCILLA_INDEX_SEPARATOR));
  if (indices.size() < 2) {
    LOG_GENERAL(WARNING, "indices size too small: " << indices.size());
    return false;
  }
  if (indices.back().empty()) indices.pop_back();

  string scankey = indices.at(0) + SCILLA_INDEX_SEPARATOR + indices.at(1) +
                   SCILLA_INDEX_SEPARATOR;
  DeleteByIndex(scankey);  // clean root level

  for (unsigned int i = 2; i < indices.size() - 1 /*exclude the value key*/;
       ++i) {
    scankey += indices.at(i) + SCILLA_INDEX_SEPARATOR;
    DeleteByIndex(scankey);
  }
  return true;
}

void ContractStorage2::UpdateStateData(const string& key, const bytes& value,
                                       bool cleanEmpty) {
  if (LOG_SC) {
    LOG_GENERAL(INFO, "key: " << key << " value: "
                              << DataConversion::CharArrayToString(value));
  }

  if (cleanEmpty) {
    CleanEmptyMapPlaceholders(key);
  }

  auto pos = t_indexToBeDeleted.find(key);
  if (pos != t_indexToBeDeleted.end()) {
    t_indexToBeDeleted.erase(pos);
  }

  t_stateDataMap[key] = value;
}

bool ContractStorage2::UpdateStateValue(const dev::h160& addr, const bytes& q,
                                        unsigned int q_offset, const bytes& v,
                                        unsigned int v_offset) {
  if (LOG_SC) {
    LOG_MARKER();
  }

  lock_guard<mutex> g(m_stateDataMutex);

  if (q_offset > q.size()) {
    LOG_GENERAL(WARNING, "Invalid query data and offset, data size "
                             << q.size() << ", offset " << q_offset);
    return false;
  }

  if (v_offset > v.size()) {
    LOG_GENERAL(WARNING, "Invalid value data and offset, data size "
                             << v.size() << ", offset " << v_offset);
  }

  ProtoScillaQuery query;
  query.ParseFromArray(q.data() + q_offset, q.size() - q_offset);

  if (!query.IsInitialized()) {
    LOG_GENERAL(WARNING, "Parse bytes into ProtoScillaQuery failed");
    return false;
  }

  ProtoScillaVal pbvalue;
  pbvalue.ParseFromArray(v.data() + v_offset, v.size() - v_offset);

  ScillaVM::ScillaParams::StateQuery scq;
  scq.Name = query.name();
  scq.MapDepth = query.mapdepth();
  std::vector<std::string> indices(query.indices().begin(),
                                   query.indices().end());
  scq.Indices.swap(indices);
  scq.IgnoreVal = query.ignoreval();

  // Convert protobuf to anyval
  boost::any val;
  std::function<void(boost::any&, const ProtoScillaVal&)> pbToAny =
      [&pbToAny](boost::any& m, const ProtoScillaVal& pm) -> void {
    if (pm.has_mval()) {
      m = ScillaVM::ScillaParams::MapValueT();
      ScillaVM::ScillaParams::MapValueT& mval =
          boost::any_cast<ScillaVM::ScillaParams::MapValueT&>(m);
      for (auto& keyval : pm.mval().m()) {
        pbToAny(mval[keyval.first], keyval.second);
      }
    } else {
      m = pm.bval();
    }
  };
  if (pbvalue.IsInitialized()) {
    pbToAny(val, pbvalue);
  }

  // Make the call for actual updation.
  if (!UpdateStateValue(addr, scq, val)) {
    return false;
  }

<<<<<<< HEAD
  return true;
}

bool ContractStorage2::UpdateStateValue(
    const dev::h160& addr, const ScillaVM::ScillaParams::StateQuery& query,
    const boost::any& value) {
  if (query.Name == FIELDS_MAP_DEPTH_INDICATOR) {
    LOG_GENERAL(WARNING, "query name is " << FIELDS_MAP_DEPTH_INDICATOR);
=======
  if (IsReservedVName(query.name())) {
    LOG_GENERAL(WARNING, "invalid query: " << query.name());
>>>>>>> 3818783b
    return false;
  }

  string key =
      addr.hex() + SCILLA_INDEX_SEPARATOR + query.Name + SCILLA_INDEX_SEPARATOR;

  if (query.IgnoreVal) {
    if (query.Indices.size() < 1) {
      LOG_GENERAL(WARNING, "indices cannot be empty")
      return false;
    }
    for (size_t i = 0; i < query.Indices.size() - 1; ++i) {
      key += query.Indices[i] + SCILLA_INDEX_SEPARATOR;
    }
    string parent_key = key;
    key += query.Indices[query.Indices.size() - 1] + SCILLA_INDEX_SEPARATOR;
    if (LOG_SC) {
      LOG_GENERAL(INFO, "Delete key: " << key);
    }
    DeleteByPrefix(key);

    map<string, bytes> t_states;
    FetchStateDataForKey(t_states, parent_key, true);
    if (t_states.empty()) {
      bytes dst;
      UpdateStateData(parent_key, dst);
    }
  } else {
    if (!boost::has_type<ScillaVM::ScillaParams::MapValueT>(value) &&
        !boost::has_type<string>(value)) {
      LOG_GENERAL(WARNING, "Invalid value for state update");
      return false;
    }
    for (const auto& index : query.Indices) {
      key += index + SCILLA_INDEX_SEPARATOR;
    }

    if (query.Indices.size() > (size_t)query.MapDepth) {
      LOG_GENERAL(WARNING, "indices is deeper than map depth");
      return false;
    } else if (query.Indices.size() == (size_t)query.MapDepth) {
      if (!boost::has_type<string>(value)) {
        LOG_GENERAL(WARNING, "val is not string but supposed to be");
        return false;
      }
      UpdateStateData(
          key,
          DataConversion::StringToCharArray(boost::any_cast<string>(value)),
          true);
      return true;
    } else {
      DeleteByPrefix(key);

      std::function<bool(const string&, const boost::any&)> mapHandler =
          [&](const string& keyAcc, const boost::any& value) -> bool {
        if (!boost::has_type<ScillaVM::ScillaParams::MapValueT>(value)) {
          LOG_GENERAL(WARNING, "val is not map but supposed to be");
          return false;
        }
        auto& mval =
            boost::any_cast<const ScillaVM::ScillaParams::MapValueT&>(value);
        if (mval.empty()) {
          // We have an empty map. Insert an entry for keyAcc in
          // the store to indicate that the key itself exists.
          bytes dst;
          // DB Put
          UpdateStateData(keyAcc, dst, true);
          return true;
        }
        for (const auto& entry : mval) {
          string index(keyAcc);
          index += entry.first + SCILLA_INDEX_SEPARATOR;
          if (boost::has_type<ScillaVM::ScillaParams::MapValueT>(
                  entry.second)) {
            // We haven't reached the deepeast nesting
            if (!mapHandler(index, entry.second)) {
              return false;
            }
          } else {
            // DB Put
            auto& sval = boost::any_cast<const string&>(entry.second);
            if (LOG_SC) {
              LOG_GENERAL(INFO,
                          "mval first: " << entry.first << " second: " << sval);
            }
            UpdateStateData(index, DataConversion::StringToCharArray(sval),
                            true);
          }
        }
        return true;
      };

      return mapHandler(key, value);
    }
  }
  return true;
}

void ContractStorage2::UpdateStateDatasAndToDeletes(
    const dev::h160& addr, const std::map<std::string, bytes>& t_states,
    const std::vector<std::string>& toDeleteIndices, dev::h256& stateHash,
    bool temp, bool revertible) {
  if (LOG_SC) {
    LOG_MARKER();
  }

  lock_guard<mutex> g(m_stateDataMutex);

  if (temp) {
    for (const auto& state : t_states) {
      t_stateDataMap[state.first] = state.second;
      auto pos = t_indexToBeDeleted.find(state.first);
      if (pos != t_indexToBeDeleted.end()) {
        t_indexToBeDeleted.erase(pos);
      }
    }
    for (const auto& index : toDeleteIndices) {
      t_indexToBeDeleted.emplace(index);
    }
  } else {
    for (const auto& state : t_states) {
      if (revertible) {
        if (m_stateDataMap.find(state.first) != m_stateDataMap.end()) {
          r_stateDataMap[state.first] = m_stateDataMap[state.first];
        } else {
          r_stateDataMap[state.first] = {};
        }
      }
      m_stateDataMap[state.first] = state.second;
      auto pos = m_indexToBeDeleted.find(state.first);
      if (pos != m_indexToBeDeleted.end()) {
        m_indexToBeDeleted.erase(pos);
        if (revertible) {
          r_indexToBeDeleted.emplace(state.first, false);
        }
      }
    }
    for (const auto& toDelete : toDeleteIndices) {
      if (revertible) {
        r_indexToBeDeleted.emplace(toDelete, true);
      }
      m_indexToBeDeleted.emplace(toDelete);
    }
  }

  stateHash = GetContractStateHash(addr, temp);
}

void ContractStorage2::BufferCurrentState() {
  LOG_MARKER();
  lock_guard<mutex> g(m_stateDataMutex);
  p_stateDataMap = t_stateDataMap;
  p_indexToBeDeleted = t_indexToBeDeleted;
}

void ContractStorage2::RevertPrevState() {
  LOG_MARKER();
  lock_guard<mutex> g(m_stateDataMutex);
  t_stateDataMap = std::move(p_stateDataMap);
  t_indexToBeDeleted = std::move(p_indexToBeDeleted);
}

void ContractStorage2::RevertContractStates() {
  LOG_MARKER();
  lock_guard<mutex> g(m_stateDataMutex);

  for (const auto& data : r_stateDataMap) {
    if (data.second.empty()) {
      m_stateDataMap.erase(data.first);
    } else {
      m_stateDataMap[data.first] = data.second;
    }
  }

  for (const auto& index : r_indexToBeDeleted) {
    if (index.second) {
      // revert newly added indexToBeDeleted
      const auto& found = m_indexToBeDeleted.find(index.first);
      if (found != m_indexToBeDeleted.end()) {
        m_indexToBeDeleted.erase(found);
      }
    } else {
      // revert newly deleted indexToBeDeleted
      m_indexToBeDeleted.emplace(index.first);
    }
  }
}

void ContractStorage2::InitRevertibles() {
  LOG_MARKER();
  lock_guard<mutex> g(m_stateDataMutex);
  r_stateDataMap.clear();
  r_indexToBeDeleted.clear();
}

bool ContractStorage2::CommitStateDB() {
  LOG_MARKER();
  lock_guard<mutex> g(m_stateDataMutex);
  // copy everything into m_stateXXDB;
  // Index
  unordered_map<string, std::string> batch;
  unordered_map<string, std::string> reset_buffer;

  batch.clear();
  // Data
  for (const auto& i : m_stateDataMap) {
    batch.insert({i.first, DataConversion::CharArrayToString(i.second)});
  }
  if (!m_stateDataDB.BatchInsert(batch)) {
    LOG_GENERAL(WARNING, "BatchInsert m_stateDataDB failed");
    return false;
  }
  // ToDelete
  for (const auto& index : m_indexToBeDeleted) {
    if (m_stateDataDB.DeleteKey(index) < 0) {
      LOG_GENERAL(WARNING, "DeleteKey " << index << " failed");
      return false;
    }
  }

  m_stateDataMap.clear();
  m_indexToBeDeleted.clear();

  InitTempState();

  return true;
}

void ContractStorage2::InitTempStateCore() {
  t_stateDataMap.clear();
  t_indexToBeDeleted.clear();
}

void ContractStorage2::InitTempState(bool callFromExternal) {
  LOG_MARKER();

  if (callFromExternal) {
    lock_guard<mutex> g(m_stateDataMutex);
    InitTempStateCore();
  } else {
    InitTempStateCore();
  }
}

dev::h256 ContractStorage2::GetContractStateHashCore(const dev::h160& address,
                                                     bool temp) {
  if (IsNullAddress(address)) {
    LOG_GENERAL(WARNING, "Null address rejected");
    return dev::h256();
  }

  std::map<std::string, bytes> states;
  FetchStateDataForContract(states, address, "", {}, temp);

  // iterate the raw protobuf string and hash
  SHA2<HashType::HASH_VARIANT_256> sha2;
  for (const auto& state : states) {
    if (LOG_SC) {
      LOG_GENERAL(INFO, "state key: "
                            << state.first << " value: "
                            << DataConversion::CharArrayToString(state.second));
    }
    sha2.Update(state.first);
    if (!state.second.empty()) {
      sha2.Update(state.second);
    }
  }
  // return dev::h256(sha2.Finalize());
  dev::h256 ret(sha2.Finalize());
  return ret;
}

dev::h256 ContractStorage2::GetContractStateHash(const dev::h160& address,
                                                 bool temp,
                                                 bool callFromExternal) {
  if (LOG_SC) {
    LOG_MARKER();
  }

  if (callFromExternal) {
    lock_guard<mutex> g(m_stateDataMutex);
    return GetContractStateHashCore(address, temp);
  } else {
    return GetContractStateHashCore(address, temp);
  }
}

void ContractStorage2::Reset() {
  {
    lock_guard<mutex> g(m_codeMutex);
    m_codeDB.ResetDB();
  }
  {
    lock_guard<mutex> g(m_initDataMutex);
    m_initDataDB.ResetDB();
  }
  {
    lock_guard<mutex> g(m_stateDataMutex);
    m_stateDataDB.ResetDB();

    p_stateDataMap.clear();
    p_indexToBeDeleted.clear();

    t_stateDataMap.clear();
    t_indexToBeDeleted.clear();

    r_stateDataMap.clear();
    r_indexToBeDeleted.clear();

    m_stateDataMap.clear();
    m_indexToBeDeleted.clear();
  }
}

bool ContractStorage2::RefreshAll() {
  bool ret;
  {
    lock_guard<mutex> g(m_codeMutex);
    ret = m_codeDB.RefreshDB();
  }
  if (ret) {
    lock_guard<mutex> g(m_initDataMutex);
    ret = m_initDataDB.RefreshDB();
  }
  if (ret) {
    lock_guard<mutex> g(m_stateDataMutex);
    ret = m_stateDataDB.RefreshDB();
  }
  return ret;
}

}  // namespace Contract<|MERGE_RESOLUTION|>--- conflicted
+++ resolved
@@ -108,70 +108,43 @@
   return ret;
 }
 
-<<<<<<< HEAD
-// This function will go away when ScillaVM is complete.
-=======
 bool ContractStorage2::IsReservedVName(const string& name) {
   return (name == CONTRACT_ADDR_INDICATOR || name == SCILLA_VERSION_INDICATOR ||
           name == MAP_DEPTH_INDICATOR || name == TYPE_INDICATOR ||
           name == HAS_MAP_INDICATOR);
 }
 
->>>>>>> 3818783b
-bool ContractStorage2::FetchStateValue(const dev::h160& addr, const bytes& src,
-                                       unsigned int s_offset, bytes& dst,
-                                       unsigned int d_offset, bool& foundVal,
-                                       bool getType, string& type) {
+namespace PbScillaVMBridge {
+
+// Translate from protobuf query to ScillaVM query.
+bool translateQuery(const bytes& src, unsigned int s_offset,
+                    ScillaVM::ScillaParams::StateQuery& dst) {
   if (s_offset > src.size()) {
-    LOG_GENERAL(WARNING, "Invalid src data and offset, data size "
-                             << src.size() << ", offset " << s_offset);
-    return false;
-  }
-
-  ProtoScillaQuery query;
-  query.ParseFromArray(src.data() + s_offset, src.size() - s_offset);
-  return FetchStateValue(addr, query, dst, d_offset, foundVal, getType, type);
-}
-
-bool ContractStorage2::FetchStateValue(const dev::h160& addr,
-                                       const ProtoScillaQuery& query,
-                                       bytes& dst, unsigned int d_offset,
-                                       bool& foundVal, bool getType,
-                                       string& type) {
-  if (LOG_SC) {
-    LOG_MARKER();
-  }
-
-  lock_guard<mutex> g(m_stateDataMutex);
-
-  foundVal = true;
-
-  if (d_offset > dst.size()) {
-    LOG_GENERAL(WARNING, "Invalid dst data and offset, data size "
-                             << dst.size() << ", offset " << d_offset);
-  }
-
-  if (!query.IsInitialized()) {
+    LOG_GENERAL(WARNING, "Invalid src/dst data and offset, data size ");
+    return false;
+  }
+
+  ProtoScillaQuery q;
+  q.ParseFromArray(src.data() + s_offset, src.size() - s_offset);
+
+  if (!q.IsInitialized()) {
     LOG_GENERAL(WARNING, "Parse bytes into ProtoScillaQuery failed");
     return false;
   }
 
-  ScillaVM::ScillaParams::StateQuery q;
-  q.Name = query.name();
-  q.MapDepth = query.mapdepth();
-  std::vector<std::string> indices(query.indices().begin(),
-                                   query.indices().end());
-  q.Indices.swap(indices);
-  q.IgnoreVal = query.ignoreval();
-
-  boost::any dstany;
-  if (!FetchStateValue(addr, q, dstany, foundVal)) {
-    return false;
-  }
-
-  ProtoScillaVal v;
-  std::function<void(const boost::any&, ProtoScillaVal*)> anyToPB =
-      [&anyToPB](const boost::any& aval, ProtoScillaVal* pval) -> void {
+  dst.Name = q.name();
+  dst.MapDepth = q.mapdepth();
+  std::vector<std::string> indices(q.indices().begin(), q.indices().end());
+  dst.Indices.swap(indices);
+  dst.IgnoreVal = q.ignoreval();
+
+  return true;
+}
+
+// Translate result of query to protobuf struct.
+bool translateResult(const boost::any& srcany, ProtoScillaVal& v) {
+  std::function<bool(const boost::any&, ProtoScillaVal*)> anyToPB =
+      [&anyToPB](const boost::any& aval, ProtoScillaVal* pval) -> bool {
     if (boost::has_type<ScillaVM::ScillaParams::MapValueT>(aval)) {
       auto& mval =
           boost::any_cast<const ScillaVM::ScillaParams::MapValueT&>(aval);
@@ -180,49 +153,73 @@
         auto& pmval = pval->mutable_mval()->mutable_m()->operator[](iter.first);
         anyToPB(iter.second, &pmval);
       }
-    } else {
+    } else if (boost::has_type<std::string>(aval)) {
       const std::string& bval = boost::any_cast<const std::string&>(aval);
       pval->set_bval(bval);
-    }
+    } else {
+      LOG_GENERAL(WARNING, "Invalid result from state query");
+      return false;
+    }
+    return true;
   };
+
+  return anyToPB(srcany, &v);
+}
+
+}  // namespace PbScillaVMBridge
+
+bool ContractStorage2::FetchStateValue(const dev::h160& addr, const bytes& src,
+                                       unsigned int s_offset, bytes& dst,
+                                       unsigned int d_offset, bool& foundVal) {
+  if (d_offset > dst.size()) {
+    LOG_GENERAL(WARNING, "Invalid dst data and offset, data size "
+                             << dst.size() << ", offset " << d_offset);
+  }
+
+  ScillaVM::ScillaParams::StateQuery q;
+  if (!PbScillaVMBridge::translateQuery(src, s_offset, q)) {
+    return false;
+  }
+
+  std::string typeIgnored;
+  boost::any vany;
+  if (!FetchStateValue(addr, q, vany, foundVal, false, typeIgnored)) {
+    return false;
+  }
+
   if (!q.IgnoreVal && foundVal) {
-    anyToPB(dstany, &v);
-  }
-  return SerializeToArray(v, dst, 0);
+    ProtoScillaVal v;
+    PbScillaVMBridge::translateResult(vany, v);
+    return SerializeToArray(v, dst, 0);
+  }
+  return true;
 }
 
 bool ContractStorage2::FetchStateValue(
     const dev::h160& addr, const ScillaVM::ScillaParams::StateQuery& query,
-    boost::any& dst, bool& foundVal) {
+    boost::any& dst, bool& foundVal, bool getType, string& type) {
   if (LOG_SC) {
     LOG_GENERAL(INFO, "query for fetch: " << query.Name);
   }
 
-<<<<<<< HEAD
+  lock_guard<mutex> g(m_stateDataMutex);
+
   // The default is not found.
   foundVal = false;
 
-  if (query.Name == FIELDS_MAP_DEPTH_INDICATOR) {
-    LOG_GENERAL(WARNING, "query name is " << FIELDS_MAP_DEPTH_INDICATOR);
-    return false;
-  }
-
-  string key =
-      addr.hex() + SCILLA_INDEX_SEPARATOR + query.Name + SCILLA_INDEX_SEPARATOR;
-=======
-  if (IsReservedVName(query.name())) {
-    LOG_GENERAL(WARNING, "invalid query: " << query.name());
+  if (IsReservedVName(query.Name)) {
+    LOG_GENERAL(WARNING, "invalid query: " << query.Name);
     return false;
   }
 
   if (getType) {
     std::map<std::string, bytes> t_type;
     std::string type_key =
-        GenerateStorageKey(addr, TYPE_INDICATOR, {query.name()});
+        GenerateStorageKey(addr, TYPE_INDICATOR, {query.Name});
     FetchStateDataForKey(t_type, type_key, true);
     if (t_type.empty()) {
       LOG_GENERAL(WARNING, "Failed to fetch type for addr: "
-                               << addr.hex() << " vname: " << query.name());
+                               << addr.hex() << " vname: " << query.Name);
       foundVal = false;
       return true;
     }
@@ -235,14 +232,11 @@
       return false;
     }
     // If not interested in the value, exit early.
-    if (query.indices().empty() && query.ignoreval()) return true;
-  }
-
-  string key = addr.hex() + SCILLA_INDEX_SEPARATOR + query.name() +
-               SCILLA_INDEX_SEPARATOR;
-
-  ProtoScillaVal value;
->>>>>>> 3818783b
+    if (query.Indices.empty() && query.IgnoreVal) return true;
+  }
+
+  string key =
+      addr.hex() + SCILLA_INDEX_SEPARATOR + query.Name + SCILLA_INDEX_SEPARATOR;
 
   for (const auto& index : query.Indices) {
     key += index + SCILLA_INDEX_SEPARATOR;
@@ -294,18 +288,8 @@
         }
         bval = DataConversion::StringToCharArray(m_stateDataDB.Lookup(key));
       } else {
-<<<<<<< HEAD
-        if (query.MapDepth == 0) {
-          // for non-map value, should be existing in db otherwise error
-          return false;
-        } else {
-          // for in-map value, it's okay if cannot find
-          return true;
-        }
-=======
         foundVal = false;
         return true;
->>>>>>> 3818783b
       }
     }
 
@@ -446,17 +430,29 @@
 }
 
 bool ContractStorage2::FetchExternalStateValue(
-    const dev::h160& caller, const dev::h160& target, const bytes& src,
-    unsigned int s_offset, bytes& dst, unsigned int d_offset, bool& foundVal,
-    string& type, uint32_t caller_version) {
-  if (s_offset > src.size() || d_offset > dst.size()) {
-    LOG_GENERAL(WARNING, "Invalid src/dst data and offset, data size ");
-    return false;
-  }
-
-  ProtoScillaQuery query;
-  query.ParseFromArray(src.data() + s_offset, src.size() - s_offset);
-
+    const dev::h160& target, const bytes& src, unsigned int s_offset,
+    bytes& dst, unsigned int d_offset, bool& foundVal, string& type) {
+  ScillaVM::ScillaParams::StateQuery query;
+  if (!PbScillaVMBridge::translateQuery(src, s_offset, query)) {
+    return false;
+  }
+
+  boost::any vany;
+  if (!FetchExternalStateValue(target, query, vany, foundVal, type)) {
+    return false;
+  }
+
+  if (!query.IgnoreVal && foundVal) {
+    ProtoScillaVal v;
+    PbScillaVMBridge::translateResult(vany, v);
+    return SerializeToArray(v, dst, 0);
+  }
+  return true;
+}
+
+bool ContractStorage2::FetchExternalStateValue(
+    const dev::h160& target, const ScillaParams::StateQuery& query,
+    boost::any& dst, bool& foundVal, string& type) {
   std::string special_query;
   Account* account;
   Account* accountAtomic =
@@ -473,15 +469,15 @@
     foundVal = false;
     return true;
   }
-  if (query.name() == "_balance") {
+  if (query.Name == "_balance") {
     const uint128_t& balance = account->GetBalance();
     special_query = "\"" + balance.convert_to<string>() + "\"";
     type = "Uint128";
-  } else if (query.name() == "_nonce") {
+  } else if (query.Name == "_nonce") {
     uint128_t nonce = account->GetNonce();
     special_query = "\"" + nonce.convert_to<string>() + "\"";
     type = "Uint64";
-  } else if (query.name() == "_this_address") {
+  } else if (query.Name == "_this_address") {
     if (account->isContract()) {
       special_query = "\"0x" + target.hex() + "\"";
       type = "ByStr20";
@@ -489,9 +485,7 @@
   }
 
   if (!special_query.empty()) {
-    ProtoScillaVal value;
-    value.set_bval(special_query.data(), special_query.size());
-    SerializeToArray(value, dst, 0);
+    dst = special_query;
     foundVal = true;
     return true;
   }
@@ -499,7 +493,7 @@
   // External state queries don't have map depth set. Get it from the database.
   map<string, bytes> map_depth;
   string map_depth_key =
-      GenerateStorageKey(target, MAP_DEPTH_INDICATOR, {query.name()});
+      GenerateStorageKey(target, MAP_DEPTH_INDICATOR, {query.Name});
   FetchStateDataForKey(map_depth, map_depth_key, true);
 
   int map_depth_val;
@@ -512,10 +506,11 @@
     LOG_GENERAL(WARNING, "invalid map depth: " << e.what());
     return false;
   }
-  query.set_mapdepth(map_depth_val);
+  ScillaParams::StateQuery queryNew(query);
+  queryNew.MapDepth = map_depth_val;
 
   // get value
-  return FetchStateValue(target, query, dst, d_offset, foundVal, true, type);
+  return FetchStateValue(target, queryNew, dst, foundVal, true, type);
 }
 
 void ContractStorage2::DeleteByPrefix(const string& prefix) {
@@ -894,35 +889,18 @@
 
   lock_guard<mutex> g(m_stateDataMutex);
 
-  if (q_offset > q.size()) {
-    LOG_GENERAL(WARNING, "Invalid query data and offset, data size "
-                             << q.size() << ", offset " << q_offset);
-    return false;
-  }
-
   if (v_offset > v.size()) {
     LOG_GENERAL(WARNING, "Invalid value data and offset, data size "
                              << v.size() << ", offset " << v_offset);
   }
 
-  ProtoScillaQuery query;
-  query.ParseFromArray(q.data() + q_offset, q.size() - q_offset);
-
-  if (!query.IsInitialized()) {
-    LOG_GENERAL(WARNING, "Parse bytes into ProtoScillaQuery failed");
-    return false;
-  }
-
   ProtoScillaVal pbvalue;
   pbvalue.ParseFromArray(v.data() + v_offset, v.size() - v_offset);
 
   ScillaVM::ScillaParams::StateQuery scq;
-  scq.Name = query.name();
-  scq.MapDepth = query.mapdepth();
-  std::vector<std::string> indices(query.indices().begin(),
-                                   query.indices().end());
-  scq.Indices.swap(indices);
-  scq.IgnoreVal = query.ignoreval();
+  if (!PbScillaVMBridge::translateQuery(q, q_offset, scq)) {
+    return false;
+  }
 
   // Convert protobuf to anyval
   boost::any val;
@@ -948,19 +926,14 @@
     return false;
   }
 
-<<<<<<< HEAD
   return true;
 }
 
 bool ContractStorage2::UpdateStateValue(
     const dev::h160& addr, const ScillaVM::ScillaParams::StateQuery& query,
     const boost::any& value) {
-  if (query.Name == FIELDS_MAP_DEPTH_INDICATOR) {
-    LOG_GENERAL(WARNING, "query name is " << FIELDS_MAP_DEPTH_INDICATOR);
-=======
-  if (IsReservedVName(query.name())) {
-    LOG_GENERAL(WARNING, "invalid query: " << query.name());
->>>>>>> 3818783b
+  if (IsReservedVName(query.Name)) {
+    LOG_GENERAL(WARNING, "invalid query: " << query.Name);
     return false;
   }
 
