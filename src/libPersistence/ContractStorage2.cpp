/*
 * Copyright (C) 2019 Zilliqa
 *
 * This program is free software: you can redistribute it and/or modify
 * it under the terms of the GNU General Public License as published by
 * the Free Software Foundation, either version 3 of the License, or
 * (at your option) any later version.
 *
 * This program is distributed in the hope that it will be useful,
 * but WITHOUT ANY WARRANTY; without even the implied warranty of
 * MERCHANTABILITY or FITNESS FOR A PARTICULAR PURPOSE.  See the
 * GNU General Public License for more details.
 *
 * You should have received a copy of the GNU General Public License
 * along with this program.  If not, see <https://www.gnu.org/licenses/>.
 */

#include "ContractStorage2.h"

#include "ScillaMessage.pb.h"
#include "libCrypto/Sha2.h"
#include "libMessage/Messenger.h"
#include "libUtils/DataConversion.h"
#include "libUtils/JsonUtils.h"

#include <bits/stdc++.h>
#include <boost/algorithm/string.hpp>

// Single character used as separator when concatenating keys into one.
#define DB_KEY_SEPARATOR "."

using namespace std;
using namespace ZilliqaMessage;

namespace Contract {
// Code
// ======================================

bool ContractStorage2::PutContractCode(const dev::h160& address,
                                       const bytes& code) {
  unique_lock<shared_timed_mutex> g(m_codeMutex);
  return m_codeDB.Insert(address.hex(), code) == 0;
}

bool ContractStorage2::PutContractCodeBatch(
    const unordered_map<string, string>& batch) {
  unique_lock<shared_timed_mutex> g(m_codeMutex);
  return m_codeDB.BatchInsert(batch);
}

bytes ContractStorage2::GetContractCode(const dev::h160& address) {
  shared_lock<shared_timed_mutex> g(m_codeMutex);
  return DataConversion::StringToCharArray(m_codeDB.Lookup(address.hex()));
}

bool ContractStorage2::DeleteContractCode(const dev::h160& address) {
  unique_lock<shared_timed_mutex> g(m_codeMutex);
  return m_codeDB.DeleteKey(address.hex()) == 0;
}

// InitData
// ========================================
bool ContractStorage2::PutInitData(const dev::h160& address,
                                   const bytes& initData) {
  unique_lock<shared_timed_mutex> g(m_initDataMutex);
  return m_initDataDB.Insert(address.hex(), initData) == 0;
}

bool ContractStorage2::PutInitDataBatch(
    const unordered_map<string, string>& batch) {
  unique_lock<shared_timed_mutex> g(m_initDataMutex);
  return m_initDataDB.BatchInsert(batch);
}

bytes ContractStorage2::GetInitData(const dev::h160& address) {
  shared_lock<shared_timed_mutex> g(m_initDataMutex);
  return DataConversion::StringToCharArray(m_initDataDB.Lookup(address.hex()));
}

bool ContractStorage2::DeleteInitData(const dev::h160& address) {
  unique_lock<shared_timed_mutex> g(m_initDataMutex);
  return m_initDataDB.DeleteKey(address.hex()) == 0;
}
// State
// ========================================
template <class T>
bool SerializeToArray(const T& protoMessage, bytes& dst,
                      const unsigned int offset) {
  if ((offset + protoMessage.ByteSize()) > dst.size()) {
    dst.resize(offset + protoMessage.ByteSize());
  }

  return protoMessage.SerializeToArray(dst.data() + offset,
                                       protoMessage.ByteSize());
}

bool ContractStorage2::FetchStateValue(const dev::h160& addr, const bytes& src,
                                       unsigned int s_offset, bytes& dst,
                                       unsigned int d_offset, bool& foundVal) {
  LOG_MARKER();

  foundVal = true;

  if (s_offset >= src.size()) {
    LOG_GENERAL(WARNING, "Invalid src data and offset, data size "
                             << src.size() << ", offset " << s_offset);
  }
  if (d_offset > dst.size()) {
    LOG_GENERAL(WARNING, "Invalid dst data and offset, data size "
                             << dst.size() << ", offset " << d_offset);
  }

  ProtoScillaQuery query;
  query.ParseFromArray(src.data() + s_offset, src.size() - s_offset);

  if (!query.IsInitialized()) {
    LOG_GENERAL(WARNING, "Parse bytes into ProtoScillaQuery failed");
    return false;
  }

  string key = addr.hex() + DB_KEY_SEPARATOR + query.name();

  ProtoScillaVal value;

  for (const auto& index : query.indices()) {
    key += DB_KEY_SEPARATOR + index;
  }

  if ((unsigned int)query.indices().size() > query.mapdepth()) {
    LOG_GENERAL(WARNING, "indices is deeper than map depth");
    return false;
  }

  const auto& d_found = m_indexToBeDeleted.find(key);
  if (d_found != m_indexToBeDeleted.end()) {
    foundVal = false;
    return true;
  }

  if ((unsigned int)query.indices().size() == query.mapdepth()) {
    // result will not be a map and can be just fetched into the store
    bytes bval;
    bool found = false;

    const auto& t_found = t_stateDataMap.find(key);
    if (t_found != t_stateDataMap.end()) {
      bval = t_found->second;
      found = true;
    }
    if (!found) {
      const auto& m_found = m_stateDataMap.find(key);
      if (m_found != m_stateDataMap.end()) {
        bval = m_found->second;
        found = true;
      }
    }
    if (!found) {
      if (m_stateDataDB.Exists(key)) {
        if (query.ignoreval()) {
          return true;
        }
        bval = DataConversion::StringToCharArray(m_stateDataDB.Lookup(key));
      } else {
        if (query.mapdepth() == 0) {
          // for non-map value, should be existing in db otherwise error
          return false;
        } else {
          // for in-map value, it's okay if cannot find
          foundVal = false;
          return true;
        }
      }
    }

    value.set_bval(bval.data(), bval.size());
    return SerializeToArray(value, dst, 0);
  }

  // We're fetching a Map value. Need to iterate level-db lexicographically
  // first fetch from t_data, then m_data, lastly db
  auto p = t_stateDataMap.lower_bound(key);

  unordered_map<string, bytes> entries;

  while (p != t_stateDataMap.end() &&
         p->first.compare(0, key.size(), key) == 0) {
    if (query.ignoreval()) {
      return true;
    }
    entries.emplace(p->first, p->second);
    ++p;
  }

  p = m_stateDataMap.lower_bound(key);

  while (p != m_stateDataMap.end() &&
         p->first.compare(0, key.size(), key) == 0) {
    if (query.ignoreval()) {
      return true;
    }
    auto exist = entries.find(p->first);
    if (exist != entries.end()) {
      entries.emplace(p->first, p->second);
    }
    ++p;
  }

  auto it = m_stateDataDB.GetDB()->NewIterator(leveldb::ReadOptions());
  it->Seek({key});
  if (!it->Valid() || it->key().ToString().compare(0, key.size(), key) != 0) {
    // no entry
    if (entries.empty()) {
      foundVal = false;
      /// if querying the var without indices but still failed
      /// maybe trying to fetching an invalid vname
      /// as empty map will always have
      /// an empty serialized ProtoScillaVal placeholder
      /// so shouldn't be empty normally
      return !query.indices().empty();
    }
  } else {
    if (query.ignoreval()) {
      return true;
    }
    // found entries
    for (; it->key().ToString().compare(0, key.size(), key) == 0 && it->Valid();
         it->Next()) {
      auto exist = entries.find(it->key().ToString());
      if (exist != entries.end()) {
        bytes val(it->value().data(), it->value().data() + it->value().size());
        entries.emplace(it->key().ToString(), val);
      }
    }
  }

  set<string>::iterator isDeleted;

  for (const auto& entry : entries) {
    isDeleted = m_indexToBeDeleted.find(entry.first);
    if (isDeleted != m_indexToBeDeleted.end()) {
      continue;
    }

    std::vector<string> indices;
    // remove the prefixes, as shown below surrounded by []
    // [address.vname.index0.index1.(...).]indexN0.indexN1.(...).indexNn
    if (!boost::starts_with(entry.first, key)) {
      LOG_GENERAL(WARNING, "Key is not a prefix of stored entry");
      return false;
    }
    if (entry.first.size() > key.size()) {
      string key_non_prefix =
          entry.first.substr(key.size() + 1, entry.first.size());
      boost::split(indices, key_non_prefix, boost::is_any_of(DB_KEY_SEPARATOR));
    }
    ProtoScillaVal* t_value = &value;
    for (unsigned int i = 0; i < indices.size(); ++i) {
      t_value = &(t_value->mutable_mval()->mutable_m()->operator[](indices[i]));
    }
    if (query.indices().size() + indices.size() < query.mapdepth()) {
      // Assert that we have a protobuf encoded empty map.
      ProtoScillaVal emap;
      emap.ParseFromArray(entry.second.data(), entry.second.size());
      if (!emap.has_mval() || !emap.mval().m().empty()) {
        LOG_GENERAL(WARNING,
                    "Expected protobuf encoded empty map since entry has fewer "
                    "keys than mapdepth");
        return false;
      }
      t_value->mutable_mval()->mutable_m();  // Create empty map.
    } else {
      t_value->set_bval(entry.second.data(), entry.second.size());
    }
  }

  return SerializeToArray(value, dst, 0);
}

void ContractStorage2::DeleteIndex(const string& prefix) {
  LOG_MARKER();

  auto p = t_stateDataMap.lower_bound(prefix);
  while (p != t_stateDataMap.end() &&
         p->first.compare(0, prefix.size(), prefix) == 0) {
    m_indexToBeDeleted.emplace(p->first);
    ++p;
  }

  p = m_stateDataMap.lower_bound(prefix);
  while (p != m_stateDataMap.end() &&
         p->first.compare(0, prefix.size(), prefix) == 0) {
    m_indexToBeDeleted.emplace(p->first);
    ++p;
  }
}

bool ContractStorage2::FetchContractFieldsMapDepth(
    const dev::h160& address, Json::Value& map_depth_json) {
  std::map<std::string, bytes> map_depth_data_in_map;
  string map_depth_data;
  FetchStateDataForContract(map_depth_data_in_map, address,
                            FIELDS_MAP_DEPTH_INDICATOR, {});

  /// check the data obtained from storage
  if (map_depth_data_in_map.size() == 1 &&
      map_depth_data_in_map.find(address.hex() + DB_KEY_SEPARATOR +
                                 FIELDS_MAP_DEPTH_INDICATOR) !=
          map_depth_data_in_map.end()) {
    map_depth_data = DataConversion::CharArrayToString(map_depth_data_in_map.at(
        address.hex() + DB_KEY_SEPARATOR + FIELDS_MAP_DEPTH_INDICATOR));
  } else {
    LOG_GENERAL(WARNING, "Cannot find FIELDS_MAP_DEPTH_INDICATOR");
    return false;
  }

  if (!JSONUtils::GetInstance().convertStrtoJson(map_depth_data,
                                                 map_depth_json)) {
    LOG_GENERAL(WARNING, "Cannot parse " << map_depth_data << " to JSON");
    return false;
  }
  return true;
}

bool ContractStorage2::FetchStateJsonForContract(
    Json::Value& _json, const dev::h160& address, const string& vname,
    const vector<string>& indices) {
  std::map<std::string, bytes> states;
  FetchStateDataForContract(states, address, vname, indices);

  /// get the map depth
  Json::Value map_depth_json;
  bool found_map_depth_json = true;
  if (!FetchContractFieldsMapDepth(address, map_depth_json)) {
    LOG_GENERAL(WARNING, "FetchContractFieldsMapDepth failed for contract: "
                             << address.hex());
    found_map_depth_json = false;
  }

  for (const auto& state : states) {
    vector<string> fragments;
    boost::split(fragments, state.first, boost::is_any_of(DB_KEY_SEPARATOR));
    if (fragments.at(0) != address.hex()) {
      LOG_GENERAL(WARNING, "wrong state fetched: " << state.first);
      return false;
    }

    string vname = fragments.at(1);

    /// addr+vname+[indices...]
    vector<string> map_indices(fragments.begin() + 2, fragments.end());

    if (map_indices.empty()) {
      if (vname == FIELDS_MAP_DEPTH_INDICATOR) {
        continue;
      }
      _json[vname] = DataConversion::CharArrayToString(state.second);
    } else {
      std::function<void(Json::Value&, const vector<string>&, const bytes&,
                         unsigned int, int)>
          jsonMapWrapper = [&](Json::Value& _json,
                               const vector<string>& indices,
                               const bytes& value, unsigned int cur_index,
                               int mapdepth) -> void {
        if (cur_index + 1 < indices.size()) {
          jsonMapWrapper(_json[indices.at(cur_index)], indices, value,
                         cur_index + 1, mapdepth);
        } else {
          if (mapdepth >= 0) {
            if ((int)indices.size() == mapdepth) {
              _json[indices.at(cur_index)] =
                  DataConversion::CharArrayToString(value);
            } else {
              _json[indices.at(cur_index)] = Json::objectValue;
            }
          } else {
            /// Check value whether parsable to Protobuf
            ProtoScillaVal scilla_value;
            if (scilla_value.ParseFromArray(value.data(), value.size()) &&
                scilla_value.IsInitialized() && scilla_value.has_mval() &&
                scilla_value.mval().m().empty()) {
              _json[indices.at(cur_index)] = Json::objectValue;
            } else {
              _json[indices.at(cur_index)] =
                  DataConversion::CharArrayToString(value);
            }
          }
        }
      };

      jsonMapWrapper(_json[vname], map_indices, state.second, 0,
                     found_map_depth_json ? map_depth_json[vname].asInt() : -1);
    }
  }

  return true;
}

void ContractStorage2::FetchStateDataForContract(
    map<string, bytes>& states, const dev::h160& address, const string& vname,
    const vector<string>& indices) {
  // LOG_MARKER();
  string key = address.hex();
  if (!vname.empty()) {
    key += DB_KEY_SEPARATOR + vname;

    for (const string& index : indices) {
      key += DB_KEY_SEPARATOR + index;
    }
  }

  auto p = t_stateDataMap.lower_bound(address.hex());
  while (p != t_stateDataMap.end() &&
         p->first.compare(0, address.hex().size(), address.hex()) == 0) {
    states.emplace(p->first, p->second);
  }

  p = m_stateDataMap.lower_bound(address.hex());
  while (p != m_stateDataMap.end() &&
         p->first.compare(0, address.hex().size(), address.hex()) == 0) {
    if (states.find(p->first) == states.end()) {
      states.emplace(p->first, p->second);
    }
  }

  auto it = m_stateDataDB.GetDB()->NewIterator(leveldb::ReadOptions());
  it->Seek({address.hex()});
  if (!it->Valid() || it->key().ToString().compare(0, address.hex().size(),
                                                   address.hex()) != 0) {
    // no entry
  } else {
    for (; it->key().ToString().compare(0, address.hex().size(),
                                        address.hex()) == 0 &&
           it->Valid();
         it->Next()) {
      if (states.find(it->key().ToString()) == states.end()) {
        bytes val(it->value().data(), it->value().data() + it->value().size());
        states.emplace(it->key().ToString(), val);
      }
    }
  }

  for (auto it = states.begin(); it != states.end();) {
    if (m_indexToBeDeleted.find(it->first) != m_indexToBeDeleted.cend()) {
      it = states.erase(it);
    } else {
      it++;
    }
  }
}

void ContractStorage2::FetchUpdatedStateValuesForAddress(
    const dev::h160& address, map<string, bytes>& t_states,
    vector<std::string>& toDeletedIndices) {
  if (address == dev::h160()) {
    LOG_GENERAL(WARNING, "address provided is empty");
    return;
  }
  auto p = t_stateDataMap.lower_bound(address.hex());
  while (p != t_stateDataMap.end() &&
         p->first.compare(0, address.hex().size(), address.hex()) == 0) {
    t_states.emplace(p->first, p->second);
  }

  auto r = m_indexToBeDeleted.lower_bound(address.hex());
  while (r != m_indexToBeDeleted.end() &&
         r->compare(0, address.hex().size(), address.hex()) == 0) {
    toDeletedIndices.emplace_back(*r);
  }
}

void ContractStorage2::UpdateStateData(const string& key, const bytes& value) {
  auto pos = m_indexToBeDeleted.find(key);
  if (pos != m_indexToBeDeleted.end()) {
    m_indexToBeDeleted.erase(pos);
  }

  t_stateDataMap[key] = value;
}

<<<<<<< HEAD
=======
bool ContractStorage2::UpdateMapHandler(const string& keyAcc,
                                        const ProtoScillaVal& value) {
  if (!value.has_mval()) {
    LOG_GENERAL(WARNING, "val is not map but supposed to be");
    return false;
  }
  if (value.mval().m().empty()) {
    // We have an empty map. Insert an entry for keyAcc in
    // the store to indicate that the key itself exists.
    bytes dst;
    if (!SerializeToArray(value, dst, 0)) {
      return false;
    }
    // DB Put
    UpdateStateData(keyAcc, dst);
    return true;
  }
  for (const auto& entry : value.mval().m()) {
    string index(keyAcc);
    index += DB_KEY_SEPARATOR + entry.first;
    if (entry.second.has_mval()) {
      // We haven't reached the deepeast nesting
      return UpdateMapHandler(index, entry.second);
    } else {
      // DB Put
      UpdateStateData(index,
                      DataConversion::StringToCharArray(entry.second.bval()));
    }
  }
  return true;
}

>>>>>>> 5f517980
bool ContractStorage2::UpdateStateValue(const dev::h160& addr, const bytes& q,
                                        unsigned int q_offset, const bytes& v,
                                        unsigned int v_offset) {
  LOG_MARKER();

  if (q_offset >= q.size()) {
    LOG_GENERAL(WARNING, "Invalid query data and offset, data size "
                             << q.size() << ", offset " << q_offset);
    return false;
  }

  if (v_offset >= v.size()) {
    LOG_GENERAL(WARNING, "Invalid value data and offset, data size "
                             << v.size() << ", offset " << v_offset);
  }

  ProtoScillaQuery query;
  query.ParseFromArray(q.data() + q_offset, q.size() - q_offset);

  if (!query.IsInitialized()) {
    LOG_GENERAL(WARNING, "Parse bytes into ProtoScillaQuery failed");
    return false;
  }

  ProtoScillaVal value;
  value.ParseFromArray(v.data() + v_offset, v.size() - v_offset);

  if (!value.IsInitialized()) {
    LOG_GENERAL(WARNING, "Parse bytes into ProtoScillaVal failed");
    return false;
  }

  string key = addr.hex() + DB_KEY_SEPARATOR + query.name();

  // bytes keyReady;
  // copy(keyBase.begin(), keyBase.end(), keyReady.begin());

  for (const auto& index : query.indices()) {
    key += DB_KEY_SEPARATOR + index;
  }

  if ((unsigned int)query.indices().size() > query.mapdepth()) {
    LOG_GENERAL(WARNING, "indices is deeper than map depth");
    return false;
  } else if (query.ignoreval()) {
    if (query.indices().size() < 1) {
      LOG_GENERAL(WARNING, "indices cannot be empty")
      return false;
    }
    DeleteIndex(key);
  } else if ((unsigned int)query.indices().size() == query.mapdepth()) {
    if (value.has_mval()) {
      LOG_GENERAL(WARNING, "val is not bytes but supposed to be");
      return false;
    }
    UpdateStateData(key, DataConversion::StringToCharArray(value.bval()));
    return true;
  } else {
    DeleteIndex(key);

    std::function<bool(const string&, const ProtoScillaVal&)> mapHandler =
        [&](const string& keyAcc, const ProtoScillaVal& value) -> bool {
      if (!value.has_mval()) {
        LOG_GENERAL(WARNING, "val is not map but supposed to be");
        return false;
      }
      if (value.mval().m().empty()) {
        // We have an empty map. Insert an entry for keyAcc in
        // the store to indicate that the key itself exists.
        bytes dst;
        if (!SerializeToArray(value.mval(), dst, 0)) {
          return false;
        }
        // DB Put
        UpdateStateData(keyAcc, dst);
        return true;
      }
      for (const auto& entry : value.mval().m()) {
        string index(keyAcc);
        index += DB_KEY_SEPARATOR + entry.first;
        if (entry.second.has_mval()) {
          // We haven't reached the deepeast nesting
          return mapHandler(index, entry.second);
        } else {
          // DB Put
          UpdateStateData(
              index, DataConversion::StringToCharArray(entry.second.bval()));
        }
      }
      return true;
    };

    return mapHandler(key, value);
  }
  return true;
}

void ContractStorage2::UpdateStateDatasAndToDeletes(
    const dev::h160& addr, const std::map<std::string, bytes>& t_states,
    const std::vector<std::string>& toDeleteIndices, dev::h256& stateHash,
    bool temp, bool revertible) {
  if (temp) {
    for (const auto& state : t_states) {
      t_stateDataMap[state.first] = state.second;
    }
    for (const auto& index : toDeleteIndices) {
      m_indexToBeDeleted.emplace(index);
    }
  } else {
    for (const auto& state : t_states) {
      if (revertible) {
        if (m_stateDataMap.find(state.first) != m_stateDataMap.end()) {
          r_stateDataMap[state.first] = m_stateDataMap[state.first];
        } else {
          r_stateDataMap[state.first] = {};
        }
      }
      m_stateDataMap[state.first] = state.second;
    }
    for (const auto& toDelete : toDeleteIndices) {
      if (revertible) {
        r_indexToBeDeleted.emplace(toDelete);
      }
      m_indexToBeDeleted.emplace(toDelete);
    }
  }

  stateHash = GetContractStateHash(addr, temp);
}

void ContractStorage2::BufferCurrentState() {
  LOG_MARKER();
  shared_lock<shared_timed_mutex> g(m_stateDataMutex);
  p_stateDataMap = t_stateDataMap;
  p_indexToBeDeleted = m_indexToBeDeleted;
}

void ContractStorage2::RevertPrevState() {
  LOG_MARKER();
  unique_lock<shared_timed_mutex> g(m_stateDataMutex);
  t_stateDataMap = std::move(p_stateDataMap);
  m_indexToBeDeleted = std::move(p_indexToBeDeleted);
}

void ContractStorage2::RevertContractStates() {
  LOG_MARKER();
  unique_lock<shared_timed_mutex> g(m_stateDataMutex);

  for (const auto& data : r_stateDataMap) {
    if (data.second.empty()) {
      m_stateDataMap.erase(data.first);
    } else {
      m_stateDataMap[data.first] = data.second;
    }
  }

  for (const auto& index : r_indexToBeDeleted) {
    const auto& found = m_indexToBeDeleted.find(index);
    if (found != m_indexToBeDeleted.end()) {
      m_indexToBeDeleted.erase(found);
    }
  }
}

void ContractStorage2::InitRevertibles() {
  LOG_MARKER();
  unique_lock<shared_timed_mutex> g(m_stateDataMutex);
  r_stateDataMap.clear();
  r_indexToBeDeleted.clear();
}

bool ContractStorage2::CommitStateDB() {
  LOG_MARKER();
  unique_lock<shared_timed_mutex> g(m_stateDataMutex);
  // copy everything into m_stateXXDB;
  // Index
  unordered_map<string, std::string> batch;
  unordered_map<string, std::string> reset_buffer;

  batch.clear();
  // Data
  for (const auto& i : m_stateDataMap) {
    batch.insert({i.first, DataConversion::CharArrayToString(i.second)});
  }
  if (!m_stateDataDB.BatchInsert(batch)) {
    LOG_GENERAL(WARNING, "BatchInsert m_stateDataDB failed");
    return false;
  }
  // ToDelete
  for (const auto& index : m_indexToBeDeleted) {
    if (m_stateDataDB.DeleteKey(index) < 0) {
      LOG_GENERAL(WARNING, "DeleteKey " << index << " failed");
      return false;
    }
  }

  m_stateDataMap.clear();
  m_indexToBeDeleted.clear();

  InitTempState();

  return true;
}

void ContractStorage2::InitTempState() {
  LOG_MARKER();

  t_stateDataMap.clear();
}

dev::h256 ContractStorage2::GetContractStateHash(const dev::h160& address,
                                                 bool temp) {
  if (address == Address()) {
    LOG_GENERAL(WARNING, "Null address rejected");
    return dev::h256();
  }

  std::map<std::string, bytes> states;
  FetchStateDataForContract(states, address);

  // iterate the raw protobuf string and hash
  SHA2<HashType::HASH_VARIANT_256> sha2;
  for (const auto& state : states) {
    sha2.Update(state.second);
  }
  return dev::h256(sha2.Finalize());
}

void ContractStorage2::Reset() {
  {
    unique_lock<shared_timed_mutex> g(m_codeMutex);
    m_codeDB.ResetDB();
  }
  {
    unique_lock<shared_timed_mutex> g(m_initDataMutex);
    m_initDataDB.ResetDB();
  }
  {
    unique_lock<shared_timed_mutex> g(m_stateDataMutex);
    m_stateDataDB.ResetDB();

    p_stateDataMap.clear();
    p_indexToBeDeleted.clear();

    t_stateDataMap.clear();

    r_stateDataMap.clear();
    r_indexToBeDeleted.clear();

    m_stateDataMap.clear();
    m_indexToBeDeleted.clear();
  }
}

bool ContractStorage2::RefreshAll() {
  bool ret;
  {
    unique_lock<shared_timed_mutex> g(m_codeMutex);
    ret = m_codeDB.RefreshDB();
  }
  if (ret) {
    unique_lock<shared_timed_mutex> g(m_initDataMutex);
    ret = m_initDataDB.RefreshDB();
  }
  if (ret) {
    unique_lock<shared_timed_mutex> g(m_stateDataMutex);
    ret = m_stateDataDB.RefreshDB();
  }
  return ret;
}

}  // namespace Contract<|MERGE_RESOLUTION|>--- conflicted
+++ resolved
@@ -374,10 +374,9 @@
             }
           } else {
             /// Check value whether parsable to Protobuf
-            ProtoScillaVal scilla_value;
-            if (scilla_value.ParseFromArray(value.data(), value.size()) &&
-                scilla_value.IsInitialized() && scilla_value.has_mval() &&
-                scilla_value.mval().m().empty()) {
+            ProtoScillaVal::Map scilla_mval;
+            if (scilla_mval.ParseFromArray(value.data(), value.size()) &&
+                scilla_mval.IsInitialized() && scilla_mval.m().empty()) {
               _json[indices.at(cur_index)] = Json::objectValue;
             } else {
               _json[indices.at(cur_index)] =
@@ -477,41 +476,6 @@
   t_stateDataMap[key] = value;
 }
 
-<<<<<<< HEAD
-=======
-bool ContractStorage2::UpdateMapHandler(const string& keyAcc,
-                                        const ProtoScillaVal& value) {
-  if (!value.has_mval()) {
-    LOG_GENERAL(WARNING, "val is not map but supposed to be");
-    return false;
-  }
-  if (value.mval().m().empty()) {
-    // We have an empty map. Insert an entry for keyAcc in
-    // the store to indicate that the key itself exists.
-    bytes dst;
-    if (!SerializeToArray(value, dst, 0)) {
-      return false;
-    }
-    // DB Put
-    UpdateStateData(keyAcc, dst);
-    return true;
-  }
-  for (const auto& entry : value.mval().m()) {
-    string index(keyAcc);
-    index += DB_KEY_SEPARATOR + entry.first;
-    if (entry.second.has_mval()) {
-      // We haven't reached the deepeast nesting
-      return UpdateMapHandler(index, entry.second);
-    } else {
-      // DB Put
-      UpdateStateData(index,
-                      DataConversion::StringToCharArray(entry.second.bval()));
-    }
-  }
-  return true;
-}
-
->>>>>>> 5f517980
 bool ContractStorage2::UpdateStateValue(const dev::h160& addr, const bytes& q,
                                         unsigned int q_offset, const bytes& v,
                                         unsigned int v_offset) {
