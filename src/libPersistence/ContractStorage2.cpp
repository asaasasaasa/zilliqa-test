/*
 * Copyright (C) 2019 Zilliqa
 *
 * This program is free software: you can redistribute it and/or modify
 * it under the terms of the GNU General Public License as published by
 * the Free Software Foundation, either version 3 of the License, or
 * (at your option) any later version.
 *
 * This program is distributed in the hope that it will be useful,
 * but WITHOUT ANY WARRANTY; without even the implied warranty of
 * MERCHANTABILITY or FITNESS FOR A PARTICULAR PURPOSE.  See the
 * GNU General Public License for more details.
 *
 * You should have received a copy of the GNU General Public License
 * along with this program.  If not, see <https://www.gnu.org/licenses/>.
 */

#include "ContractStorage2.h"

#include "ScillaMessage.pb.h"
#include "libCrypto/Sha2.h"
#include "libMessage/Messenger.h"
#include "libUtils/DataConversion.h"
#include "libUtils/JsonUtils.h"

#include <bits/stdc++.h>
#include <boost/algorithm/string.hpp>

// Single character used as separator when concatenating keys into one.
#define DB_KEY_SEPARATOR "."

using namespace std;
using namespace ZilliqaMessage;

namespace Contract {
// Code
// ======================================

bool ContractStorage2::PutContractCode(const dev::h160& address,
                                       const bytes& code) {
  unique_lock<shared_timed_mutex> g(m_codeMutex);
  return m_codeDB.Insert(address.hex(), code) == 0;
}

bool ContractStorage2::PutContractCodeBatch(
    const unordered_map<string, string>& batch) {
  unique_lock<shared_timed_mutex> g(m_codeMutex);
  return m_codeDB.BatchInsert(batch);
}

bytes ContractStorage2::GetContractCode(const dev::h160& address) {
  shared_lock<shared_timed_mutex> g(m_codeMutex);
  return DataConversion::StringToCharArray(m_codeDB.Lookup(address.hex()));
}

bool ContractStorage2::DeleteContractCode(const dev::h160& address) {
  unique_lock<shared_timed_mutex> g(m_codeMutex);
  return m_codeDB.DeleteKey(address.hex()) == 0;
}

// InitData
// ========================================
bool ContractStorage2::PutInitData(const dev::h160& address,
                                   const bytes& initData) {
  unique_lock<shared_timed_mutex> g(m_initDataMutex);
  return m_initDataDB.Insert(address.hex(), initData) == 0;
}

bool ContractStorage2::PutInitDataBatch(
    const unordered_map<string, string>& batch) {
  unique_lock<shared_timed_mutex> g(m_initDataMutex);
  return m_initDataDB.BatchInsert(batch);
}

bytes ContractStorage2::GetInitData(const dev::h160& address) {
  shared_lock<shared_timed_mutex> g(m_initDataMutex);
  return DataConversion::StringToCharArray(m_initDataDB.Lookup(address.hex()));
}

bool ContractStorage2::DeleteInitData(const dev::h160& address) {
  unique_lock<shared_timed_mutex> g(m_initDataMutex);
  return m_initDataDB.DeleteKey(address.hex()) == 0;
}
// State
// ========================================
template <class T>
bool SerializeToArray(const T& protoMessage, bytes& dst,
                      const unsigned int offset) {
  if ((offset + protoMessage.ByteSize()) > dst.size()) {
    dst.resize(offset + protoMessage.ByteSize());
  }

  return protoMessage.SerializeToArray(dst.data() + offset,
                                       protoMessage.ByteSize());
}

string ContractStorage2::GenerateStorageKey(const dev::h160& addr,
                                            const string& vname,
                                            const vector<string>& indices) {
  string ret = addr.hex();
  if (!vname.empty()) {
    ret += DB_KEY_SEPARATOR + vname;
    for (const auto& index : indices) {
      ret += DB_KEY_SEPARATOR + index;
    }
  }
  return ret;
}

bool ContractStorage2::FetchStateValue(const dev::h160& addr, const bytes& src,
                                       unsigned int s_offset, bytes& dst,
                                       unsigned int d_offset, bool& foundVal) {
  LOG_MARKER();

  foundVal = true;

  if (s_offset >= src.size()) {
    LOG_GENERAL(WARNING, "Invalid src data and offset, data size "
                             << src.size() << ", offset " << s_offset);
  }
  if (d_offset > dst.size()) {
    LOG_GENERAL(WARNING, "Invalid dst data and offset, data size "
                             << dst.size() << ", offset " << d_offset);
  }

  ProtoScillaQuery query;
  query.ParseFromArray(src.data() + s_offset, src.size() - s_offset);

  if (!query.IsInitialized()) {
    LOG_GENERAL(WARNING, "Parse bytes into ProtoScillaQuery failed");
    return false;
  }

<<<<<<< HEAD
  string key = addr.hex() + DB_KEY_SEPARATOR + query.name();
=======
  string key = addr.hex() + SCILLA_INDEX_SEPARATOR + query.name();
>>>>>>> bcaec84b

  ProtoScillaVal value;

  for (const auto& index : query.indices()) {
<<<<<<< HEAD
    key += DB_KEY_SEPARATOR + index;
=======
    key += SCILLA_INDEX_SEPARATOR + index;
>>>>>>> bcaec84b
  }

  if ((unsigned int)query.indices().size() > query.mapdepth()) {
    LOG_GENERAL(WARNING, "indices is deeper than map depth");
    return false;
  }

  const auto& d_found = m_indexToBeDeleted.find(key);
  if (d_found != m_indexToBeDeleted.end()) {
    foundVal = false;
    return true;
  }

  if ((unsigned int)query.indices().size() == query.mapdepth()) {
    // result will not be a map and can be just fetched into the store
    bytes bval;
    bool found = false;

    const auto& t_found = t_stateDataMap.find(key);
    if (t_found != t_stateDataMap.end()) {
      bval = t_found->second;
      found = true;
    }
    if (!found) {
      const auto& m_found = m_stateDataMap.find(key);
      if (m_found != m_stateDataMap.end()) {
        bval = m_found->second;
        found = true;
      }
    }
    if (!found) {
      if (m_stateDataDB.Exists(key)) {
        if (query.ignoreval()) {
          return true;
        }
        bval = DataConversion::StringToCharArray(m_stateDataDB.Lookup(key));
      } else {
        if (query.mapdepth() == 0) {
          // for non-map value, should be existing in db otherwise error
          return false;
        } else {
          // for in-map value, it's okay if cannot find
          foundVal = false;
          return true;
        }
      }
    }

    value.set_bval(bval.data(), bval.size());
    return SerializeToArray(value, dst, 0);
  }

  // We're fetching a Map value. Need to iterate level-db lexicographically
  // first fetch from t_data, then m_data, lastly db
  auto p = t_stateDataMap.lower_bound(key);

  unordered_map<string, bytes> entries;

  while (p != t_stateDataMap.end() &&
         p->first.compare(0, key.size(), key) == 0) {
    if (query.ignoreval()) {
      return true;
    }
    entries.emplace(p->first, p->second);
    ++p;
  }

  p = m_stateDataMap.lower_bound(key);

  while (p != m_stateDataMap.end() &&
         p->first.compare(0, key.size(), key) == 0) {
    if (query.ignoreval()) {
      return true;
    }
    auto exist = entries.find(p->first);
    if (exist != entries.end()) {
      entries.emplace(p->first, p->second);
    }
    ++p;
  }

  auto it = m_stateDataDB.GetDB()->NewIterator(leveldb::ReadOptions());
  it->Seek({key});
  if (!it->Valid() || it->key().ToString().compare(0, key.size(), key) != 0) {
    // no entry
    if (entries.empty()) {
      foundVal = false;
      /// if querying the var without indices but still failed
      /// maybe trying to fetching an invalid vname
      /// as empty map will always have
      /// an empty serialized ProtoScillaVal placeholder
      /// so shouldn't be empty normally
      return !query.indices().empty();
    }
  } else {
    if (query.ignoreval()) {
      return true;
    }
    // found entries
    for (; it->key().ToString().compare(0, key.size(), key) == 0 && it->Valid();
         it->Next()) {
      auto exist = entries.find(it->key().ToString());
      if (exist != entries.end()) {
        bytes val(it->value().data(), it->value().data() + it->value().size());
        entries.emplace(it->key().ToString(), val);
      }
    }
  }

  set<string>::iterator isDeleted;

  for (const auto& entry : entries) {
    isDeleted = m_indexToBeDeleted.find(entry.first);
    if (isDeleted != m_indexToBeDeleted.end()) {
      continue;
    }

    std::vector<string> indices;
    // remove the prefixes, as shown below surrounded by []
    // [address.vname.index0.index1.(...).]indexN0.indexN1.(...).indexNn
    if (!boost::starts_with(entry.first, key)) {
      LOG_GENERAL(WARNING, "Key is not a prefix of stored entry");
      return false;
    }
    if (entry.first.size() > key.size()) {
      string key_non_prefix =
          entry.first.substr(key.size() + 1, entry.first.size());
      boost::split(indices, key_non_prefix, boost::is_any_of(DB_KEY_SEPARATOR));
    }
    ProtoScillaVal* t_value = &value;
    for (unsigned int i = 0; i < indices.size(); ++i) {
      t_value = &(t_value->mutable_mval()->mutable_m()->operator[](indices[i]));
    }
    if (query.indices().size() + indices.size() < query.mapdepth()) {
      // Assert that we have a protobuf encoded empty map.
      ProtoScillaVal emap;
      emap.ParseFromArray(entry.second.data(), entry.second.size());
      if (!emap.has_mval() || !emap.mval().m().empty()) {
        LOG_GENERAL(WARNING,
                    "Expected protobuf encoded empty map since entry has fewer "
                    "keys than mapdepth");
        return false;
      }
      t_value->mutable_mval()->mutable_m();  // Create empty map.
    } else {
      t_value->set_bval(entry.second.data(), entry.second.size());
    }
  }

  return SerializeToArray(value, dst, 0);
}

void ContractStorage2::DeleteIndex(const string& prefix) {
  LOG_MARKER();

  auto p = t_stateDataMap.lower_bound(prefix);
  while (p != t_stateDataMap.end() &&
         p->first.compare(0, prefix.size(), prefix) == 0) {
    m_indexToBeDeleted.emplace(p->first);
    ++p;
  }

  p = m_stateDataMap.lower_bound(prefix);
  while (p != m_stateDataMap.end() &&
         p->first.compare(0, prefix.size(), prefix) == 0) {
    m_indexToBeDeleted.emplace(p->first);
    ++p;
  }
}

bool ContractStorage2::FetchContractFieldsMapDepth(
    const dev::h160& address, Json::Value& map_depth_json) {
  std::map<std::string, bytes> map_depth_data_in_map;
  string map_depth_data;
  FetchStateDataForContract(map_depth_data_in_map, address,
                            FIELDS_MAP_DEPTH_INDICATOR, {});

  /// check the data obtained from storage
  if (map_depth_data_in_map.size() == 1 &&
      map_depth_data_in_map.find(address.hex() + DB_KEY_SEPARATOR +
                                 FIELDS_MAP_DEPTH_INDICATOR) !=
          map_depth_data_in_map.end()) {
    map_depth_data = DataConversion::CharArrayToString(map_depth_data_in_map.at(
        address.hex() + DB_KEY_SEPARATOR + FIELDS_MAP_DEPTH_INDICATOR));
  } else {
    LOG_GENERAL(WARNING, "Cannot find FIELDS_MAP_DEPTH_INDICATOR");
    return false;
  }

  if (!JSONUtils::GetInstance().convertStrtoJson(map_depth_data,
                                                 map_depth_json)) {
    LOG_GENERAL(WARNING, "Cannot parse " << map_depth_data << " to JSON");
    return false;
  }
  return true;
}

bool ContractStorage2::FetchStateJsonForContract(
    Json::Value& _json, const dev::h160& address, const string& vname,
    const vector<string>& indices) {
  std::map<std::string, bytes> states;
  FetchStateDataForContract(states, address, vname, indices);

  /// get the map depth
  Json::Value map_depth_json;
  bool found_map_depth_json = true;
  if (!FetchContractFieldsMapDepth(address, map_depth_json)) {
    LOG_GENERAL(WARNING, "FetchContractFieldsMapDepth failed for contract: "
                             << address.hex());
    found_map_depth_json = false;
  }

  for (const auto& state : states) {
    vector<string> fragments;
    boost::split(fragments, state.first, boost::is_any_of(DB_KEY_SEPARATOR));
    if (fragments.at(0) != address.hex()) {
      LOG_GENERAL(WARNING, "wrong state fetched: " << state.first);
      return false;
    }

    string vname = fragments.at(1);

    /// addr+vname+[indices...]
    vector<string> map_indices(fragments.begin() + 2, fragments.end());

    if (map_indices.empty()) {
      if (vname == FIELDS_MAP_DEPTH_INDICATOR) {
        continue;
      }
      _json[vname] = DataConversion::CharArrayToString(state.second);
    } else {
      std::function<void(Json::Value&, const vector<string>&, const bytes&,
                         unsigned int, int)>
          jsonMapWrapper = [&](Json::Value& _json,
                               const vector<string>& indices,
                               const bytes& value, unsigned int cur_index,
                               int mapdepth) -> void {
        if (cur_index + 1 < indices.size()) {
          jsonMapWrapper(_json[indices.at(cur_index)], indices, value,
                         cur_index + 1, mapdepth);
        } else {
          if (mapdepth >= 0) {
            if ((int)indices.size() == mapdepth) {
              _json[indices.at(cur_index)] =
                  DataConversion::CharArrayToString(value);
            } else {
              _json[indices.at(cur_index)] = Json::objectValue;
            }
          } else {
            /// Check value whether parsable to Protobuf
            ProtoScillaVal::Map scilla_mval;
            if (scilla_mval.ParseFromArray(value.data(), value.size()) &&
                scilla_mval.IsInitialized() && scilla_mval.m().empty()) {
              _json[indices.at(cur_index)] = Json::objectValue;
            } else {
              _json[indices.at(cur_index)] =
                  DataConversion::CharArrayToString(value);
            }
          }
        }
      };

      jsonMapWrapper(_json[vname], map_indices, state.second, 0,
                     found_map_depth_json ? map_depth_json[vname].asInt() : -1);
    }
  }

  return true;
}

void ContractStorage2::FetchStateDataForContract(
    map<string, bytes>& states, const dev::h160& address, const string& vname,
    const vector<string>& indices) {
  // LOG_MARKER();
  string key = GenerateStorageKey(address, vname, indices);

  auto p = t_stateDataMap.lower_bound(address.hex());
  while (p != t_stateDataMap.end() &&
         p->first.compare(0, address.hex().size(), address.hex()) == 0) {
    states.emplace(p->first, p->second);
  }

  p = m_stateDataMap.lower_bound(address.hex());
  while (p != m_stateDataMap.end() &&
         p->first.compare(0, address.hex().size(), address.hex()) == 0) {
    if (states.find(p->first) == states.end()) {
      states.emplace(p->first, p->second);
    }
  }

  auto it = m_stateDataDB.GetDB()->NewIterator(leveldb::ReadOptions());
  it->Seek({address.hex()});
  if (!it->Valid() || it->key().ToString().compare(0, address.hex().size(),
                                                   address.hex()) != 0) {
    // no entry
  } else {
    for (; it->key().ToString().compare(0, address.hex().size(),
                                        address.hex()) == 0 &&
           it->Valid();
         it->Next()) {
      if (states.find(it->key().ToString()) == states.end()) {
        bytes val(it->value().data(), it->value().data() + it->value().size());
        states.emplace(it->key().ToString(), val);
      }
    }
  }

  for (auto it = states.begin(); it != states.end();) {
    if (m_indexToBeDeleted.find(it->first) != m_indexToBeDeleted.cend()) {
      it = states.erase(it);
    } else {
      it++;
    }
  }
}

void ContractStorage2::FetchUpdatedStateValuesForAddress(
    const dev::h160& address, map<string, bytes>& t_states,
    vector<std::string>& toDeletedIndices) {
  if (address == dev::h160()) {
    LOG_GENERAL(WARNING, "address provided is empty");
    return;
  }
  auto p = t_stateDataMap.lower_bound(address.hex());
  while (p != t_stateDataMap.end() &&
         p->first.compare(0, address.hex().size(), address.hex()) == 0) {
    t_states.emplace(p->first, p->second);
  }

  auto r = m_indexToBeDeleted.lower_bound(address.hex());
  while (r != m_indexToBeDeleted.end() &&
         r->compare(0, address.hex().size(), address.hex()) == 0) {
    toDeletedIndices.emplace_back(*r);
  }
}

void ContractStorage2::UpdateStateData(const string& key, const bytes& value) {
  auto pos = m_indexToBeDeleted.find(key);
  if (pos != m_indexToBeDeleted.end()) {
    m_indexToBeDeleted.erase(pos);
  }

  t_stateDataMap[key] = value;
}

bool ContractStorage2::UpdateStateValue(const dev::h160& addr, const bytes& q,
                                        unsigned int q_offset, const bytes& v,
                                        unsigned int v_offset) {
  LOG_MARKER();

  if (q_offset >= q.size()) {
    LOG_GENERAL(WARNING, "Invalid query data and offset, data size "
                             << q.size() << ", offset " << q_offset);
    return false;
  }

  if (v_offset >= v.size()) {
    LOG_GENERAL(WARNING, "Invalid value data and offset, data size "
                             << v.size() << ", offset " << v_offset);
  }

  ProtoScillaQuery query;
  query.ParseFromArray(q.data() + q_offset, q.size() - q_offset);

  if (!query.IsInitialized()) {
    LOG_GENERAL(WARNING, "Parse bytes into ProtoScillaQuery failed");
    return false;
  }

  ProtoScillaVal value;
  value.ParseFromArray(v.data() + v_offset, v.size() - v_offset);

  if (!value.IsInitialized()) {
    LOG_GENERAL(WARNING, "Parse bytes into ProtoScillaVal failed");
    return false;
  }

<<<<<<< HEAD
  string key = addr.hex() + DB_KEY_SEPARATOR + query.name();
=======
  string key = addr.hex() + SCILLA_INDEX_SEPARATOR + query.name();
>>>>>>> bcaec84b

  // bytes keyReady;
  // copy(keyBase.begin(), keyBase.end(), keyReady.begin());

  for (const auto& index : query.indices()) {
<<<<<<< HEAD
    key += DB_KEY_SEPARATOR + index;
=======
    key += SCILLA_INDEX_SEPARATOR + index;
>>>>>>> bcaec84b
  }

  if ((unsigned int)query.indices().size() > query.mapdepth()) {
    LOG_GENERAL(WARNING, "indices is deeper than map depth");
    return false;
  } else if (query.ignoreval()) {
    if (query.indices().size() < 1) {
      LOG_GENERAL(WARNING, "indices cannot be empty")
      return false;
    }
    DeleteIndex(key);
  } else if ((unsigned int)query.indices().size() == query.mapdepth()) {
    if (value.has_mval()) {
      LOG_GENERAL(WARNING, "val is not bytes but supposed to be");
      return false;
    }
    UpdateStateData(key, DataConversion::StringToCharArray(value.bval()));
    return true;
  } else {
    DeleteIndex(key);

    std::function<bool(const string&, const ProtoScillaVal&)> mapHandler =
        [&](const string& keyAcc, const ProtoScillaVal& value) -> bool {
      if (!value.has_mval()) {
        LOG_GENERAL(WARNING, "val is not map but supposed to be");
        return false;
      }
      if (value.mval().m().empty()) {
        // We have an empty map. Insert an entry for keyAcc in
        // the store to indicate that the key itself exists.
        bytes dst;
        if (!SerializeToArray(value, dst, 0)) {
          return false;
        }
        // DB Put
        UpdateStateData(keyAcc, dst);
        return true;
      }
      for (const auto& entry : value.mval().m()) {
        string index(keyAcc);
<<<<<<< HEAD
        index += DB_KEY_SEPARATOR + entry.first;
=======
        index += SCILLA_INDEX_SEPARATOR + entry.first;
>>>>>>> bcaec84b
        if (entry.second.has_mval()) {
          // We haven't reached the deepeast nesting
          return mapHandler(index, entry.second);
        } else {
          // DB Put
          UpdateStateData(
              index, DataConversion::StringToCharArray(entry.second.bval()));
        }
      }
      return true;
    };

    return mapHandler(key, value);
  }
  return true;
}

void ContractStorage2::UpdateStateDatasAndToDeletes(
    const dev::h160& addr, const std::map<std::string, bytes>& t_states,
    const std::vector<std::string>& toDeleteIndices, dev::h256& stateHash,
    bool temp, bool revertible) {
  if (temp) {
    for (const auto& state : t_states) {
      t_stateDataMap[state.first] = state.second;
    }
    for (const auto& index : toDeleteIndices) {
      m_indexToBeDeleted.emplace(index);
    }
  } else {
    for (const auto& state : t_states) {
      if (revertible) {
        if (m_stateDataMap.find(state.first) != m_stateDataMap.end()) {
          r_stateDataMap[state.first] = m_stateDataMap[state.first];
        } else {
          r_stateDataMap[state.first] = {};
        }
      }
      m_stateDataMap[state.first] = state.second;
    }
    for (const auto& toDelete : toDeleteIndices) {
      if (revertible) {
        r_indexToBeDeleted.emplace(toDelete);
      }
      m_indexToBeDeleted.emplace(toDelete);
    }
  }

  stateHash = GetContractStateHash(addr, temp);
}

void ContractStorage2::BufferCurrentState() {
  LOG_MARKER();
  shared_lock<shared_timed_mutex> g(m_stateDataMutex);
  p_stateDataMap = t_stateDataMap;
  p_indexToBeDeleted = m_indexToBeDeleted;
}

void ContractStorage2::RevertPrevState() {
  LOG_MARKER();
  unique_lock<shared_timed_mutex> g(m_stateDataMutex);
  t_stateDataMap = std::move(p_stateDataMap);
  m_indexToBeDeleted = std::move(p_indexToBeDeleted);
}

void ContractStorage2::RevertContractStates() {
  LOG_MARKER();
  unique_lock<shared_timed_mutex> g(m_stateDataMutex);

  for (const auto& data : r_stateDataMap) {
    if (data.second.empty()) {
      m_stateDataMap.erase(data.first);
    } else {
      m_stateDataMap[data.first] = data.second;
    }
  }

  for (const auto& index : r_indexToBeDeleted) {
    const auto& found = m_indexToBeDeleted.find(index);
    if (found != m_indexToBeDeleted.end()) {
      m_indexToBeDeleted.erase(found);
    }
  }
}

void ContractStorage2::InitRevertibles() {
  LOG_MARKER();
  unique_lock<shared_timed_mutex> g(m_stateDataMutex);
  r_stateDataMap.clear();
  r_indexToBeDeleted.clear();
}

bool ContractStorage2::CommitStateDB() {
  LOG_MARKER();
  unique_lock<shared_timed_mutex> g(m_stateDataMutex);
  // copy everything into m_stateXXDB;
  // Index
  unordered_map<string, std::string> batch;
  unordered_map<string, std::string> reset_buffer;

  batch.clear();
  // Data
  for (const auto& i : m_stateDataMap) {
    batch.insert({i.first, DataConversion::CharArrayToString(i.second)});
  }
  if (!m_stateDataDB.BatchInsert(batch)) {
    LOG_GENERAL(WARNING, "BatchInsert m_stateDataDB failed");
    return false;
  }
  // ToDelete
  for (const auto& index : m_indexToBeDeleted) {
    if (m_stateDataDB.DeleteKey(index) < 0) {
      LOG_GENERAL(WARNING, "DeleteKey " << index << " failed");
      return false;
    }
  }

  m_stateDataMap.clear();
  m_indexToBeDeleted.clear();

  InitTempState();

  return true;
}

void ContractStorage2::InitTempState() {
  LOG_MARKER();

  t_stateDataMap.clear();
}

dev::h256 ContractStorage2::GetContractStateHash(const dev::h160& address,
                                                 bool temp) {
  if (address == Address()) {
    LOG_GENERAL(WARNING, "Null address rejected");
    return dev::h256();
  }

  std::map<std::string, bytes> states;
  FetchStateDataForContract(states, address);

  // iterate the raw protobuf string and hash
  SHA2<HashType::HASH_VARIANT_256> sha2;
  for (const auto& state : states) {
    sha2.Update(state.second);
  }
  return dev::h256(sha2.Finalize());
}

void ContractStorage2::Reset() {
  {
    unique_lock<shared_timed_mutex> g(m_codeMutex);
    m_codeDB.ResetDB();
  }
  {
    unique_lock<shared_timed_mutex> g(m_initDataMutex);
    m_initDataDB.ResetDB();
  }
  {
    unique_lock<shared_timed_mutex> g(m_stateDataMutex);
    m_stateDataDB.ResetDB();

    p_stateDataMap.clear();
    p_indexToBeDeleted.clear();

    t_stateDataMap.clear();

    r_stateDataMap.clear();
    r_indexToBeDeleted.clear();

    m_stateDataMap.clear();
    m_indexToBeDeleted.clear();
  }
}

bool ContractStorage2::RefreshAll() {
  bool ret;
  {
    unique_lock<shared_timed_mutex> g(m_codeMutex);
    ret = m_codeDB.RefreshDB();
  }
  if (ret) {
    unique_lock<shared_timed_mutex> g(m_initDataMutex);
    ret = m_initDataDB.RefreshDB();
  }
  if (ret) {
    unique_lock<shared_timed_mutex> g(m_stateDataMutex);
    ret = m_stateDataDB.RefreshDB();
  }
  return ret;
}

}  // namespace Contract<|MERGE_RESOLUTION|>--- conflicted
+++ resolved
@@ -131,20 +131,14 @@
     return false;
   }
 
-<<<<<<< HEAD
-  string key = addr.hex() + DB_KEY_SEPARATOR + query.name();
-=======
+
   string key = addr.hex() + SCILLA_INDEX_SEPARATOR + query.name();
->>>>>>> bcaec84b
 
   ProtoScillaVal value;
 
   for (const auto& index : query.indices()) {
-<<<<<<< HEAD
-    key += DB_KEY_SEPARATOR + index;
-=======
+
     key += SCILLA_INDEX_SEPARATOR + index;
->>>>>>> bcaec84b
   }
 
   if ((unsigned int)query.indices().size() > query.mapdepth()) {
@@ -522,21 +516,13 @@
     return false;
   }
 
-<<<<<<< HEAD
-  string key = addr.hex() + DB_KEY_SEPARATOR + query.name();
-=======
   string key = addr.hex() + SCILLA_INDEX_SEPARATOR + query.name();
->>>>>>> bcaec84b
 
   // bytes keyReady;
   // copy(keyBase.begin(), keyBase.end(), keyReady.begin());
 
   for (const auto& index : query.indices()) {
-<<<<<<< HEAD
-    key += DB_KEY_SEPARATOR + index;
-=======
     key += SCILLA_INDEX_SEPARATOR + index;
->>>>>>> bcaec84b
   }
 
   if ((unsigned int)query.indices().size() > query.mapdepth()) {
@@ -577,11 +563,7 @@
       }
       for (const auto& entry : value.mval().m()) {
         string index(keyAcc);
-<<<<<<< HEAD
-        index += DB_KEY_SEPARATOR + entry.first;
-=======
         index += SCILLA_INDEX_SEPARATOR + entry.first;
->>>>>>> bcaec84b
         if (entry.second.has_mval()) {
           // We haven't reached the deepeast nesting
           return mapHandler(index, entry.second);
