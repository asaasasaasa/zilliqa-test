--- conflicted
+++ resolved
@@ -132,7 +132,6 @@
 
   bool FetchStateValue(const dev::h160& addr, const bytes& src,
                        unsigned int s_offset, bytes& dst, unsigned int d_offset,
-<<<<<<< HEAD
                        bool& foundVal);
 
   bool FetchContractShardingInfo(const dev::h160& address,
@@ -140,7 +139,6 @@
 
   bool FetchContractFieldsMapDepth(const dev::h160& address,
                                    Json::Value& map_depth_json, bool temp);
-=======
                        bool& foundVal, bool getType = false,
                        std::string& type = type_placeholder);
 
@@ -149,7 +147,6 @@
       unsigned int s_offset, bytes& dst, unsigned int d_offset, bool& foundVal,
       std::string& type,
       uint32_t caller_version = std::numeric_limits<uint32_t>::max());
->>>>>>> 361ce822
 
   void InsertValueToStateJson(Json::Value& _json, std::string key,
                               std::string value, bool unquote = true,
