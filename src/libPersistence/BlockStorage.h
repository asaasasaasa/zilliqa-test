--- conflicted
+++ resolved
@@ -69,11 +69,8 @@
         TX_BLOCK,
         TX_BODY,
         TX_BODY_TMP,
-<<<<<<< HEAD
-        MICROBLOCK
-=======
+        MICROBLOCK,
         DS_COMMITTEE,
->>>>>>> c3b44e4c
     };
 
     /// Returns the singleton BlockStorage instance.
