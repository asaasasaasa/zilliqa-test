/**
* Copyright (c) 2018 Zilliqa 
* This source code is being disclosed to you solely for the purpose of your participation in 
* testing Zilliqa. You may view, compile and run the code for that purpose and pursuant to 
* the protocols and algorithms that are programmed into, and intended by, the code. You may 
* not do anything else with the code without express permission from Zilliqa Research Pte. Ltd., 
* including modifying or publishing the code (or any part of it), and developing or forming 
* another public or private blockchain network. This source code is provided ‘as is’ and no 
* warranties are given as to title or non-infringement, merchantability or fitness for purpose 
* and, to the extent permitted by law, all liability for your use of the code is disclaimed. 
* Some programs in this code are governed by the GNU General Public License v3.0 (available at 
* https://www.gnu.org/licenses/gpl-3.0.en.html) (‘GPLv3’). The programs that are governed by 
* GPLv3.0 are those programs that are located in the folders src/depends and tests/depends 
* and which include a reference to GPLv3 in their program files.
**/

#ifndef __DIRECTORYSERVICE_H__
#define __DIRECTORYSERVICE_H__

#include <array>
#include <boost/multiprecision/cpp_int.hpp>
#include <condition_variable>
#include <deque>
#include <libCrypto/Sha2.h>
#include <list>
#include <map>
#include <set>
#include <shared_mutex>
#include <vector>

#include "common/Broadcastable.h"
#include "common/Executable.h"
#include "libConsensus/Consensus.h"
#include "libData/BlockData/Block.h"
#include "libData/BlockData/BlockHeader/BlockHashSet.h"
#include "libLookup/Synchronizer.h"
#include "libNetwork/P2PComm.h"
#include "libNetwork/PeerStore.h"
#include "libPOW/pow.h"
#include "libPersistence/BlockStorage.h"
#include "libUtils/TimeUtils.h"

class Mediator;

/// Implements Directory Service functionality including PoW verification, DS, Tx Block Consensus and sharding management.
class DirectoryService : public Executable, public Broadcastable
{
    std::chrono::system_clock::time_point m_timespec;

    enum Action
    {
        PROCESS_POW1SUBMISSION = 0x00,
        VERIFYPOW1,
        PROCESS_DSBLOCKCONSENSUS,
        PROCESS_POW2SUBMISSION,
        VERIFYPOW2,
        PROCESS_SHARDINGCONSENSUS,
        PROCESS_MICROBLOCKSUBMISSION,
        PROCESS_FINALBLOCKCONSENSUS,
        PROCESS_VIEWCHANGECONSENSUS
    };

    string ActionString(enum Action action)
    {
        switch (action)
        {
        case PROCESS_POW1SUBMISSION:
            return "PROCESS_POW1SUBMISSION";
        case VERIFYPOW1:
            return "VERIFYPOW1";
        case PROCESS_DSBLOCKCONSENSUS:
            return "PROCESS_DSBLOCKCONSENSUS";
        case PROCESS_POW2SUBMISSION:
            return "PROCESS_POW2SUBMISSION";
        case VERIFYPOW2:
            return "VERIFYPOW2";
        case PROCESS_SHARDINGCONSENSUS:
            return "PROCESS_SHARDINGCONSENSUS";
        case PROCESS_MICROBLOCKSUBMISSION:
            return "PROCESS_MICROBLOCKSUBMISSION";
        case PROCESS_FINALBLOCKCONSENSUS:
            return "PROCESS_FINALBLOCKCONSENSUS";
        case PROCESS_VIEWCHANGECONSENSUS:
            return "PROCESS_VIEWCHANGECONSENSUS";
        }
        return "Unknown Action";
    }
    std::atomic<bool> m_requesting_last_ds_block;
    unsigned int BUFFER_TIME_BEFORE_DS_BLOCK_REQUEST = 5;

    std::mutex m_mutexConsensus;

    bool m_hasAllPoWconns = true;
    std::condition_variable cv_allPowConns;
    std::mutex m_MutexCVAllPowConn;

    // Sharding committee members
    std::vector<std::map<PubKey, Peer>> m_shards;
    std::map<PubKey, uint32_t> m_publicKeyToShardIdMap;

    std::mutex m_MutexScheduleFinalBlockConsensus;
    std::condition_variable cv_scheduleFinalBlockConsensus;

    // PoW common variables
    std::mutex m_mutexAllPoWs;
    std::map<PubKey, Peer> m_allPoWConns;
    std::mutex m_mutexAllPoWConns;

    // Consensus variables
    std::shared_ptr<ConsensusCommon> m_consensusObject;
    std::vector<unsigned char> m_consensusBlockHash;

    // PoW1 (DS block) consensus variables
    std::shared_ptr<DSBlock> m_pendingDSBlock;
    std::mutex m_mutexPendingDSBlock;
    std::mutex m_mutexDSBlockConsensus;
    std::vector<std::pair<PubKey, boost::multiprecision::uint256_t>> m_allPoW1s;
    std::mutex m_mutexAllPOW1;

    // PoW2 (sharding) consensus variables
    std::map<PubKey, boost::multiprecision::uint256_t> m_allPoW2s;
    std::mutex m_mutexAllPOW2;
    std::map<std::array<unsigned char, BLOCK_HASH_SIZE>, PubKey> m_sortedPoW2s;

    // Final block consensus variables
    std::set<MicroBlock> m_microBlocks;
    std::mutex m_mutexMicroBlocks;
    std::shared_ptr<TxBlock> m_finalBlock;
    std::vector<unsigned char> m_finalBlockMessage;
    std::vector<Peer> m_sharingAssignment;

    // View Change
    std::atomic<uint32_t> m_viewChangeCounter;
    Peer m_candidateLeader;
    std::shared_ptr<VCBlock> m_pendingVCBlock;
    std::mutex m_mutexPendingVCBlock;
    std::condition_variable cv_ViewChangeConsensusObj;
    std::mutex m_MutexCVViewChangeConsensusObj;

    std::condition_variable cv_viewChangeDSBlock;
    std::mutex m_MutexCVViewChangeDSBlock;
    std::condition_variable cv_viewChangeSharding;
    std::mutex m_MutexCVViewChangeSharding;
    std::condition_variable cv_viewChangeFinalBlock;
    std::mutex m_MutexCVViewChangeFinalBlock;
    std::condition_variable cv_ViewChangeVCBlock;
    std::mutex m_MutexCVViewChangeVCBlock;

    // Consensus and consensus object
    std::condition_variable cv_DSBlockConsensus;
    std::mutex m_MutexCVDSBlockConsensus;
    std::condition_variable cv_DSBlockConsensusObject;
    std::mutex m_MutexCVDSBlockConsensusObject;
    std::condition_variable cv_shardingConsensus;
    std::mutex m_MutexCVShardingConsensus;
    std::condition_variable cv_shardingConsensusObject;
    std::mutex m_MutexCVShardingConsensusObject;
    std::condition_variable cv_finalBlockConsensusObject;
    std::mutex m_MutexCVFinalBlockConsensusObject;
    std::condition_variable cv_POW1Submission;
    std::mutex m_MutexCVPOW1Submission;
    std::condition_variable cv_POW2Submission;
    std::mutex m_MutexCVPOW2Submission;

    // TO Remove
    Mediator& m_mediator;

    const uint32_t RESHUFFLE_INTERVAL = 500;

    // Message handlers
    bool ProcessSetPrimary(const std::vector<unsigned char>& message,
                           unsigned int offset, const Peer& from);
    bool ProcessPoW1Submission(const std::vector<unsigned char>& message,
                               unsigned int offset, const Peer& from);
    bool ProcessDSBlockConsensus(const std::vector<unsigned char>& message,
                                 unsigned int offset, const Peer& from);
    bool ProcessPoW2Submission(const std::vector<unsigned char>& message,
                               unsigned int offset, const Peer& from);
    bool ProcessShardingConsensus(const std::vector<unsigned char>& message,
                                  unsigned int offset, const Peer& from);
    bool ProcessMicroblockSubmission(const std::vector<unsigned char>& message,
                                     unsigned int offset, const Peer& from);
    bool ProcessFinalBlockConsensus(const std::vector<unsigned char>& message,
                                    unsigned int offset, const Peer& from);
    bool ProcessAllPoWConnRequest(const vector<unsigned char>& message,
                                  unsigned int offset, const Peer& from);
    bool ProcessAllPoWConnResponse(const vector<unsigned char>& message,
                                   unsigned int offset, const Peer& from);
    bool ProcessViewChangeConsensus(const vector<unsigned char>& message,
                                    unsigned int offset, const Peer& from);
    // To block certain types of incoming message for certain states
    bool ToBlockMessage(unsigned char ins_byte);

#ifndef IS_LOOKUP_NODE
    bool CheckState(Action action);
    bool VerifyPOW2(const vector<unsigned char>& message, unsigned int offset,
                    const Peer& from);

    void NotifySelfToStartPOW2(const vector<unsigned char>& message,
                               unsigned int offset);
    void
    SetupMulticastConfigForShardingStructure(unsigned int& my_DS_cluster_num,
                                             unsigned int& my_shards_lo,
                                             unsigned int& my_shards_hi);
    void SendingShardingStructureToShard(
        vector<std::map<PubKey, Peer>>::iterator& p);

    // PoW1 (DS block) consensus functions
    void RunConsensusOnDSBlock(bool isRejoin = false);
    void ComposeDSBlock();

    // internal calls from RunConsensusOnSharding
    void
    SerializeShardingStructure(vector<unsigned char>& sharding_structure) const;
    bool RunConsensusOnShardingWhenDSPrimary();
    bool RunConsensusOnShardingWhenDSBackup();

    // internal calls from ProcessShardingConsensus
    unsigned int
    SerializeEntireShardingStructure(vector<unsigned char>& sharding_message,
                                     unsigned int curr_offset);
    bool SendEntireShardingStructureToLookupNodes();

    // PoW2 (sharding) consensus functions
    void RunConsensusOnSharding();
    void ComputeSharding();

    // internal calls from RunConsensusOnDSBlock
    bool RunConsensusOnDSBlockWhenDSPrimary();
    bool RunConsensusOnDSBlockWhenDSBackup();

    // internal calls from ProcessDSBlockConsensus
    void StoreDSBlockToStorage(); // To further refactor
    bool SendDSBlockToLookupNodes(DSBlock& lastDSBlock, Peer& winnerpeer);
    void
    DetermineNodesToSendDSBlockTo(const Peer& winnerpeer,
                                  unsigned int& my_DS_cluster_num,
                                  unsigned int& my_pow1nodes_cluster_lo,
                                  unsigned int& my_pow1nodes_cluster_hi) const;
    void SendDSBlockToCluster(const Peer& winnerpeer,
                              unsigned int my_pow1nodes_cluster_lo,
                              unsigned int my_pow1nodes_cluster_hi);
    void UpdateMyDSModeAndConsensusId();
    void UpdateDSCommiteeComposition(const Peer& winnerpeer); //TODO: Refactor

    void ProcessDSBlockConsensusWhenDone(const vector<unsigned char>& message,
                                         unsigned int offset);

    // internal calls from ProcessFinalBlockConsensus
    bool SendFinalBlockToLookupNodes();
    void ProcessFinalBlockConsensusWhenDone();

    void DetermineShardsToSendFinalBlockTo(unsigned int& my_DS_cluster_num,
                                           unsigned int& my_shards_lo,
                                           unsigned int& my_shards_hi) const;
    void SendFinalBlockToShardNodes(unsigned int my_DS_cluster_num,
                                    unsigned int my_shards_lo,
                                    unsigned int my_shards_hi);

    // Final Block functions
    void RunConsensusOnFinalBlock();
    bool RunConsensusOnFinalBlockWhenDSPrimary();
    bool RunConsensusOnFinalBlockWhenDSBackup();
    void ComposeFinalBlockCore();
    vector<unsigned char> ComposeFinalBlockMessage();
    bool ParseMessageAndVerifyPOW1(const vector<unsigned char>& message,
                                   unsigned int offset, const Peer& from);
    void AppendSharingSetupToFinalBlockMessage(
        vector<unsigned char>& finalBlockMessage, unsigned int curr_offset);
    bool CheckWhetherDSBlockIsFresh(
        const boost::multiprecision::uint256_t dsblock_num);
    bool CheckWhetherMaxSubmissionsReceived(Peer peer, PubKey key);
    bool VerifyPoW1Submission(const vector<unsigned char>& message,
                              const Peer& from, PubKey& key,
                              unsigned int curr_offset, uint32_t& portNo,
                              uint64_t& nonce, array<unsigned char, 32>& rand1,
                              array<unsigned char, 32>& rand2,
                              unsigned int& difficulty,
                              boost::multiprecision::uint256_t& block_num);
    void ExtractDataFromMicroblocks(
        TxnHash& microblockTxnTrieRoot, StateHash& microblockDeltaTrieRoot,
        std::vector<MicroBlockHashSet>& microblockHashes,
        boost::multiprecision::uint256_t& allGasLimit,
        boost::multiprecision::uint256_t& allGasUsed, uint32_t& numTxs,
        std::vector<bool>& isMicroBlockEmpty, uint32_t& numMicroBlocks) const;
    bool VerifyMicroBlockCoSignature(const MicroBlock& microBlock,
                                     uint32_t shardId);

    // FinalBlockValidator functions
    bool CheckFinalBlockValidity();
    bool CheckBlockTypeIsFinal();
    bool CheckFinalBlockVersion();
    bool CheckPreviousFinalBlockHash();
    bool CheckFinalBlockNumber();
    bool CheckFinalBlockTimestamp();
    bool CheckMicroBlockHashes();
    bool CheckMicroBlockHashRoot();
    bool CheckIsMicroBlockEmpty();
    bool CheckStateRoot();
    void LoadUnavailableMicroBlocks();
    void SaveTxnBodySharingAssignment(const vector<unsigned char>& finalblock,
                                      unsigned int& curr_offset);
    // Redundant code
    // bool WaitForTxnBodies();

    // DS block consensus validator function
    bool DSBlockValidator(const std::vector<unsigned char>& dsblock,
                          std::vector<unsigned char>& errorMsg);

    // Sharding consensus validator function
    bool ShardingValidator(const std::vector<unsigned char>& sharding_structure,
                           std::vector<unsigned char>& errorMsg);

    // Final block consensus validator function
    bool FinalBlockValidator(const std::vector<unsigned char>& finalblock,
                             std::vector<unsigned char>& errorMsg);

    void StoreFinalBlockToDisk();

    // void StoreMicroBlocksToDisk();

    // Used to reconsile view of m_AllPowConn is different.
    void RequestAllPoWConn();
    void LastDSBlockRequest();

    bool ProcessLastDSBlockRequest(const vector<unsigned char>& message,
                                   unsigned int offset, const Peer& from);
    bool ProcessLastDSBlockResponse(const vector<unsigned char>& message,
                                    unsigned int offset, const Peer& from);

    // View change
    void RunConsensusOnViewChange();
    void ScheduleViewChangeTimeout();
    void ComputeNewCandidateLeader();
    bool ViewChangeValidator(const vector<unsigned char>& vcBlock,
                             std::vector<unsigned char>& errorMsg);
    bool RunConsensusOnViewChangeWhenCandidateLeader();
    bool RunConsensusOnViewChangeWhenNotCandidateLeader();
    void ProcessViewChangeConsensusWhenDone();
    void ProcessNextConsensus(unsigned char viewChangeState);
    void DetermineShardsToSendVCBlockTo(unsigned int& my_DS_cluster_num,
                                        unsigned int& my_shards_lo,
                                        unsigned int& my_shards_hi) const;
    void SendVCBlockToShardNodes(unsigned int my_DS_cluster_num,
                                 unsigned int my_shards_lo,
                                 unsigned int my_shards_hi,
                                 vector<unsigned char>& vcblock_message);

    // Reset certain variables to the initial state
    bool CleanVariables();
#endif // IS_LOOKUP_NODE

public:
    enum Mode : unsigned char
    {
        IDLE = 0x00,
        PRIMARY_DS,
        BACKUP_DS
    };

    enum DirState : unsigned char
    {
        POW1_SUBMISSION = 0x00,
        DSBLOCK_CONSENSUS_PREP,
        DSBLOCK_CONSENSUS,
        POW2_SUBMISSION,
        SHARDING_CONSENSUS_PREP,
        SHARDING_CONSENSUS,
        MICROBLOCK_SUBMISSION,
        FINALBLOCK_CONSENSUS_PREP,
        FINALBLOCK_CONSENSUS,
        VIEWCHANGE_CONSENSUS_PREP,
        VIEWCHANGE_CONSENSUS,
        ERROR
    };

    uint32_t m_consensusID;
    uint16_t m_consensusLeaderID;

    /// The current role of this Zilliqa instance within the directory service committee.
    std::atomic<Mode> m_mode;

    /// The current internal state of this DirectoryService instance.
    std::atomic<DirState> m_state;

    /// The state (before view change) of this DirectoryService instance.
    std::atomic<DirState> m_viewChangestate;

    /// The ID number of this Zilliqa instance for use with consensus operations.
    uint16_t m_consensusMyID;

<<<<<<< HEAD
    Synchronizer m_synchronizer;
=======
    /// The epoch number when DS tries doing Rejoin
    uint64_t m_latestActiveDSBlockNum = 0;
>>>>>>> a8046915

    /// Constructor. Requires mediator reference to access Node and other global members.
    DirectoryService(Mediator& mediator);

    /// Destructor.
    ~DirectoryService();

#ifndef IS_LOOKUP_NODE
    /// Sets the value of m_state.
    void SetState(DirState state);

    /// Start synchronization with lookup as a DS node
    void StartSynchronization();

    /// Implements the GetBroadcastList function inherited from Broadcastable.
    std::vector<Peer> GetBroadcastList(unsigned char ins_type,
                                       const Peer& broadcast_originator);

    /// Launches separate thread to execute sharding consensus after wait_window seconds.
    void ScheduleShardingConsensus(const unsigned int wait_window);

    /// Post processing after the DS node successfully synchronized with the network
    bool FinishRejoinAsDS();
#endif // IS_LOOKUP_NODE

    /// Implements the Execute function inherited from Executable.
    bool Execute(const std::vector<unsigned char>& message, unsigned int offset,
                 const Peer& from);

    /// Notify POW2 submission to DirectoryService::ProcessPoW2Submission()
    void NotifyPOW2Submission() { cv_POW2Submission.notify_all(); }

    // Rejoin the network as a DS node in case of failure happens in protocol
    void RejoinAsDS();
};

#endif // __DIRECTORYSERVICE_H__<|MERGE_RESOLUTION|>--- conflicted
+++ resolved
@@ -389,12 +389,10 @@
     /// The ID number of this Zilliqa instance for use with consensus operations.
     uint16_t m_consensusMyID;
 
-<<<<<<< HEAD
-    Synchronizer m_synchronizer;
-=======
     /// The epoch number when DS tries doing Rejoin
     uint64_t m_latestActiveDSBlockNum = 0;
->>>>>>> a8046915
+
+    Synchronizer m_synchronizer;
 
     /// Constructor. Requires mediator reference to access Node and other global members.
     DirectoryService(Mediator& mediator);
