/**
* Copyright (c) 2018 Zilliqa 
* This source code is being disclosed to you solely for the purpose of your participation in 
* testing Zilliqa. You may view, compile and run the code for that purpose and pursuant to 
* the protocols and algorithms that are programmed into, and intended by, the code. You may 
* not do anything else with the code without express permission from Zilliqa Research Pte. Ltd., 
* including modifying or publishing the code (or any part of it), and developing or forming 
* another public or private blockchain network. This source code is provided ‘as is’ and no 
* warranties are given as to title or non-infringement, merchantability or fitness for purpose 
* and, to the extent permitted by law, all liability for your use of the code is disclaimed. 
* Some programs in this code are governed by the GNU General Public License v3.0 (available at 
* https://www.gnu.org/licenses/gpl-3.0.en.html) (‘GPLv3’). The programs that are governed by 
* GPLv3.0 are those programs that are located in the folders src/depends and tests/depends 
* and which include a reference to GPLv3 in their program files.
**/

#ifndef __DIRECTORYSERVICE_H__
#define __DIRECTORYSERVICE_H__

#include <array>
#include <boost/multiprecision/cpp_int.hpp>
#include <condition_variable>
#include <deque>
#include <libCrypto/Sha2.h>
#include <list>
#include <map>
#include <set>
#include <shared_mutex>
#include <vector>

#include "common/Broadcastable.h"
#include "common/Executable.h"
#include "libConsensus/Consensus.h"
#include "libData/BlockData/Block.h"
#include "libNetwork/P2PComm.h"
#include "libNetwork/PeerStore.h"
#include "libPOW/pow.h"
#include "libPersistence/BlockStorage.h"
#include "libUtils/TimeUtils.h"

class Mediator;

/// Implements Directory Service functionality including PoW verification, DS, Tx Block Consensus and sharding management.
class DirectoryService : public Executable, public Broadcastable
{
#ifdef STAT_TEST
    std::chrono::system_clock::time_point m_timespec;
#endif // STAT_TEST

    enum Action
    {
        PROCESS_POW1SUBMISSION = 0x00,
        VERIFYPOW1,
        PROCESS_DSBLOCKCONSENSUS,
        PROCESS_POW2SUBMISSION,
        VERIFYPOW2,
        PROCESS_SHARDINGCONSENSUS,
        PROCESS_MICROBLOCKSUBMISSION,
        PROCESS_FINALBLOCKCONSENSUS
    };

    string ActionString(enum Action action)
    {
        switch (action)
        {
        case PROCESS_POW1SUBMISSION:
            return "PROCESS_POW1SUBMISSION";
        case VERIFYPOW1:
            return "VERIFYPOW1";
        case PROCESS_DSBLOCKCONSENSUS:
            return "PROCESS_DSBLOCKCONSENSUS";
        case PROCESS_POW2SUBMISSION:
            return "PROCESS_POW2SUBMISSION";
        case VERIFYPOW2:
            return "VERIFYPOW2";
        case PROCESS_SHARDINGCONSENSUS:
            return "PROCESS_SHARDINGCONSENSUS";
        case PROCESS_MICROBLOCKSUBMISSION:
            return "PROCESS_MICROBLOCKSUBMISSION";
        case PROCESS_FINALBLOCKCONSENSUS:
            return "PROCESS_FINALBLOCKCONSENSUS";
        }
        return "Unknown Action";
    }
    std::atomic<bool> m_requesting_last_ds_block;
    unsigned int BUFFER_TIME_BEFORE_DS_BLOCK_REQUEST = 5;

    std::shared_timed_mutex m_mutexProducerConsumer;
    std::mutex m_mutexConsensus;

    bool m_hasAllPoWconns = true;
    std::condition_variable cv_allPowConns;
    std::mutex m_MutexCVAllPowConn;

    // Sharding committee members
    std::vector<std::map<PubKey, Peer>> m_shards;
    std::map<PubKey, uint32_t> m_publicKeyToShardIdMap;

    std::mutex m_MutexScheduleFinalBlockConsensus;
    std::condition_variable cv_scheduleFinalBlockConsensus;

    // PoW common variables
    std::mutex m_mutexAllPoWs;
    std::map<PubKey, Peer> m_allPoWConns;
    std::mutex m_mutexAllPoWConns;

    // Consensus variables
    std::shared_ptr<ConsensusCommon> m_consensusObject;
    std::vector<unsigned char> m_consensusBlockHash;

    // PoW1 (DS block) consensus variables
    std::shared_ptr<DSBlock> m_pendingDSBlock;
    std::mutex m_mutexPendingDSBlock;
    std::mutex m_mutexDSBlockConsensus;
    std::vector<std::pair<PubKey, boost::multiprecision::uint256_t>> m_allPoW1s;
    std::mutex m_mutexAllPOW1;

    // PoW2 (sharding) consensus variables
    std::map<PubKey, boost::multiprecision::uint256_t> m_allPoW2s;
    std::mutex m_mutexAllPOW2;
    std::map<std::array<unsigned char, BLOCK_HASH_SIZE>, PubKey> m_sortedPoW2s;

    // Final block consensus variables
    std::set<MicroBlock> m_microBlocks;
    std::mutex m_mutexMicroBlocks;
    std::shared_ptr<TxBlock> m_finalBlock;
    std::vector<unsigned char> m_finalBlockMessage;
    std::vector<Peer> m_sharingAssignment;
<<<<<<< HEAD
    
    // Recovery (simplified view change)
    std::atomic<unsigned int> m_viewChangeCounter; 
    std::atomic<bool> m_initiatedViewChange;
    std::mutex m_mutexProcessViewChangeRequests; 
    std::mutex m_mutexRecoveryDSBlockConsensus;
    std::condition_variable cv_RecoveryDSBlockConsensus;
    std::mutex m_mutexRecoveryShardingConsensus; 
    std::condition_variable cv_RecoveryShardingConsensus;
    std::mutex m_mutexRecoveryFinalBlockConsensus; 
    std::condition_variable cv_RecoveryFinalBlockConsensus;

    const double VC_TOLERANCE_FRACTION = (double) 0.667;
    std::atomic<uint64_t> m_viewChangeEpoch; 
    std::unordered_map<unsigned int, unsigned int> m_viewChangeRequestTracker; 
    std::vector<Peer> m_viewChangeRequesters;
    std::mutex m_mutexViewChangeRequesters;

    std::condition_variable cv_viewChangeDSBlock;
    std::mutex m_MutexCVViewChangeDSBlock; 
    std::condition_variable cv_viewChangeSharding;
    std::mutex m_MutexCVViewChangeSharding; 
    std::condition_variable cv_viewChangeFinalBlock;
    std::mutex m_MutexCVViewChangeFinalBlock; 


    // TO Remove 
    //bool temp_todie; 

    Mediator & m_mediator;
=======

    Mediator& m_mediator;
>>>>>>> 97154987

    const uint32_t RESHUFFLE_INTERVAL = 500;

    // Message handlers
    bool ProcessSetPrimary(const std::vector<unsigned char>& message,
                           unsigned int offset, const Peer& from);
    bool ProcessPoW1Submission(const std::vector<unsigned char>& message,
                               unsigned int offset, const Peer& from);
    bool ProcessDSBlockConsensus(const std::vector<unsigned char>& message,
                                 unsigned int offset, const Peer& from);
    bool ProcessPoW2Submission(const std::vector<unsigned char>& message,
                               unsigned int offset, const Peer& from);
    bool ProcessShardingConsensus(const std::vector<unsigned char>& message,
                                  unsigned int offset, const Peer& from);
    bool ProcessMicroblockSubmission(const std::vector<unsigned char>& message,
                                     unsigned int offset, const Peer& from);
    bool ProcessFinalBlockConsensus(const std::vector<unsigned char>& message,
                                    unsigned int offset, const Peer& from);
    bool ProcessAllPoWConnRequest(const vector<unsigned char>& message,
                                  unsigned int offset, const Peer& from);
    bool ProcessAllPoWConnResponse(const vector<unsigned char>& message,
                                   unsigned int offset, const Peer& from);

#ifndef IS_LOOKUP_NODE
    bool CheckState(Action action);
    bool VerifyPOW2(const vector<unsigned char>& message, unsigned int offset,
                    const Peer& from);

    void NotifySelfToStartPOW2(const vector<unsigned char>& message,
                               unsigned int offset);
    void
    SetupMulticastConfigForShardingStructure(unsigned int& my_DS_cluster_num,
                                             unsigned int& my_shards_lo,
                                             unsigned int& my_shards_hi);
    void SendingShardingStructureToShard(
        vector<std::map<PubKey, Peer>>::iterator& p);

    // PoW1 (DS block) consensus functions
    void RunConsensusOnDSBlock();
    void ComposeDSBlock();

    // internal calls from RunConsensusOnSharding
    void
    SerializeShardingStructure(vector<unsigned char>& sharding_structure) const;
    bool RunConsensusOnShardingWhenDSPrimary();
    bool RunConsensusOnShardingWhenDSBackup();

    // internal calls from ProcessShardingConsensus
    unsigned int
    SerializeEntireShardingStructure(vector<unsigned char>& sharding_message,
                                     unsigned int curr_offset);
    bool SendEntireShardingStructureToLookupNodes();

    // PoW2 (sharding) consensus functions
    void RunConsensusOnSharding();
    void ComputeSharding();

    // internal calls from RunConsensusOnDSBlock
    bool RunConsensusOnDSBlockWhenDSPrimary();
    bool RunConsensusOnDSBlockWhenDSBackup();

    // internal calls from ProcessDSBlockConsensus
    void StoreDSBlockToStorage(); // To further refactor
    bool SendDSBlockToLookupNodes(DSBlock& lastDSBlock, Peer& winnerpeer);
    void
    DetermineNodesToSendDSBlockTo(const Peer& winnerpeer,
                                  unsigned int& my_DS_cluster_num,
                                  unsigned int& my_pow1nodes_cluster_lo,
                                  unsigned int& my_pow1nodes_cluster_hi) const;
    void SendDSBlockToCluster(const Peer& winnerpeer,
                              unsigned int my_pow1nodes_cluster_lo,
                              unsigned int my_pow1nodes_cluster_hi);
    void UpdateMyDSModeAndConsensusId();
    void UpdateDSCommiteeComposition(const Peer& winnerpeer); //TODO: Refactor

    void ProcessDSBlockConsensusWhenDone(const vector<unsigned char>& message,
                                         unsigned int offset);

    // internal calls from ProcessFinalBlockConsensus
    bool SendFinalBlockToLookupNodes();
    void ProcessFinalBlockConsensusWhenDone();

    void DetermineShardsToSendFinalBlockTo(unsigned int& my_DS_cluster_num,
                                           unsigned int& my_shards_lo,
                                           unsigned int& my_shards_hi) const;
    void SendFinalBlockToShardNodes(unsigned int my_DS_cluster_num,
                                    unsigned int my_shards_lo,
                                    unsigned int my_shards_hi);

    // Final Block functions
    void RunConsensusOnFinalBlock();
    bool RunConsensusOnFinalBlockWhenDSPrimary();
    bool RunConsensusOnFinalBlockWhenDSBackup();
    void ComposeFinalBlockCore();
    vector<unsigned char> ComposeFinalBlockMessage();
    bool ParseMessageAndVerifyPOW1(const vector<unsigned char>& message,
                                   unsigned int offset, const Peer& from);
    void AppendSharingSetupToFinalBlockMessage(
        vector<unsigned char>& finalBlockMessage, unsigned int curr_offset);
    bool CheckWhetherDSBlockIsFresh(
        const boost::multiprecision::uint256_t dsblock_num);
    bool CheckWhetherMaxSubmissionsReceived(Peer peer, PubKey key);
    bool VerifyPoW1Submission(const vector<unsigned char>& message,
                              const Peer& from, PubKey& key,
                              unsigned int curr_offset, uint32_t& portNo,
                              uint64_t& nonce, array<unsigned char, 32>& rand1,
                              array<unsigned char, 32>& rand2,
                              unsigned int& difficulty,
                              boost::multiprecision::uint256_t& block_num);
    void ExtractDataFromMicroblocks(
        TxnHash& microblockTrieRoot, std::vector<BlockHash>& microBlockHashes,
        boost::multiprecision::uint256_t& allGasLimit,
        boost::multiprecision::uint256_t& allGasUsed, uint32_t& numTxs,
        std::vector<bool>& isMicroBlockEmpty, uint32_t& numMicroBlocks) const;

    // FinalBlockValidator functions
    bool CheckFinalBlockValidity();
    bool CheckBlockTypeIsFinal();
    bool CheckFinalBlockVersion();
    bool CheckPreviousFinalBlockHash();
    bool CheckFinalBlockNumber();
    bool CheckFinalBlockTimestamp();
    bool CheckMicroBlockHashes();
    bool CheckMicroBlockHashRoot();
    bool CheckIsMicroBlockEmpty();
    bool CheckStateRoot();
    void LoadUnavailableMicroBlocks();
    void SaveTxnBodySharingAssignment(const vector<unsigned char>& finalblock,
                                      unsigned int& curr_offset);
    bool WaitForTxnBodies();

    // DS block consensus validator function
    bool DSBlockValidator(const std::vector<unsigned char>& dsblock,
                          std::vector<unsigned char>& errorMsg);

    // Sharding consensus validator function
    bool ShardingValidator(const std::vector<unsigned char>& sharding_structure,
                           std::vector<unsigned char>& errorMsg);

    // Final block consensus validator function
    bool FinalBlockValidator(const std::vector<unsigned char>& finalblock,
                             std::vector<unsigned char>& errorMsg);

    void StoreFinalBlockToDisk();

    // void StoreMicroBlocksToDisk();

    // Used to reconsile view of m_AllPowConn is different.
    void RequestAllPoWConn();
    void LastDSBlockRequest();
<<<<<<< HEAD
    bool ProcessLastDSBlockRequest(const vector<unsigned char> & message, unsigned int offset, const Peer & from); 
    bool ProcessLastDSBlockResponse(const vector<unsigned char> & message, unsigned int offset, const Peer & from);

    // View change
    void InitViewChange(); 
    bool ProcessInitViewChange(const vector<unsigned char> & message, unsigned int offset, const Peer & from);
    bool ProcessInitViewChangeResponse(const vector<unsigned char> & message, unsigned int offset, const Peer & from);


#endif // IS_LOOKUP_NODE    
=======
    bool ProcessLastDSBlockRequest(const vector<unsigned char>& message,
                                   unsigned int offset, const Peer& from);
    bool ProcessLastDSBlockResponse(const vector<unsigned char>& message,
                                    unsigned int offset, const Peer& from);
#endif // IS_LOOKUP_NODE
>>>>>>> 97154987

public:
    enum Mode : unsigned char
    {
        IDLE = 0x00,
        PRIMARY_DS,
        BACKUP_DS
    };

    enum DirState : unsigned char
    {
        POW1_SUBMISSION = 0x00,
        DSBLOCK_CONSENSUS_PREP,
        DSBLOCK_CONSENSUS,
        POW2_SUBMISSION,
        SHARDING_CONSENSUS_PREP,
        SHARDING_CONSENSUS,
        MICROBLOCK_SUBMISSION,
        FINALBLOCK_CONSENSUS_PREP,
        FINALBLOCK_CONSENSUS,
        ERROR
    };

    uint32_t m_consensusID;
    uint16_t m_consensusLeaderID;

    /// The current role of this Zilliqa instance within the directory service committee.
    std::atomic<Mode> m_mode;

    /// The current internal state of this DirectoryService instance.
    std::atomic<DirState> m_state;

    /// The ID number of this Zilliqa instance for use with consensus operations.
    uint16_t m_consensusMyID;

    /// Constructor. Requires mediator reference to access Node and other global members.
    DirectoryService(Mediator& mediator);

    /// Destructor.
    ~DirectoryService();

#ifndef IS_LOOKUP_NODE
    /// Sets the value of m_state.
    void SetState(DirState state);

    /// Implements the GetBroadcastList function inherited from Broadcastable.
    std::vector<Peer> GetBroadcastList(unsigned char ins_type,
                                       const Peer& broadcast_originator);

    /// Launches separate thread to execute sharding consensus after wait_window seconds.
    void ScheduleShardingConsensus(const unsigned int wait_window);
#endif // IS_LOOKUP_NODE

    /// Implements the Execute function inherited from Executable.
    bool Execute(const std::vector<unsigned char>& message, unsigned int offset,
                 const Peer& from);
};

#endif // __DIRECTORYSERVICE_H__<|MERGE_RESOLUTION|>--- conflicted
+++ resolved
@@ -126,7 +126,6 @@
     std::shared_ptr<TxBlock> m_finalBlock;
     std::vector<unsigned char> m_finalBlockMessage;
     std::vector<Peer> m_sharingAssignment;
-<<<<<<< HEAD
     
     // Recovery (simplified view change)
     std::atomic<unsigned int> m_viewChangeCounter; 
@@ -157,10 +156,6 @@
     //bool temp_todie; 
 
     Mediator & m_mediator;
-=======
-
-    Mediator& m_mediator;
->>>>>>> 97154987
 
     const uint32_t RESHUFFLE_INTERVAL = 500;
 
@@ -311,24 +306,18 @@
     // Used to reconsile view of m_AllPowConn is different.
     void RequestAllPoWConn();
     void LastDSBlockRequest();
-<<<<<<< HEAD
-    bool ProcessLastDSBlockRequest(const vector<unsigned char> & message, unsigned int offset, const Peer & from); 
-    bool ProcessLastDSBlockResponse(const vector<unsigned char> & message, unsigned int offset, const Peer & from);
-
-    // View change
-    void InitViewChange(); 
-    bool ProcessInitViewChange(const vector<unsigned char> & message, unsigned int offset, const Peer & from);
-    bool ProcessInitViewChangeResponse(const vector<unsigned char> & message, unsigned int offset, const Peer & from);
-
-
-#endif // IS_LOOKUP_NODE    
-=======
+
     bool ProcessLastDSBlockRequest(const vector<unsigned char>& message,
                                    unsigned int offset, const Peer& from);
     bool ProcessLastDSBlockResponse(const vector<unsigned char>& message,
                                     unsigned int offset, const Peer& from);
+                                    
+    // View change
+    void InitViewChange(); 
+    bool ProcessInitViewChange(const vector<unsigned char> & message, unsigned int offset, const Peer & from);
+    bool ProcessInitViewChangeResponse(const vector<unsigned char> & message, unsigned int offset, const Peer & from);                                    
+                            
 #endif // IS_LOOKUP_NODE
->>>>>>> 97154987
 
 public:
     enum Mode : unsigned char
