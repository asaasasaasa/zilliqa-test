/**
* Copyright (c) 2018 Zilliqa 
* This source code is being disclosed to you solely for the purpose of your participation in 
* testing Zilliqa. You may view, compile and run the code for that purpose and pursuant to 
* the protocols and algorithms that are programmed into, and intended by, the code. You may 
* not do anything else with the code without express permission from Zilliqa Research Pte. Ltd., 
* including modifying or publishing the code (or any part of it), and developing or forming 
* another public or private blockchain network. This source code is provided ‘as is’ and no 
* warranties are given as to title or non-infringement, merchantability or fitness for purpose 
* and, to the extent permitted by law, all liability for your use of the code is disclaimed. 
* Some programs in this code are governed by the GNU General Public License v3.0 (available at 
* https://www.gnu.org/licenses/gpl-3.0.en.html) (‘GPLv3’). The programs that are governed by 
* GPLv3.0 are those programs that are located in the folders src/depends and tests/depends 
* and which include a reference to GPLv3 in their program files.
**/

#ifndef __DIRECTORYSERVICE_H__
#define __DIRECTORYSERVICE_H__

#include <array>
#include <boost/multiprecision/cpp_int.hpp>
#include <condition_variable>
#include <deque>
#include <libCrypto/Sha2.h>
#include <list>
#include <map>
#include <set>
#include <shared_mutex>
#include <vector>

#include "common/Broadcastable.h"
#include "common/Executable.h"
#include "libConsensus/Consensus.h"
#include "libData/BlockData/Block.h"
#include "libLookup/Synchronizer.h"
#include "libNetwork/P2PComm.h"
#include "libNetwork/PeerStore.h"
#include "libPOW/pow.h"
#include "libPersistence/BlockStorage.h"
#include "libUtils/TimeUtils.h"

class Mediator;

/// Implements Directory Service functionality including PoW verification, DS, Tx Block Consensus and sharding management.
class DirectoryService : public Executable, public Broadcastable
{
#ifdef STAT_TEST
    std::chrono::system_clock::time_point m_timespec;
#endif // STAT_TEST

    enum Action
    {
        PROCESS_POW1SUBMISSION = 0x00,
        VERIFYPOW1,
        PROCESS_DSBLOCKCONSENSUS,
        PROCESS_POW2SUBMISSION,
        VERIFYPOW2,
        PROCESS_SHARDINGCONSENSUS,
        PROCESS_MICROBLOCKSUBMISSION,
        PROCESS_FINALBLOCKCONSENSUS,
        PROCESS_VIEWCHANGECONSENSUS
    };

    string ActionString(enum Action action)
    {
        switch (action)
        {
        case PROCESS_POW1SUBMISSION:
            return "PROCESS_POW1SUBMISSION";
        case VERIFYPOW1:
            return "VERIFYPOW1";
        case PROCESS_DSBLOCKCONSENSUS:
            return "PROCESS_DSBLOCKCONSENSUS";
        case PROCESS_POW2SUBMISSION:
            return "PROCESS_POW2SUBMISSION";
        case VERIFYPOW2:
            return "VERIFYPOW2";
        case PROCESS_SHARDINGCONSENSUS:
            return "PROCESS_SHARDINGCONSENSUS";
        case PROCESS_MICROBLOCKSUBMISSION:
            return "PROCESS_MICROBLOCKSUBMISSION";
        case PROCESS_FINALBLOCKCONSENSUS:
            return "PROCESS_FINALBLOCKCONSENSUS";
        case PROCESS_VIEWCHANGECONSENSUS:
            return "PROCESS_VIEWCHANGECONSENSUS";
        }
        return "Unknown Action";
    }
    std::atomic<bool> m_requesting_last_ds_block;
    unsigned int BUFFER_TIME_BEFORE_DS_BLOCK_REQUEST = 5;

    // std::shared_timed_mutex m_mutexProducerConsumer;
    std::mutex m_mutexConsensus;

    bool m_hasAllPoWconns = true;
    std::condition_variable cv_allPowConns;
    std::mutex m_MutexCVAllPowConn;

    // Sharding committee members
    std::vector<std::map<PubKey, Peer>> m_shards;
    std::map<PubKey, uint32_t> m_publicKeyToShardIdMap;

    std::mutex m_MutexScheduleFinalBlockConsensus;
    std::condition_variable cv_scheduleFinalBlockConsensus;

    // PoW common variables
    std::mutex m_mutexAllPoWs;
    std::map<PubKey, Peer> m_allPoWConns;
    std::mutex m_mutexAllPoWConns;

    // Consensus variables
    std::shared_ptr<ConsensusCommon> m_consensusObject;
    std::vector<unsigned char> m_consensusBlockHash;

    // PoW1 (DS block) consensus variables
    std::shared_ptr<DSBlock> m_pendingDSBlock;
    std::mutex m_mutexPendingDSBlock;
    std::mutex m_mutexDSBlockConsensus;
    std::vector<std::pair<PubKey, boost::multiprecision::uint256_t>> m_allPoW1s;
    std::mutex m_mutexAllPOW1;

    // PoW2 (sharding) consensus variables
    std::map<PubKey, boost::multiprecision::uint256_t> m_allPoW2s;
    std::mutex m_mutexAllPOW2;
    std::map<std::array<unsigned char, BLOCK_HASH_SIZE>, PubKey> m_sortedPoW2s;

    // Final block consensus variables
    std::set<MicroBlock> m_microBlocks;
    std::mutex m_mutexMicroBlocks;
    std::shared_ptr<TxBlock> m_finalBlock;
    std::vector<unsigned char> m_finalBlockMessage;
    std::vector<Peer> m_sharingAssignment;

    // Recovery (simplified view change)
    std::atomic<bool> m_initiatedViewChange;
    std::mutex m_mutexProcessViewChangeRequests;
    std::mutex m_mutexRecoveryDSBlockConsensus;
    std::condition_variable cv_RecoveryDSBlockConsensus;
    std::mutex m_mutexRecoveryShardingConsensus;
    std::condition_variable cv_RecoveryShardingConsensus;
    std::mutex m_mutexRecoveryFinalBlockConsensus;
    std::condition_variable cv_RecoveryFinalBlockConsensus;

    const double VC_TOLERANCE_FRACTION = (double)0.667;
    std::atomic<uint64_t> m_viewChangeEpoch;
    std::unordered_map<unsigned int, unsigned int> m_viewChangeRequestTracker;
    std::vector<Peer> m_viewChangeRequesters;
    std::mutex m_mutexViewChangeRequesters;

    std::condition_variable cv_viewChangeDSBlock;
    std::mutex m_MutexCVViewChangeDSBlock;
    std::condition_variable cv_viewChangeSharding;
    std::mutex m_MutexCVViewChangeSharding;
    std::condition_variable cv_viewChangeFinalBlock;
    std::mutex m_MutexCVViewChangeFinalBlock;

    // view change v2
    std::atomic<unsigned int> m_viewChangeCounter;
    Peer m_candidateLeader;
    std::shared_ptr<VCBlock> m_pendingVCBlock;
    std::mutex m_mutexPendingVCBlock;

    // TO Remove
    //bool temp_todie;

    Mediator& m_mediator;

    Synchronizer m_synchronizer;

    const uint32_t RESHUFFLE_INTERVAL = 500;

    // Message handlers
    bool ProcessSetPrimary(const std::vector<unsigned char>& message,
                           unsigned int offset, const Peer& from);
    bool ProcessPoW1Submission(const std::vector<unsigned char>& message,
                               unsigned int offset, const Peer& from);
    bool ProcessDSBlockConsensus(const std::vector<unsigned char>& message,
                                 unsigned int offset, const Peer& from);
    bool ProcessPoW2Submission(const std::vector<unsigned char>& message,
                               unsigned int offset, const Peer& from);
    bool ProcessShardingConsensus(const std::vector<unsigned char>& message,
                                  unsigned int offset, const Peer& from);
    bool ProcessMicroblockSubmission(const std::vector<unsigned char>& message,
                                     unsigned int offset, const Peer& from);
    bool ProcessFinalBlockConsensus(const std::vector<unsigned char>& message,
                                    unsigned int offset, const Peer& from);
    bool ProcessAllPoWConnRequest(const vector<unsigned char>& message,
                                  unsigned int offset, const Peer& from);
    bool ProcessAllPoWConnResponse(const vector<unsigned char>& message,
                                   unsigned int offset, const Peer& from);

    // To block certain types of incoming message for certain states
    bool ToBlockMessage(unsigned char ins_byte);

#ifndef IS_LOOKUP_NODE
    bool CheckState(Action action);
    bool VerifyPOW2(const vector<unsigned char>& message, unsigned int offset,
                    const Peer& from);

    void NotifySelfToStartPOW2(const vector<unsigned char>& message,
                               unsigned int offset);
    void
    SetupMulticastConfigForShardingStructure(unsigned int& my_DS_cluster_num,
                                             unsigned int& my_shards_lo,
                                             unsigned int& my_shards_hi);
    void SendingShardingStructureToShard(
        vector<std::map<PubKey, Peer>>::iterator& p);

    // PoW1 (DS block) consensus functions
    void RunConsensusOnDSBlock(bool isRejoin = false);
    void ComposeDSBlock();

    // internal calls from RunConsensusOnSharding
    void
    SerializeShardingStructure(vector<unsigned char>& sharding_structure) const;
    bool RunConsensusOnShardingWhenDSPrimary();
    bool RunConsensusOnShardingWhenDSBackup();

    // internal calls from ProcessShardingConsensus
    unsigned int
    SerializeEntireShardingStructure(vector<unsigned char>& sharding_message,
                                     unsigned int curr_offset);
    bool SendEntireShardingStructureToLookupNodes();

    // PoW2 (sharding) consensus functions
    void RunConsensusOnSharding();
    void ComputeSharding();

    // internal calls from RunConsensusOnDSBlock
    bool RunConsensusOnDSBlockWhenDSPrimary();
    bool RunConsensusOnDSBlockWhenDSBackup();

    // internal calls from ProcessDSBlockConsensus
    void StoreDSBlockToStorage(); // To further refactor
    bool SendDSBlockToLookupNodes(DSBlock& lastDSBlock, Peer& winnerpeer);
    void
    DetermineNodesToSendDSBlockTo(const Peer& winnerpeer,
                                  unsigned int& my_DS_cluster_num,
                                  unsigned int& my_pow1nodes_cluster_lo,
                                  unsigned int& my_pow1nodes_cluster_hi) const;
    void SendDSBlockToCluster(const Peer& winnerpeer,
                              unsigned int my_pow1nodes_cluster_lo,
                              unsigned int my_pow1nodes_cluster_hi);
    void UpdateMyDSModeAndConsensusId();
    void UpdateDSCommiteeComposition(const Peer& winnerpeer); //TODO: Refactor

    void ProcessDSBlockConsensusWhenDone(const vector<unsigned char>& message,
                                         unsigned int offset);

    // internal calls from ProcessFinalBlockConsensus
    bool SendFinalBlockToLookupNodes();
    void ProcessFinalBlockConsensusWhenDone();

    void DetermineShardsToSendFinalBlockTo(unsigned int& my_DS_cluster_num,
                                           unsigned int& my_shards_lo,
                                           unsigned int& my_shards_hi) const;
    void SendFinalBlockToShardNodes(unsigned int my_DS_cluster_num,
                                    unsigned int my_shards_lo,
                                    unsigned int my_shards_hi);

    // Final Block functions
    void RunConsensusOnFinalBlock();
    bool RunConsensusOnFinalBlockWhenDSPrimary();
    bool RunConsensusOnFinalBlockWhenDSBackup();
    void ComposeFinalBlockCore();
    vector<unsigned char> ComposeFinalBlockMessage();
    bool ParseMessageAndVerifyPOW1(const vector<unsigned char>& message,
                                   unsigned int offset, const Peer& from);
    void AppendSharingSetupToFinalBlockMessage(
        vector<unsigned char>& finalBlockMessage, unsigned int curr_offset);
    bool CheckWhetherDSBlockIsFresh(
        const boost::multiprecision::uint256_t dsblock_num);
    bool CheckWhetherMaxSubmissionsReceived(Peer peer, PubKey key);
    bool VerifyPoW1Submission(const vector<unsigned char>& message,
                              const Peer& from, PubKey& key,
                              unsigned int curr_offset, uint32_t& portNo,
                              uint64_t& nonce, array<unsigned char, 32>& rand1,
                              array<unsigned char, 32>& rand2,
                              unsigned int& difficulty,
                              boost::multiprecision::uint256_t& block_num);
    void ExtractDataFromMicroblocks(
        TxnHash& microblockTrieRoot, std::vector<BlockHash>& microBlockHashes,
        boost::multiprecision::uint256_t& allGasLimit,
        boost::multiprecision::uint256_t& allGasUsed, uint32_t& numTxs,
        std::vector<bool>& isMicroBlockEmpty, uint32_t& numMicroBlocks) const;
    bool VerifyMicroBlockCoSignature(const MicroBlock& microBlock,
                                     uint32_t shardId);

    // FinalBlockValidator functions
    bool CheckFinalBlockValidity();
    bool CheckBlockTypeIsFinal();
    bool CheckFinalBlockVersion();
    bool CheckPreviousFinalBlockHash();
    bool CheckFinalBlockNumber();
    bool CheckFinalBlockTimestamp();
    bool CheckMicroBlockHashes();
    bool CheckMicroBlockHashRoot();
    bool CheckIsMicroBlockEmpty();
    bool CheckStateRoot();
    void LoadUnavailableMicroBlocks();
    void SaveTxnBodySharingAssignment(const vector<unsigned char>& finalblock,
                                      unsigned int& curr_offset);
    bool WaitForTxnBodies();

    // DS block consensus validator function
    bool DSBlockValidator(const std::vector<unsigned char>& dsblock,
                          std::vector<unsigned char>& errorMsg);

    // Sharding consensus validator function
    bool ShardingValidator(const std::vector<unsigned char>& sharding_structure,
                           std::vector<unsigned char>& errorMsg);

    // Final block consensus validator function
    bool FinalBlockValidator(const std::vector<unsigned char>& finalblock,
                             std::vector<unsigned char>& errorMsg);

    void StoreFinalBlockToDisk();

    // void StoreMicroBlocksToDisk();

    // Used to reconsile view of m_AllPowConn is different.
    void RequestAllPoWConn();
    void LastDSBlockRequest();

    bool ProcessLastDSBlockRequest(const vector<unsigned char>& message,
                                   unsigned int offset, const Peer& from);
    bool ProcessLastDSBlockResponse(const vector<unsigned char>& message,
                                    unsigned int offset, const Peer& from);

    // View change
<<<<<<< HEAD
    void RunConsensusOnViewChange();
    void ComputeNewCandidateLeader(vector<unsigned char>& newCandidateLeader);
    bool ViewChangeValidator(const vector<unsigned char>& vcBlock,
                             std::vector<unsigned char>& errorMsg);
    bool RunConsensusOnViewChangeWhenCandidateLeader();
    bool RunConsensusOnViewChangeWhenNotCandidateLeader();
    bool ProcessViewChangeConsensus(const vector<unsigned char>& message,
                                    unsigned int offset, const Peer& from);
    bool ViewChange();
=======
    void InitViewChange();
    bool ProcessInitViewChange(const vector<unsigned char>& message,
                               unsigned int offset, const Peer& from);
    bool ProcessInitViewChangeResponse(const vector<unsigned char>& message,
                                       unsigned int offset, const Peer& from);

    // Rejoin the network as a DS node in case of failure happens in protocol
    void RejoinAsDS();

    // Reset certain variables to the initial state
    bool CleanVariables();
>>>>>>> e569af59
#endif // IS_LOOKUP_NODE

public:
    enum Mode : unsigned char
    {
        IDLE = 0x00,
        PRIMARY_DS,
        BACKUP_DS
    };

    enum DirState : unsigned char
    {
        POW1_SUBMISSION = 0x00,
        DSBLOCK_CONSENSUS_PREP,
        DSBLOCK_CONSENSUS,
        POW2_SUBMISSION,
        SHARDING_CONSENSUS_PREP,
        SHARDING_CONSENSUS,
        MICROBLOCK_SUBMISSION,
        FINALBLOCK_CONSENSUS_PREP,
        FINALBLOCK_CONSENSUS,
        VIEWCHANGE_CONSENSUS_PREP,
        VIEWCHANGE_CONSENSUS,
        ERROR
    };

    uint32_t m_consensusID;
    uint16_t m_consensusLeaderID;

    /// The current role of this Zilliqa instance within the directory service committee.
    std::atomic<Mode> m_mode;

    /// The current internal state of this DirectoryService instance.
    std::atomic<DirState> m_state;

    /// The ID number of this Zilliqa instance for use with consensus operations.
    uint16_t m_consensusMyID;

    /// Constructor. Requires mediator reference to access Node and other global members.
    DirectoryService(Mediator& mediator);

    /// Destructor.
    ~DirectoryService();

#ifndef IS_LOOKUP_NODE
    /// Sets the value of m_state.
    void SetState(DirState state);

    /// Start synchronization with lookup as a DS node
    void StartSynchronization();

    /// Implements the GetBroadcastList function inherited from Broadcastable.
    std::vector<Peer> GetBroadcastList(unsigned char ins_type,
                                       const Peer& broadcast_originator);

    /// Launches separate thread to execute sharding consensus after wait_window seconds.
    void ScheduleShardingConsensus(const unsigned int wait_window);

    /// Post processing after the DS node successfully synchronized with the network
    bool FinishRejoinAsDS();
#endif // IS_LOOKUP_NODE

    /// Implements the Execute function inherited from Executable.
    bool Execute(const std::vector<unsigned char>& message, unsigned int offset,
                 const Peer& from);
};

#endif // __DIRECTORYSERVICE_H__<|MERGE_RESOLUTION|>--- conflicted
+++ resolved
@@ -328,7 +328,6 @@
                                     unsigned int offset, const Peer& from);
 
     // View change
-<<<<<<< HEAD
     void RunConsensusOnViewChange();
     void ComputeNewCandidateLeader(vector<unsigned char>& newCandidateLeader);
     bool ViewChangeValidator(const vector<unsigned char>& vcBlock,
@@ -337,8 +336,6 @@
     bool RunConsensusOnViewChangeWhenNotCandidateLeader();
     bool ProcessViewChangeConsensus(const vector<unsigned char>& message,
                                     unsigned int offset, const Peer& from);
-    bool ViewChange();
-=======
     void InitViewChange();
     bool ProcessInitViewChange(const vector<unsigned char>& message,
                                unsigned int offset, const Peer& from);
@@ -350,7 +347,6 @@
 
     // Reset certain variables to the initial state
     bool CleanVariables();
->>>>>>> e569af59
 #endif // IS_LOOKUP_NODE
 
 public:
