/**
* Copyright (c) 2018 Zilliqa 
* This source code is being disclosed to you solely for the purpose of your participation in 
* testing Zilliqa. You may view, compile and run the code for that purpose and pursuant to 
* the protocols and algorithms that are programmed into, and intended by, the code. You may 
* not do anything else with the code without express permission from Zilliqa Research Pte. Ltd., 
* including modifying or publishing the code (or any part of it), and developing or forming 
* another public or private blockchain network. This source code is provided ‘as is’ and no 
* warranties are given as to title or non-infringement, merchantability or fitness for purpose 
* and, to the extent permitted by law, all liability for your use of the code is disclaimed. 
* Some programs in this code are governed by the GNU General Public License v3.0 (available at 
* https://www.gnu.org/licenses/gpl-3.0.en.html) (‘GPLv3’). The programs that are governed by 
* GPLv3.0 are those programs that are located in the folders src/depends and tests/depends 
* and which include a reference to GPLv3 in their program files.
**/

#include <algorithm>
#include <chrono>
#include <thread>

#include "DirectoryService.h"
#include "common/Constants.h"
#include "common/Messages.h"
#include "common/Serializable.h"
#include "depends/common/RLP.h"
#include "depends/libDatabase/MemoryDB.h"
#include "depends/libTrie/TrieDB.h"
#include "depends/libTrie/TrieHash.h"
#include "libCrypto/Sha2.h"
#include "libMediator/Mediator.h"
#include "libNetwork/P2PComm.h"
#include "libUtils/DataConversion.h"
#include "libUtils/DetachedFunction.h"
#include "libUtils/Logger.h"
#include "libUtils/SanityChecks.h"

using namespace std;
using namespace boost::multiprecision;

void DirectoryService::StoreFinalBlockToDisk()
{
    if (LOOKUP_NODE_MODE)
    {
        LOG_GENERAL(WARNING,
                    "DirectoryService::StoreFinalBlockToDisk not expected to "
                    "be called from LookUp node.");
        return;
    }

    LOG_MARKER();

    // Add finalblock to txblockchain
    m_mediator.m_node->AddBlock(*m_finalBlock);
    m_mediator.m_currentEpochNum
        = m_mediator.m_txBlockChain.GetLastBlock().GetHeader().GetBlockNum()
        + 1;

    // At this point, the transactions in the last Epoch is no longer useful, thus erase.
    m_mediator.m_node->EraseCommittedTransactions(m_mediator.m_currentEpochNum
                                                  - 2);

    LOG_EPOCH(INFO, to_string(m_mediator.m_currentEpochNum).c_str(),
              "Storing Tx Block Number: "
                  << m_finalBlock->GetHeader().GetBlockNum() << " with Type: "
                  << to_string(m_finalBlock->GetHeader().GetType())
                  << ", Version: " << m_finalBlock->GetHeader().GetVersion()
                  << ", Timestamp: " << m_finalBlock->GetHeader().GetTimestamp()
                  << ", NumTxs: " << m_finalBlock->GetHeader().GetNumTxs());

    vector<unsigned char> serializedTxBlock;
    m_finalBlock->Serialize(serializedTxBlock, 0);
    BlockStorage::GetBlockStorage().PutTxBlock(
        m_finalBlock->GetHeader().GetBlockNum(), serializedTxBlock);
}

bool DirectoryService::SendFinalBlockToLookupNodes()
{
    if (LOOKUP_NODE_MODE)
    {
        LOG_GENERAL(WARNING,
                    "DirectoryService::SendFinalBlockToLookupNodes not "
                    "expected to be called from LookUp node.");
        return true;
    }

    vector<unsigned char> finalblock_message
        = {MessageType::NODE, NodeInstructionType::FINALBLOCK};

    unsigned int curr_offset = MessageOffset::BODY;

    vector<unsigned char> stateDelta;
    AccountStore::GetInstance().GetSerializedDelta(stateDelta);

    finalblock_message.resize(finalblock_message.size() + sizeof(uint64_t)
                              + sizeof(uint32_t) + sizeof(uint32_t)
                              + m_finalBlockMessage.size() + stateDelta.size());

    // Finalblock
    copy(m_finalBlockMessage.begin(), m_finalBlockMessage.end(),
         finalblock_message.begin() + MessageOffset::BODY + sizeof(uint64_t)
             + sizeof(uint32_t) + sizeof(uint32_t));

    // State delta
    copy(stateDelta.begin(), stateDelta.end(),
         finalblock_message.begin() + MessageOffset::BODY + sizeof(uint64_t)
             + sizeof(uint32_t) + sizeof(uint32_t)
             + m_finalBlockMessage.size());

    // 8-byte DS blocknum
    uint64_t dsBlockNum
        = m_mediator.m_dsBlockChain.GetLastBlock().GetHeader().GetBlockNum();
    Serializable::SetNumber<uint64_t>(finalblock_message, curr_offset,
                                      dsBlockNum, sizeof(uint64_t));
    curr_offset += sizeof(uint64_t);

    // 4-byte consensusid
    Serializable::SetNumber<uint32_t>(finalblock_message, curr_offset,
                                      m_consensusID, sizeof(uint32_t));
    curr_offset += sizeof(uint32_t);

    // always setting shard id to 0 -- shouldn't matter
    Serializable::SetNumber<uint32_t>(finalblock_message, curr_offset,
                                      (uint32_t)0, sizeof(uint32_t));
    curr_offset += sizeof(uint32_t);

    // copy(m_finalBlockMessage.begin(), m_finalBlockMessage.end(),
    //      finalblock_message.begin() + curr_offset);

    m_mediator.m_lookup->SendMessageToLookupNodes(finalblock_message);

    return true;
}

void DirectoryService::DetermineShardsToSendFinalBlockTo(
    unsigned int& my_DS_cluster_num, unsigned int& my_shards_lo,
    unsigned int& my_shards_hi) const
{
    if (LOOKUP_NODE_MODE)
    {
        LOG_GENERAL(WARNING,
                    "DirectoryService::DetermineShardsToSendFinalBlockTo not "
                    "expected to be called from LookUp node.");
        return;
    }

    // Multicast final block to my assigned shard's nodes - send FINALBLOCK message
    // Message = [Final block]

    // Multicast assignments:
    // 1. Divide DS committee into clusters of size 20
    // 2. Each cluster talks to all shard members in each shard
    //    DS cluster 0 => Shard 0
    //    DS cluster 1 => Shard 1
    //    ...
    //    DS cluster 0 => Shard (num of DS clusters)
    //    DS cluster 1 => Shard (num of DS clusters + 1)
    LOG_MARKER();

    unsigned int num_DS_clusters
        = m_mediator.m_DSCommittee->size() / DS_MULTICAST_CLUSTER_SIZE;
    if ((m_mediator.m_DSCommittee->size() % DS_MULTICAST_CLUSTER_SIZE) > 0)
    {
        num_DS_clusters++;
    }
    LOG_EPOCH(INFO, to_string(m_mediator.m_currentEpochNum).c_str(),
              "DEBUG num of ds clusters " << num_DS_clusters)
    unsigned int shard_groups_count = m_shards.size() / num_DS_clusters;
    if ((m_shards.size() % num_DS_clusters) > 0)
    {
        shard_groups_count++;
    }
    LOG_EPOCH(INFO, to_string(m_mediator.m_currentEpochNum).c_str(),
              "DEBUG num of shard group count " << shard_groups_count)

    my_DS_cluster_num = m_consensusMyID / DS_MULTICAST_CLUSTER_SIZE;
    my_shards_lo = my_DS_cluster_num * shard_groups_count;
    my_shards_hi = my_shards_lo + shard_groups_count - 1;

    if (my_shards_hi >= m_shards.size())
    {
        my_shards_hi = m_shards.size() - 1;
    }
}

void DirectoryService::SendFinalBlockToShardNodes(
    unsigned int my_DS_cluster_num, unsigned int my_shards_lo,
    unsigned int my_shards_hi)
{
    if (LOOKUP_NODE_MODE)
    {
        LOG_GENERAL(WARNING,
                    "DirectoryService::SendFinalBlockToShardNodes not expected "
                    "to be called from LookUp node.");
        return;
    }

    // Too few target shards - avoid asking all DS clusters to send
    LOG_MARKER();

    if ((my_DS_cluster_num + 1) <= m_shards.size())
    {
        vector<unsigned char> finalblock_message
            = {MessageType::NODE, NodeInstructionType::FINALBLOCK};

        unsigned int curr_offset = MessageOffset::BODY;

        vector<unsigned char> stateDelta;
        AccountStore::GetInstance().GetSerializedDelta(stateDelta);

        finalblock_message.resize(finalblock_message.size() + sizeof(uint64_t)
                                  + sizeof(uint32_t) + sizeof(uint32_t)
                                  + m_finalBlockMessage.size()
                                  + stateDelta.size());

        // Finalblock
        copy(m_finalBlockMessage.begin(), m_finalBlockMessage.end(),
             finalblock_message.begin() + MessageOffset::BODY + sizeof(uint64_t)
                 + sizeof(uint32_t) + sizeof(uint32_t));

        // State delta
        copy(stateDelta.begin(), stateDelta.end(),
             finalblock_message.begin() + MessageOffset::BODY + sizeof(uint64_t)
                 + sizeof(uint32_t) + sizeof(uint32_t)
                 + m_finalBlockMessage.size());

        // 8-byte DS blocknum
        uint64_t DSBlockNum = m_mediator.m_dsBlockChain.GetLastBlock()
                                  .GetHeader()
                                  .GetBlockNum();
        Serializable::SetNumber<uint64_t>(finalblock_message, curr_offset,
                                          DSBlockNum, sizeof(uint64_t));
        curr_offset += sizeof(uint64_t);

        // 4-byte consensusid
        Serializable::SetNumber<uint32_t>(finalblock_message, curr_offset,
                                          m_consensusID, sizeof(uint32_t));
        curr_offset += sizeof(uint32_t);

        auto p = m_shards.begin();
        advance(p, my_shards_lo);

        for (unsigned int i = my_shards_lo; i <= my_shards_hi; i++)
        {
            vector<Peer> shard_peers;

            for (auto& kv : *p)
            {
                shard_peers.emplace_back(kv.second);
                LOG_EPOCH(INFO, to_string(m_mediator.m_currentEpochNum).c_str(),
                          " PubKey: "
                              << DataConversion::SerializableToHexStr(kv.first)
                              << " IP: " << kv.second.GetPrintableIPAddress()
                              << " Port: " << kv.second.m_listenPortHost);
            }

            // Modify the shard id part of the message
            Serializable::SetNumber<uint32_t>(finalblock_message, curr_offset,
                                              (uint32_t)i, sizeof(uint32_t));

            SHA2<HASH_TYPE::HASH_VARIANT_256> sha256;
            sha256.Update(finalblock_message);
            vector<unsigned char> this_msg_hash = sha256.Finalize();
            LOG_STATE(
                "[INFOR]["
                << setw(15) << left
                << m_mediator.m_selfPeer.GetPrintableIPAddress() << "]["
                << DataConversion::Uint8VecToHexStr(this_msg_hash).substr(0, 6)
                << "]["
                << DataConversion::charArrToHexStr(m_mediator.m_dsBlockRand)
                       .substr(0, 6)
                << "]["
                << m_mediator.m_txBlockChain.GetLastBlock()
                        .GetHeader()
                        .GetBlockNum()
                    + 1
                << "] FBBLKGEN");

            P2PComm::GetInstance().SendBroadcastMessage(shard_peers,
                                                        finalblock_message);

            p++;
        }
    }

    m_finalBlockMessage.clear();
}

// void DirectoryService::StoreMicroBlocksToDisk()
// {
//     LOG_MARKER();
//     for(auto microBlock : m_microBlocks)
//     {

//         LOG_GENERAL(INFO,  "Storing Micro Block Hash: " << microBlock.GetHeader().GetTxRootHash() <<
//             " with Type: " << microBlock.GetHeader().GetType() <<
//             ", Version: " << microBlock.GetHeader().GetVersion() <<
//             ", Timestamp: " << microBlock.GetHeader().GetTimestamp() <<
//             ", NumTxs: " << microBlock.GetHeader().GetNumTxs());

//         vector<unsigned char> serializedMicroBlock;
//         microBlock.Serialize(serializedMicroBlock, 0);
//         BlockStorage::GetBlockStorage().PutMicroBlock(microBlock.GetHeader().GetTxRootHash(),
//                                                serializedMicroBlock);
//     }
//     m_microBlocks.clear();
// }

void DirectoryService::ProcessFinalBlockConsensusWhenDone()
{
    if (LOOKUP_NODE_MODE)
    {
        LOG_GENERAL(WARNING,
                    "DirectoryService::ProcessFinalBlockConsensusWhenDone not "
                    "expected to be called from LookUp node.");
        return;
    }

    LOG_EPOCH(INFO, to_string(m_mediator.m_currentEpochNum).c_str(),
              "Final block consensus is DONE!!!");

    // Clear microblock(s)
    m_microBlocks.clear();

    if (m_mode == PRIMARY_DS)
    {
        LOG_STATE("[FBCON][" << setw(15) << left
                             << m_mediator.m_selfPeer.GetPrintableIPAddress()
                             << "]["
                             << m_mediator.m_txBlockChain.GetLastBlock()
                                    .GetHeader()
                                    .GetBlockNum()
                      + 1 << "] DONE");
    }

    // Update the final block with the co-signatures from the consensus
    m_finalBlock->SetCoSignatures(*m_consensusObject);

    // Update m_finalBlockMessage too
    unsigned int cosigOffset = m_finalBlock->GetSerializedSize()
        - ((BlockBase)(*m_finalBlock)).GetSerializedSize();
    ((BlockBase)(*m_finalBlock)).Serialize(m_finalBlockMessage, cosigOffset);

    //Coinbase
    SaveCoinbase(m_finalBlock->GetB1(), m_finalBlock->GetB2(), -1);

    // StoreMicroBlocksToDisk();
    StoreFinalBlockToDisk();

    AccountStore::GetInstance().CommitTemp();

    bool isVacuousEpoch
        = (m_consensusID >= (NUM_FINAL_BLOCK_PER_POW - NUM_VACUOUS_EPOCHS));
    if (isVacuousEpoch)
    {
<<<<<<< HEAD
        if (CheckStateRoot())
        {
            AccountStore::GetInstance().MoveUpdatesToDisk();
            BlockStorage::GetBlockStorage().PutMetadata(MetaType::DSINCOMPLETED,
                                                        {'0'});
            BlockStorage::GetBlockStorage().PopFrontTxBodyDB();
        }
=======
        AccountStore::GetInstance().MoveUpdatesToDisk();
        BlockStorage::GetBlockStorage().PutMetadata(MetaType::DSINCOMPLETED,
                                                    {'0'});
#ifndef IS_LOOKUP_NODE
        BlockStorage::GetBlockStorage().PopFrontTxBodyDB();
#endif // IS_LOOKUP_NODE
>>>>>>> baf189fd
    }

    m_mediator.UpdateDSBlockRand();
    m_mediator.UpdateTxBlockRand();

    if (m_toSendTxnToLookup && !isVacuousEpoch)
    {
        m_mediator.m_node->CallActOnFinalblock();
    }

    // TODO: Refine this
    unsigned int nodeToSendToLookUpLo = COMM_SIZE / 4;
    unsigned int nodeToSendToLookUpHi
        = nodeToSendToLookUpLo + TX_SHARING_CLUSTER_SIZE;

    if (m_consensusMyID > nodeToSendToLookUpLo
        && m_consensusMyID < nodeToSendToLookUpHi)
    {
        LOG_EPOCH(INFO, to_string(m_mediator.m_currentEpochNum).c_str(),
                  "Part of the DS committeement (assigned) that will send the "
                  "Final Block to "
                  "the lookup nodes");
        SendFinalBlockToLookupNodes();
    }

    // uint8_t tx_sharing_mode
    //     = (m_sharingAssignment.size() > 0) ? DS_FORWARD_ONLY : ::IDLE;
    // m_mediator.m_node->ActOnFinalBlock(tx_sharing_mode, m_sharingAssignment);

    unsigned int my_DS_cluster_num;
    unsigned int my_shards_lo;
    unsigned int my_shards_hi;

    LOG_STATE(
        "[FLBLK]["
        << setw(15) << left << m_mediator.m_selfPeer.GetPrintableIPAddress()
        << "]["
        << m_mediator.m_txBlockChain.GetLastBlock().GetHeader().GetBlockNum()
            + 1
        << "] BEFORE SENDING FINAL BLOCK");

    DetermineShardsToSendFinalBlockTo(my_DS_cluster_num, my_shards_lo,
                                      my_shards_hi);
    SendFinalBlockToShardNodes(my_DS_cluster_num, my_shards_lo, my_shards_hi);

    LOG_STATE(
        "[FLBLK]["
        << setw(15) << left << m_mediator.m_selfPeer.GetPrintableIPAddress()
        << "]["
        << m_mediator.m_txBlockChain.GetLastBlock().GetHeader().GetBlockNum()
            + 1
        << "] AFTER SENDING FINAL BLOCK");

    AccountStore::GetInstance().InitTemp();
    m_stateDeltaFromShards.clear();
    m_allPoWConns.clear();

    auto func = [this]() mutable -> void {
        LOG_EPOCH(INFO, to_string(m_mediator.m_currentEpochNum).c_str(),
                  "START OF a new EPOCH");
        if (m_mediator.m_currentEpochNum % NUM_FINAL_BLOCK_PER_POW == 0)
        {
            LOG_EPOCH(INFO, to_string(m_mediator.m_currentEpochNum).c_str(),
                      "[PoW needed]");

            m_mediator.m_node->CleanCreatedTransaction();

            SetState(POW_SUBMISSION);
            cv_POWSubmission.notify_all();

            POW::GetInstance().EthashConfigureLightClient(
                m_mediator.m_dsBlockChain.GetLastBlock()
                    .GetHeader()
                    .GetBlockNum()
                + 1);
            m_consensusID = 0;
            m_mediator.m_node->m_consensusID = 0;
            m_mediator.m_node->m_consensusLeaderID = 0;
            if (m_mode == PRIMARY_DS)
            {
                LOG_EPOCH(INFO, to_string(m_mediator.m_currentEpochNum).c_str(),
                          "Waiting "
                              << NEW_NODE_SYNC_INTERVAL + POW_WINDOW_IN_SECONDS
                              << " seconds, accepting PoW submissions...");

                // Notify lookup that it's time to do PoW
                vector<unsigned char> startpow_message = {
                    MessageType::LOOKUP, LookupInstructionType::RAISESTARTPOW};
                m_mediator.m_lookup->SendMessageToLookupNodesSerial(
                    startpow_message);

                // New nodes poll DSInfo from the lookups every NEW_NODE_SYNC_INTERVAL
                // So let's add that to our wait time to allow new nodes to get SETSTARTPOW and submit a PoW
                this_thread::sleep_for(chrono::seconds(
                    NEW_NODE_SYNC_INTERVAL + POW_WINDOW_IN_SECONDS));

                RunConsensusOnDSBlock();
            }
            else
            {
                std::unique_lock<std::mutex> cv_lk(m_MutexCVDSBlockConsensus);

                // New nodes poll DSInfo from the lookups every NEW_NODE_SYNC_INTERVAL
                // So let's add that to our wait time to allow new nodes to get SETSTARTPOW and submit a PoW
                if (cv_DSBlockConsensus.wait_for(
                        cv_lk,
                        std::chrono::seconds(NEW_NODE_SYNC_INTERVAL
                                             + POW_BACKUP_WINDOW_IN_SECONDS))
                    == std::cv_status::timeout)
                {
                    LOG_GENERAL(INFO,
                                "Woken up from the sleep of "
                                    << NEW_NODE_SYNC_INTERVAL
                                        + POW_BACKUP_WINDOW_IN_SECONDS
                                    << " seconds");
                }
                else
                {
                    LOG_GENERAL(INFO,
                                "Received announcement message. Time to "
                                "run consensus.");
                }

                RunConsensusOnDSBlock();
            }
        }
        else
        {
            m_consensusID++;
            m_mediator.m_node->UpdateStateForNextConsensusRound();
            SetState(MICROBLOCK_SUBMISSION);
            m_dsStartedMicroblockConsensus = false;
            LOG_EPOCH(INFO, to_string(m_mediator.m_currentEpochNum).c_str(),
                      "[No PoW needed] Waiting for Microblock.");

            CommitMBSubmissionMsgBuffer();

            std::unique_lock<std::mutex> cv_lk(
                m_MutexScheduleDSMicroBlockConsensus);
            if (cv_scheduleDSMicroBlockConsensus.wait_for(
                    cv_lk, std::chrono::seconds(MICROBLOCK_TIMEOUT))
                == std::cv_status::timeout)
            {
                LOG_GENERAL(WARNING,
                            "Timeout: Didn't receive all Microblock. Proceeds "
                            "without it");

                auto func1 = [this]() mutable -> void {
                    m_dsStartedMicroblockConsensus = true;
                    m_mediator.m_node->RunConsensusOnMicroBlock();
                };

                DetachedFunction(1, func1);

                std::unique_lock<std::mutex> cv_lk(
                    m_MutexScheduleFinalBlockConsensus);
                if (cv_scheduleFinalBlockConsensus.wait_for(
                        cv_lk,
                        std::chrono::seconds(
                            FINALBLOCK_CONSENSUS_OBJECT_TIMEOUT))
                    == std::cv_status::timeout)
                {
                    LOG_GENERAL(
                        WARNING,
                        "Timeout: Didn't finish DS Microblock. Proceeds "
                        "without it");

                    RunConsensusOnFinalBlock(true);
                }
            }
        }
    };

    DetachedFunction(1, func);
}

bool DirectoryService::ProcessFinalBlockConsensus(
    const vector<unsigned char>& message, unsigned int offset, const Peer& from)
{
    if (LOOKUP_NODE_MODE)
    {
        LOG_GENERAL(WARNING,
                    "DirectoryService::ProcessFinalBlockConsensus not expected "
                    "to be called from LookUp node.");
        return true;
    }

    LOG_MARKER();

    // Consensus messages must be processed in correct sequence as they come in
    // It is possible for ANNOUNCE to arrive before correct DS state
    // In that case, ANNOUNCE will sleep for a second below
    // If COLLECTIVESIG also comes in, it's then possible COLLECTIVESIG will be processed before ANNOUNCE!
    // So, ANNOUNCE should acquire a lock here
    {
        lock_guard<mutex> g(m_mutexConsensus);

        // Wait until in the case that primary sent announcement pretty early
        if ((m_state == MICROBLOCK_SUBMISSION)
            || (m_state == FINALBLOCK_CONSENSUS_PREP)
            || (m_state == VIEWCHANGE_CONSENSUS))
        {
            std::unique_lock<std::mutex> cv_lkObject(
                m_MutexCVFinalBlockConsensusObject);

            if (cv_finalBlockConsensusObject.wait_for(
                    cv_lkObject,
                    std::chrono::seconds(FINALBLOCK_CONSENSUS_OBJECT_TIMEOUT))
                == std::cv_status::timeout)
            {
                LOG_EPOCH(WARNING,
                          to_string(m_mediator.m_currentEpochNum).c_str(),
                          "Time out while waiting for state transition and "
                          "consensus object creation ");
            }

            LOG_EPOCH(INFO, to_string(m_mediator.m_currentEpochNum).c_str(),
                      "State transition is completed and consensus object "
                      "creation. (check for timeout)");
        }

        if (!CheckState(PROCESS_FINALBLOCKCONSENSUS))
        {
            LOG_EPOCH(INFO, to_string(m_mediator.m_currentEpochNum).c_str(),
                      "Ignoring consensus message. I am at state " << m_state);
            return false;
        }
    }

    // Consensus messages must be processed in correct sequence as they come in
    // It is possible for ANNOUNCE to arrive before correct DS state
    // In that case, state transition will occurs and ANNOUNCE will be processed.
    std::unique_lock<mutex> cv_lk(m_mutexProcessConsensusMessage);
    if (cv_processConsensusMessage.wait_for(
            cv_lk, std::chrono::seconds(CONSENSUS_MSG_ORDER_BLOCK_WINDOW),
            [this, message, offset]() -> bool {
                lock_guard<mutex> g(m_mutexConsensus);
                if (m_mediator.m_lookup->m_syncType != SyncType::NO_SYNC)
                {
                    LOG_GENERAL(WARNING,
                                "The node started the process of rejoining, "
                                "Ignore rest of "
                                "consensus msg.")
                    return false;
                }

                if (m_consensusObject == nullptr)
                {
                    LOG_GENERAL(WARNING,
                                "m_consensusObject is a nullptr. It has not "
                                "been initialized.")
                    return false;
                }
                return m_consensusObject->CanProcessMessage(message, offset);
            }))
    {
        // Correct order preserved
    }
    else
    {
        LOG_GENERAL(
            WARNING,
            "Timeout while waiting for correct order of Final Block consensus "
            "messages");
        return false;
    }

    lock_guard<mutex> g(m_mutexConsensus);

    if (!m_consensusObject->ProcessMessage(message, offset, from))
    {
        return false;
    }

    ConsensusCommon::State state = m_consensusObject->GetState();

    if (state == ConsensusCommon::State::DONE)
    {
        cv_viewChangeFinalBlock.notify_all();
        m_viewChangeCounter = 0;
        ProcessFinalBlockConsensusWhenDone();
    }
    else if (state == ConsensusCommon::State::ERROR)
    {
        LOG_EPOCH(WARNING, to_string(m_mediator.m_currentEpochNum).c_str(),
                  "No consensus reached. Wait for view change. ");
        return false;
    }
    else
    {
        LOG_EPOCH(INFO, to_string(m_mediator.m_currentEpochNum).c_str(),
                  "Consensus state = " << m_consensusObject->GetStateString());
        cv_processConsensusMessage.notify_all();
    }
    return true;
}<|MERGE_RESOLUTION|>--- conflicted
+++ resolved
@@ -352,22 +352,13 @@
         = (m_consensusID >= (NUM_FINAL_BLOCK_PER_POW - NUM_VACUOUS_EPOCHS));
     if (isVacuousEpoch)
     {
-<<<<<<< HEAD
-        if (CheckStateRoot())
-        {
-            AccountStore::GetInstance().MoveUpdatesToDisk();
-            BlockStorage::GetBlockStorage().PutMetadata(MetaType::DSINCOMPLETED,
-                                                        {'0'});
-            BlockStorage::GetBlockStorage().PopFrontTxBodyDB();
-        }
-=======
         AccountStore::GetInstance().MoveUpdatesToDisk();
         BlockStorage::GetBlockStorage().PutMetadata(MetaType::DSINCOMPLETED,
                                                     {'0'});
-#ifndef IS_LOOKUP_NODE
-        BlockStorage::GetBlockStorage().PopFrontTxBodyDB();
-#endif // IS_LOOKUP_NODE
->>>>>>> baf189fd
+        if (!LOOKUP_NODE_MODE)
+        {
+            BlockStorage::GetBlockStorage().PopFrontTxBodyDB();
+        }
     }
 
     m_mediator.UpdateDSBlockRand();
