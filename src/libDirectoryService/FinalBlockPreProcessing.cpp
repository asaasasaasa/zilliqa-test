--- conflicted
+++ resolved
@@ -171,7 +171,6 @@
         stateRoot = AccountStore::GetInstance().GetStateRootHash();
     }
 
-<<<<<<< HEAD
     m_finalBlock.reset(
         new TxBlock(
             TxBlockHeader(type, version, allGasLimit,
@@ -183,14 +182,6 @@
             microBlockTxHashes
         )
     );
-=======
-    m_finalBlock.reset(new TxBlock(
-        TxBlockHeader(type, version, allGasLimit, allGasUsed, prevHash,
-                      blockNum, timestamp, microblockTrieRoot, stateRoot,
-                      numTxs, numMicroBlocks, m_mediator.m_selfKey.second,
-                      lastDSBlockNum, dsBlockHeader),
-        emptySig, isMicroBlockEmpty, microBlockTxHashes));
->>>>>>> 97154987
 
 #ifdef STAT_TEST
     LOG_STATE("[STATS][" << std::setw(15) << std::left
