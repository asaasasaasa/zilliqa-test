/**
* Copyright (c) 2018 Zilliqa 
* This source code is being disclosed to you solely for the purpose of your participation in 
* testing Zilliqa. You may view, compile and run the code for that purpose and pursuant to 
* the protocols and algorithms that are programmed into, and intended by, the code. You may 
* not do anything else with the code without express permission from Zilliqa Research Pte. Ltd., 
* including modifying or publishing the code (or any part of it), and developing or forming 
* another public or private blockchain network. This source code is provided ‘as is’ and no 
* warranties are given as to title or non-infringement, merchantability or fitness for purpose 
* and, to the extent permitted by law, all liability for your use of the code is disclaimed. 
* Some programs in this code are governed by the GNU General Public License v3.0 (available at 
* https://www.gnu.org/licenses/gpl-3.0.en.html) (‘GPLv3’). The programs that are governed by 
* GPLv3.0 are those programs that are located in the folders src/depends and tests/depends 
* and which include a reference to GPLv3 in their program files.
**/

#include <algorithm>
#include <chrono>
#include <thread>

#include "DirectoryService.h"
#include "common/Constants.h"
#include "common/Messages.h"
#include "common/Serializable.h"
#include "depends/common/RLP.h"
#include "depends/libDatabase/MemoryDB.h"
#include "depends/libTrie/TrieDB.h"
#include "depends/libTrie/TrieHash.h"
#include "libCrypto/Sha2.h"
#include "libMediator/Mediator.h"
#include "libNetwork/P2PComm.h"
#include "libUtils/DataConversion.h"
#include "libUtils/DetachedFunction.h"
#include "libUtils/Logger.h"
#include "libUtils/SanityChecks.h"
#include "libUtils/TxnRootComputation.h"

using namespace std;
using namespace boost::multiprecision;

#ifndef IS_LOOKUP_NODE
void DirectoryService::ExtractDataFromMicroblocks(
    TxnHash& microblockTxnTrieRoot, StateHash& microblockDeltaTrieRoot,
    std::vector<MicroBlockHashSet>& microblockHashes,
    std::vector<uint32_t>& shardIDs, uint256_t& allGasLimit,
    uint256_t& allGasUsed, uint32_t& numTxs,
    std::vector<bool>& isMicroBlockEmpty, uint32_t& numMicroBlocks) const
{
    LOG_MARKER();

    bool isVacuousEpoch
        = (m_consensusID >= (NUM_FINAL_BLOCK_PER_POW - NUM_VACUOUS_EPOCHS));
    auto blockNum
        = m_mediator.m_txBlockChain.GetLastBlock().GetHeader().GetBlockNum()
        + 1;
    unsigned int i = 1;

    for (auto& microBlock : m_microBlocks)
    {
        LOG_STATE("[STATS][" << std::setw(15) << std::left
                             << m_mediator.m_selfPeer.GetPrintableIPAddress()
                             << "][" << i << "    ]["
                             << microBlock.GetHeader().GetNumTxs()
                             << "] PROPOSED");

        i++;

        microblockHashes.push_back(
            {microBlock.GetHeader().GetTxRootHash(),
             microBlock.GetHeader().GetStateDeltaHash()});
        shardIDs.push_back(microBlock.GetHeader().GetShardID());
        allGasLimit += microBlock.GetHeader().GetGasLimit();
        allGasUsed += microBlock.GetHeader().GetGasUsed();
        numTxs += microBlock.GetHeader().GetNumTxs();

        ++numMicroBlocks;

        bool isEmpty = microBlock.GetHeader().GetNumTxs() == 0
            && microBlock.GetHeader().GetStateDeltaHash() == StateHash();

        bool isEmptyTxn = (microBlock.GetHeader().GetNumTxs() == 0);

        if (!isVacuousEpoch && !isEmpty)
        {
            m_mediator.m_node->m_unavailableMicroBlocks[blockNum].insert(
                {{{microBlock.GetHeader().GetTxRootHash(),
                   microBlock.GetHeader().GetStateDeltaHash()},
                  microBlock.GetHeader().GetShardID()},
                 // {!isEmptyTxn, true}});
                 {false, true}});

            LOG_EPOCH(INFO, to_string(m_mediator.m_currentEpochNum).c_str(),
                      "Added " << microBlock.GetHeader().GetTxRootHash() << " "
                               << microBlock.GetHeader().GetStateDeltaHash()
                               << " for unavailable"
                               << " MicroBlock " << blockNum);
        }

        isMicroBlockEmpty.push_back(isEmptyTxn);
    }

    // if (m_mediator.m_node->m_unavailableMicroBlocks.find(blockNum)
    //         != m_mediator.m_node->m_unavailableMicroBlocks.end()
    //     && m_mediator.m_node->m_unavailableMicroBlocks[blockNum].size() > 0)
    // {
    //     unique_lock<mutex> g(m_mediator.m_node->m_mutexAllMicroBlocksRecvd);
    //     m_mediator.m_node->m_allMicroBlocksRecvd = false;
    // }

    microblockTxnTrieRoot = ComputeTransactionsRoot(microblockHashes);
    microblockDeltaTrieRoot = ComputeDeltasRoot(microblockHashes);

    LOG_EPOCH(
        INFO, to_string(m_mediator.m_currentEpochNum).c_str(),
        "Proposed FinalBlock TxnTrieRootHash : "
            << DataConversion::charArrToHexStr(microblockTxnTrieRoot.asArray())
            << endl
            << " DeltaTrieRootHash: "
            << DataConversion::charArrToHexStr(
                   microblockDeltaTrieRoot.asArray()));
}

void DirectoryService::ComposeFinalBlockCore()
{
    LOG_MARKER();

    TxnHash microblockTxnTrieRoot;
    StateHash microblockDeltaTrieRoot;
    std::vector<MicroBlockHashSet> microBlockHashes;
    std::vector<uint32_t> shardIDs;
    uint8_t type = TXBLOCKTYPE::FINAL;
    uint32_t version = BLOCKVERSION::VERSION1;
    uint256_t allGasLimit = 0;
    uint256_t allGasUsed = 0;
    uint32_t numTxs = 0;
    std::vector<bool> isMicroBlockEmpty;
    uint32_t numMicroBlocks = 0;
    StateHash stateDeltaHash = AccountStore::GetInstance().GetStateDeltaHash();

    ExtractDataFromMicroblocks(microblockTxnTrieRoot, microblockDeltaTrieRoot,
                               microBlockHashes, shardIDs, allGasLimit,
                               allGasUsed, numTxs, isMicroBlockEmpty,
                               numMicroBlocks);

<<<<<<< HEAD
    for (const auto& h : microBlockHashes)
    {
        LOG_GENERAL(INFO, "microblockhash: " << h);
    }

    m_microBlocks.clear();

=======
>>>>>>> 631d4c59
    BlockHash prevHash;
    uint256_t timestamp = get_time_as_int();

    uint64_t blockNum = 0;
    if (m_mediator.m_txBlockChain.GetBlockCount() > 0)
    {
        TxBlock lastBlock = m_mediator.m_txBlockChain.GetLastBlock();
        SHA2<HASH_TYPE::HASH_VARIANT_256> sha2;
        vector<unsigned char> vec;
        lastBlock.GetHeader().Serialize(vec, 0);
        sha2.Update(vec);
        vector<unsigned char> hashVec = sha2.Finalize();
        copy(hashVec.begin(), hashVec.end(), prevHash.asArray().begin());
        LOG_EPOCH(INFO, to_string(m_mediator.m_currentEpochNum).c_str(),
                  "Prev block hash as per leader "
                      << prevHash.hex() << endl
                      << "TxBlockHeader: " << lastBlock.GetHeader());
        blockNum = lastBlock.GetHeader().GetBlockNum() + 1;
    }

    if (m_mediator.m_dsBlockChain.GetBlockCount() <= 0)
    {
        LOG_GENERAL(WARNING,
                    "assertion failed (" << __FILE__ << ":" << __LINE__ << ": "
                                         << __FUNCTION__ << ")");
    }

    DSBlock lastDSBlock = m_mediator.m_dsBlockChain.GetLastBlock();
    uint64_t lastDSBlockNum = lastDSBlock.GetHeader().GetBlockNum();
    SHA2<HASH_TYPE::HASH_VARIANT_256> sha2;
    vector<unsigned char> vec;
    lastDSBlock.GetHeader().Serialize(vec, 0);
    sha2.Update(vec);
    vector<unsigned char> hashVec = sha2.Finalize();
    BlockHash dsBlockHeader;
    copy(hashVec.begin(), hashVec.end(), dsBlockHeader.asArray().begin());

    StateHash stateRoot = StateHash();

    bool isVacuousEpoch
        = (m_consensusID >= (NUM_FINAL_BLOCK_PER_POW - NUM_VACUOUS_EPOCHS));
    if (isVacuousEpoch)
    {
        AccountStore::GetInstance().UpdateStateTrieAll();
        stateRoot = AccountStore::GetInstance().GetStateRootHash();
    }

    // Make sure signature placeholders are of the expected size (in particular, the bitmaps)
    // This is because backups will save the final block before consensus inside m_finalBlockMessage
    // Then, m_finalBlockMessage will be updated after consensus (for the cosig values)
    m_finalBlock.reset(new TxBlock(
        TxBlockHeader(type, version, allGasLimit, allGasUsed, prevHash,
                      blockNum, timestamp, microblockTxnTrieRoot, stateRoot,
                      microblockDeltaTrieRoot, stateDeltaHash, numTxs,
                      numMicroBlocks, m_mediator.m_selfKey.second,
                      lastDSBlockNum, dsBlockHeader),
        vector<bool>(isMicroBlockEmpty),
        vector<MicroBlockHashSet>(microBlockHashes), vector<uint32_t>(shardIDs),
        CoSignatures(m_mediator.m_DSCommittee.size())));

    LOG_STATE(
        "[STATS]["
        << std::setw(15) << std::left
        << m_mediator.m_selfPeer.GetPrintableIPAddress() << "]["
        << m_mediator.m_txBlockChain.GetLastBlock().GetHeader().GetBlockNum()
            + 1
        << "][" << m_finalBlock->GetHeader().GetNumTxs() << "] FINAL");

    LOG_EPOCH(INFO, to_string(m_mediator.m_currentEpochNum).c_str(),
              "Final block proposed with "
                  << m_finalBlock->GetHeader().GetNumTxs() << " transactions.");
}

vector<unsigned char> DirectoryService::ComposeFinalBlockMessage()
{
    LOG_MARKER();

    vector<unsigned char> finalBlockMessage;
    unsigned int curr_offset = 0;
    /** To remove. Redundant code. 

    bool isVacuousEpoch
        = (m_consensusID >= (NUM_FINAL_BLOCK_PER_POW - NUM_VACUOUS_EPOCHS));

    {
        unique_lock<mutex> g(m_mediator.m_node->m_mutexUnavailableMicroBlocks,
                             defer_lock);
        unique_lock<mutex> g2(m_mediator.m_node->m_mutexAllMicroBlocksRecvd,
                              defer_lock);
        lock(g, g2);

        if (isVacuousEpoch && !m_mediator.m_node->m_allMicroBlocksRecvd)
        {
            LOG_EPOCH(
                INFO, to_string(m_mediator.m_currentEpochNum).c_str(),
                "Waiting for microblocks before composing final block. Count: "
                    << m_mediator.m_node->m_unavailableMicroBlocks.size());
            for (auto it : m_mediator.m_node->m_unavailableMicroBlocks)
            {
                LOG_EPOCH(INFO, to_string(m_mediator.m_currentEpochNum).c_str(),
                          "Waiting for finalblock " << it.first << ". Count "
                                                    << it.second.size());
                for (auto it2 : it.second)
                {
                    LOG_EPOCH(INFO,
                              to_string(m_mediator.m_currentEpochNum).c_str(),
                              it2.first);
                }
            }

            m_mediator.m_node->m_cvAllMicroBlocksRecvd.wait(
                g, [this] { return m_mediator.m_node->m_allMicroBlocksRecvd; });
            LOG_EPOCH(INFO, to_string(m_mediator.m_currentEpochNum).c_str(),
                      "All microblocks recvd, moving to compose final block");
        }
    }
    **/

    ComposeFinalBlockCore(); // stores it in m_finalBlock

    m_finalBlock->Serialize(finalBlockMessage, curr_offset);

    // At this point, cosigs are still not updated inside m_finalBlockMessage
    // Update will be done in ProcessFinalBlockConsensusWhenDone
    m_finalBlockMessage = finalBlockMessage;
    return finalBlockMessage;
}

bool DirectoryService::RunConsensusOnFinalBlockWhenDSPrimary()
{
    LOG_MARKER();

    // Compose the final block from all the microblocks
    // I guess only the leader has to do this
    LOG_EPOCH(INFO, to_string(m_mediator.m_currentEpochNum).c_str(),
              "I am the leader DS node. Creating final block.");

    LOG_GENERAL(
        INFO,
        "I'm going to sleep for "
            << std::min(TX_DISTRIBUTE_TIME_IN_MS,
                        1000 * FINALBLOCK_CONSENSUS_OBJECT_TIMEOUT)
            << " ms for txn to be distributed to nodes within same epoch");
    std::this_thread::sleep_for(std::chrono::milliseconds(std::min(
        TX_DISTRIBUTE_TIME_IN_MS, 1000 * FINALBLOCK_CONSENSUS_OBJECT_TIMEOUT)));

    // finalBlockMessage = serialized final block + tx-body sharing setup
    vector<unsigned char> finalBlockMessage = ComposeFinalBlockMessage();

    // kill first ds leader (used for view change testing)
    /**
    if (m_consensusMyID == 0 && m_viewChangeCounter < 1)
    {
        LOG_GENERAL(INFO, "I am killing/suspending myself to test view change");
        // throw exception();
        return false;
    }
    **/

    // Create new consensus object
    // Dummy values for now
    //uint32_t consensusID = 0x0;
    m_consensusBlockHash.resize(BLOCK_HASH_SIZE);
    fill(m_consensusBlockHash.begin(), m_consensusBlockHash.end(), 0x77);

    m_consensusObject.reset(new ConsensusLeader(
        m_consensusID, m_consensusBlockHash, m_consensusMyID,
        m_mediator.m_selfKey.first, m_mediator.m_DSCommittee,
        static_cast<unsigned char>(DIRECTORY),
        static_cast<unsigned char>(FINALBLOCKCONSENSUS),
        std::function<bool(const vector<unsigned char>&, unsigned int,
                           const Peer&)>(),
        std::function<bool(map<unsigned int, std::vector<unsigned char>>)>()));

    if (m_consensusObject == nullptr)
    {
        LOG_EPOCH(WARNING, to_string(m_mediator.m_currentEpochNum).c_str(),
                  "Unable to create consensus object");
        return false;
    }

    ConsensusLeader* cl
        = dynamic_cast<ConsensusLeader*>(m_consensusObject.get());

    if (m_mode == PRIMARY_DS)
    {
        LOG_STATE("[FBCON][" << setw(15) << left
                             << m_mediator.m_selfPeer.GetPrintableIPAddress()
                             << "]["
                             << m_mediator.m_txBlockChain.GetLastBlock()
                                    .GetHeader()
                                    .GetBlockNum()
                      + 1 << "] BGIN");
    }

    cl->StartConsensus(finalBlockMessage, TxBlockHeader::SIZE);

    return true;
}

// Check type (must be final block type)
bool DirectoryService::CheckBlockTypeIsFinal()
{
    LOG_MARKER();

    if (m_finalBlock->GetHeader().GetType() != TXBLOCKTYPE::FINAL)
    {
        LOG_GENERAL(WARNING,
                    "Type check failed. Expected: "
                        << (unsigned int)TXBLOCKTYPE::FINAL << " Actual: "
                        << (unsigned int)m_finalBlock->GetHeader().GetType());

        m_consensusObject->SetConsensusErrorCode(
            ConsensusCommon::INVALID_FINALBLOCK);

        return false;
    }

    return true;
}

// Check version (must be most current version)
bool DirectoryService::CheckFinalBlockVersion()
{
    LOG_MARKER();

    if (m_finalBlock->GetHeader().GetVersion() != BLOCKVERSION::VERSION1)
    {
        LOG_GENERAL(
            WARNING,
            "Version check failed. Expected: "
                << (unsigned int)BLOCKVERSION::VERSION1 << " Actual: "
                << (unsigned int)m_finalBlock->GetHeader().GetVersion());

        m_consensusObject->SetConsensusErrorCode(
            ConsensusCommon::INVALID_FINALBLOCK_VERSION);

        return false;
    }

    return true;
}

// Check block number (must be = 1 + block number of last Tx block header in the Tx blockchain)
bool DirectoryService::CheckFinalBlockNumber()
{
    LOG_MARKER();

    const uint64_t& finalblockBlocknum
        = m_finalBlock->GetHeader().GetBlockNum();
    uint64_t expectedBlocknum = 0;
    if (m_mediator.m_txBlockChain.GetBlockCount() > 0)
    {
        expectedBlocknum
            = m_mediator.m_txBlockChain.GetLastBlock().GetHeader().GetBlockNum()
            + 1;
    }
    if (finalblockBlocknum != expectedBlocknum)
    {
        LOG_GENERAL(WARNING,
                    "Block number check failed. Expected: "
                        << expectedBlocknum
                        << " Actual: " << finalblockBlocknum);

        m_consensusObject->SetConsensusErrorCode(
            ConsensusCommon::INVALID_FINALBLOCK_NUMBER);

        return false;
    }
    else
    {
        LOG_GENERAL(
            INFO,
            "finalblockBlocknum = expectedBlocknum = " << expectedBlocknum);
    }

    return true;
}

// Check previous hash (must be = sha2-256 digest of last Tx block header in the Tx blockchain)
bool DirectoryService::CheckPreviousFinalBlockHash()
{
    LOG_MARKER();

    const BlockHash& finalblockPrevHash
        = m_finalBlock->GetHeader().GetPrevHash();
    BlockHash expectedPrevHash;

    if (m_mediator.m_txBlockChain.GetBlockCount() > 0)
    {
        SHA2<HASH_TYPE::HASH_VARIANT_256> sha2;
        vector<unsigned char> vec;
        m_mediator.m_txBlockChain.GetLastBlock().GetHeader().Serialize(vec, 0);
        sha2.Update(vec);
        vector<unsigned char> hashVec = sha2.Finalize();
        copy(hashVec.begin(), hashVec.end(),
             expectedPrevHash.asArray().begin());
        LOG_EPOCH(INFO, to_string(m_mediator.m_currentEpochNum).c_str(),
                  "m_mediator.m_txBlockChain.GetLastBlock().GetHeader():"
                      << m_mediator.m_txBlockChain.GetLastBlock().GetHeader());
    }

    LOG_EPOCH(INFO, to_string(m_mediator.m_currentEpochNum).c_str(),
              "Prev block hash recvd: "
                  << finalblockPrevHash.hex() << endl
                  << "Prev block hash expected: " << expectedPrevHash.hex()
                  << endl
                  << "TxBlockHeader: "
                  << m_mediator.m_txBlockChain.GetLastBlock().GetHeader());

    if (finalblockPrevHash != expectedPrevHash)
    {
        LOG_GENERAL(WARNING, "Previous hash check failed.");

        m_consensusObject->SetConsensusErrorCode(
            ConsensusCommon::INVALID_PREV_FINALBLOCK_HASH);

        return false;
    }

    return true;
}

// Check timestamp (must be greater than timestamp of last Tx block header in the Tx blockchain)
bool DirectoryService::CheckFinalBlockTimestamp()
{
    LOG_MARKER();

    if (m_mediator.m_txBlockChain.GetBlockCount() > 0)
    {
        const TxBlock& lastTxBlock = m_mediator.m_txBlockChain.GetLastBlock();
        uint256_t finalblockTimestamp
            = m_finalBlock->GetHeader().GetTimestamp();
        uint256_t lastTxBlockTimestamp = lastTxBlock.GetHeader().GetTimestamp();
        if (finalblockTimestamp <= lastTxBlockTimestamp)
        {
            LOG_GENERAL(WARNING,
                        "Timestamp check failed. Last Tx Block: "
                            << lastTxBlockTimestamp
                            << " Final block: " << finalblockTimestamp);

            m_consensusObject->SetConsensusErrorCode(
                ConsensusCommon::INVALID_TIMESTAMP);

            return false;
        }
    }

    return true;
}

// Check microblock hashes
bool DirectoryService::CheckMicroBlockHashes()
{
    LOG_MARKER();

    auto& hashesInMicroBlocks = m_finalBlock->GetMicroBlockHashes();

    // O(n^2) might be fine since number of shards is low
    // If its slow on benchmarking, may be first populate an unordered_set and then std::find
    for (auto& microBlockHash : hashesInMicroBlocks)
    {
        bool found = false;
        for (auto& microBlock : m_microBlocks)
        {
            if (microBlock.GetHeader().GetTxRootHash()
                    == microBlockHash.m_txRootHash
                && microBlock.GetHeader().GetStateDeltaHash()
                    == microBlockHash.m_stateDeltaHash)
            {
                found = true;
                break;
            }
        }
        if (!found)
        {
            LOG_GENERAL(WARNING, "cannot find hashes. " << microBlockHash)

            m_consensusObject->SetConsensusErrorCode(
                ConsensusCommon::FINALBLOCK_MISSING_HASH);

            return false;
        }
    }
    return true;
}

// Check microblock hashes root
bool DirectoryService::CheckMicroBlockHashRoot()
{
    LOG_MARKER();

    TxnHash microBlocksTxnHash
        = ComputeTransactionsRoot(m_finalBlock->GetMicroBlockHashes());

    StateHash microBlocksDeltaHash
        = ComputeDeltasRoot(m_finalBlock->GetMicroBlockHashes());

    LOG_EPOCH(
        INFO, to_string(m_mediator.m_currentEpochNum).c_str(),
        "Expected FinalBlock txnHash : "
            << DataConversion::charArrToHexStr(microBlocksTxnHash.asArray())
            << endl
            << "stateDeltaHash : "
            << DataConversion::charArrToHexStr(microBlocksDeltaHash.asArray()));

    if (m_finalBlock->GetHeader().GetTxRootHash() != microBlocksTxnHash
        || m_finalBlock->GetHeader().GetDeltaRootHash() != microBlocksDeltaHash)
    {
        LOG_GENERAL(WARNING,
                    "Microblock root hash in proposed final block by "
                    "leader is incorrect");

        m_consensusObject->SetConsensusErrorCode(
            ConsensusCommon::FINALBLOCK_INVALID_MICROBLOCK_ROOT_HASH);

        return false;
    }

    return true;
}

bool DirectoryService::CheckIsMicroBlockEmpty()
{
    LOG_MARKER();

    auto& hashesInMicroBlocks = m_finalBlock->GetMicroBlockHashes();

    for (unsigned int i = 0; i < hashesInMicroBlocks.size(); i++)
    {
        LOG_GENERAL(INFO,
                    "Microblock"
                        << i << ";" << hashesInMicroBlocks[i]
                        << ";IsMicroBlockEmpty:"
                        << m_finalBlock->GetIsMicroBlockEmpty().size());
        for (auto& microBlock : m_microBlocks)
        {
            LOG_GENERAL(INFO,
                        "Checking " << microBlock.GetHeader().GetTxRootHash());
            if (microBlock.GetHeader().GetTxRootHash()
                == hashesInMicroBlocks[i].m_txRootHash)
            {
                if (m_finalBlock->GetIsMicroBlockEmpty()[i]
                    != (microBlock.GetHeader().GetNumTxs() == 0))

                {
                    LOG_GENERAL(WARNING,
                                "IsMicroBlockEmpty in proposed final "
                                "block is incorrect "
                                    << i << " Expected: "
                                    << (microBlock.GetHeader().GetNumTxs() == 0)
                                    << " Received: "
                                    << m_finalBlock->GetIsMicroBlockEmpty()[i]);

                    m_consensusObject->SetConsensusErrorCode(
                        ConsensusCommon::FINALBLOCK_MICROBLOCK_EMPTY_ERROR);

                    return false;
                }
                break;
            }
        }
    }

    return true;
}

// Check state root
bool DirectoryService::CheckStateRoot()
{
    LOG_MARKER();

    StateHash stateRoot = StateHash();

    bool isVacuousEpoch
        = (m_consensusID >= (NUM_FINAL_BLOCK_PER_POW - NUM_VACUOUS_EPOCHS));
    if (isVacuousEpoch)
    {
        AccountStore::GetInstance().PrintAccountState();
        stateRoot = AccountStore::GetInstance().GetStateRootHash();
    }

    if (stateRoot != m_finalBlock->GetHeader().GetStateRootHash())
    {
        LOG_GENERAL(WARNING,
                    "State root doesn't match. Expected = "
                        << stateRoot << ". "
                        << "Received = "
                        << m_finalBlock->GetHeader().GetStateRootHash());

        m_consensusObject->SetConsensusErrorCode(
            ConsensusCommon::INVALID_FINALBLOCK_STATE_ROOT);

        return false;
    }

    LOG_EPOCH(INFO, to_string(m_mediator.m_currentEpochNum).c_str(),
              "State root matched "
                  << m_finalBlock->GetHeader().GetStateRootHash());

    return true;
}

bool DirectoryService::CheckStateDeltaHash()
{
    LOG_MARKER();

    StateHash stateRootHash = AccountStore::GetInstance().GetStateDeltaHash();

    if (stateRootHash != m_finalBlock->GetHeader().GetStateDeltaHash())
    {
        LOG_GENERAL(WARNING,
                    "State delta hash doesn't match. Expected = "
                        << stateRootHash << ". "
                        << "Received = "
                        << m_finalBlock->GetHeader().GetStateDeltaHash());

        m_consensusObject->SetConsensusErrorCode(
            ConsensusCommon::INVALID_FINALBLOCK_STATE_DELTA_HASH);

        return false;
    }

    LOG_EPOCH(INFO, to_string(m_mediator.m_currentEpochNum).c_str(),
              "State delta hash matched "
                  << m_finalBlock->GetHeader().GetStateDeltaHash());

    return true;
}

bool DirectoryService::CheckFinalBlockValidity()
{
    LOG_MARKER();

    if (!CheckBlockTypeIsFinal() || !CheckFinalBlockVersion()
        || !CheckFinalBlockNumber() || !CheckPreviousFinalBlockHash()
        || !CheckFinalBlockTimestamp() || !CheckMicroBlockHashes()
        || !CheckMicroBlockHashRoot() || !CheckIsMicroBlockEmpty()
        || !CheckStateRoot() || !CheckStateDeltaHash())
    {
        return false;
    }

    // TODO: Check gas limit (must satisfy some equations)
    // TODO: Check gas used (must be <= gas limit)
    // TODO: Check pubkey (must be valid and = shard leader)
    // TODO: Check parent DS hash (must be = digest of last DS block header in the DS blockchain)
    // TODO: Check parent DS block number (must be = block number of last DS block header in the DS blockchain)

    return true;
}

/** To remove. Redundant code. 

bool DirectoryService::WaitForTxnBodies()
{
    LOG_MARKER();

    bool isVacuousEpoch
        = (m_consensusID >= (NUM_FINAL_BLOCK_PER_POW - NUM_VACUOUS_EPOCHS));

    {
        unique_lock<mutex> g(m_mediator.m_node->m_mutexUnavailableMicroBlocks,
                             defer_lock);
        unique_lock<mutex> g2(m_mediator.m_node->m_mutexAllMicroBlocksRecvd,
                              defer_lock);
        lock(g, g2);

        if (isVacuousEpoch && !m_mediator.m_node->m_allMicroBlocksRecvd)
        {
            LOG_EPOCH(
                INFO, to_string(m_mediator.m_currentEpochNum).c_str(),
                "Waiting for microblocks before verifying final block. Count: "
                    << m_mediator.m_node->m_unavailableMicroBlocks.size());
            for (auto it : m_mediator.m_node->m_unavailableMicroBlocks)
            {
                LOG_EPOCH(INFO, to_string(m_mediator.m_currentEpochNum).c_str(),
                          "Waiting for finalblock " << it.first << ". Count "
                                                    << it.second.size());
                for (auto it2 : it.second)
                {
                    LOG_EPOCH(INFO,
                              to_string(m_mediator.m_currentEpochNum).c_str(),
                              it2.first);
                }
            }

            m_mediator.m_node->m_cvAllMicroBlocksRecvd.wait(
                g, [this] { return m_mediator.m_node->m_allMicroBlocksRecvd; });
            LOG_EPOCH(INFO, to_string(m_mediator.m_currentEpochNum).c_str(),
                      "All microblocks recvd, moving to verify final block");
        }
    }

    return true;
}
**/

// void DirectoryService::LoadUnavailableMicroBlocks()
// {
//     LOG_MARKER();

//     auto blockNum = m_finalBlock->GetHeader().GetBlockNum();
//     auto& hashesInMicroBlocks = m_finalBlock->GetMicroBlockHashes();
//     lock_guard<mutex> g(m_mediator.m_node->m_mutexUnavailableMicroBlocks);
//     for (auto& microBlockHash : hashesInMicroBlocks)
//     {
//         for (auto& microBlock : m_microBlocks)
//         {
//             if (microBlock.GetHeader().GetTxRootHash()
//                     == microBlockHash.m_txRootHash
//                 && microBlock.GetHeader().GetStateDeltaHash()
//                     == microBlockHash.m_stateDeltaHash
//                 && (microBlock.GetHeader().GetNumTxs() > 0
//                     || microBlock.GetHeader().GetStateDeltaHash()
//                         != StateHash()))
//             {
//                 // bool b = microBlock.GetHeader().GetNumTxs() > 0;
//                 m_mediator.m_node->m_unavailableMicroBlocks[blockNum].insert(
//                     // {microBlockHash, {b, true}});
//                     {{microBlockHash, microBlock.GetHeader().GetShardID()},
//                      {false, true}});
//                 break;
//             }
//         }
//     }

//     // if (m_mediator.m_node->m_unavailableMicroBlocks.find(blockNum)
//     //         != m_mediator.m_node->m_unavailableMicroBlocks.end()
//     //     && m_mediator.m_node->m_unavailableMicroBlocks[blockNum].size() > 0)
//     // {
//     //     LOG_EPOCH(INFO, to_string(m_mediator.m_currentEpochNum).c_str(),
//     //               "setting false for unavailable microblock " << m_consensusID);
//     //     unique_lock<mutex> g(m_mediator.m_node->m_mutexAllMicroBlocksRecvd);
//     //     m_mediator.m_node->m_allMicroBlocksRecvd = false;
//     // }
// }

bool DirectoryService::FinalBlockValidator(
    const vector<unsigned char>& finalblock,
    [[gnu::unused]] vector<unsigned char>& errorMsg)
{
    LOG_MARKER();

    unsigned int curr_offset = 0;

    m_finalBlock.reset(new TxBlock(finalblock, curr_offset));
    curr_offset += m_finalBlock->GetSerializedSize();

    // WaitForTxnBodies();

    bool isVacuousEpoch
        = (m_consensusID >= (NUM_FINAL_BLOCK_PER_POW - NUM_VACUOUS_EPOCHS));

    if (isVacuousEpoch)
    {
        AccountStore::GetInstance().UpdateStateTrieAll();
    }

    if (!CheckFinalBlockValidity())
    {
        LOG_GENERAL(WARNING,
                    "To-do: What to do if proposed finalblock is not valid?");
        // throw exception();
        // TODO: microblock is invalid
        return false;
    }

    // if (!isVacuousEpoch)
    // {
    //     LoadUnavailableMicroBlocks();
    // }

    LOG_EPOCH(INFO, to_string(m_mediator.m_currentEpochNum).c_str(),
              "Final block "
                  << m_finalBlock->GetHeader().GetBlockNum()
                  << " received with prevhash 0x"
                  << DataConversion::charArrToHexStr(
                         m_finalBlock->GetHeader().GetPrevHash().asArray()));

    m_finalBlockMessage = finalblock;

    return true;
}

bool DirectoryService::RunConsensusOnFinalBlockWhenDSBackup()
{
    LOG_MARKER();

    LOG_EPOCH(INFO, to_string(m_mediator.m_currentEpochNum).c_str(),
              "I am a backup DS node. Waiting for final block announcement.");

    // Create new consensus object

    // Dummy values for now
    m_consensusBlockHash.resize(BLOCK_HASH_SIZE);
    fill(m_consensusBlockHash.begin(), m_consensusBlockHash.end(), 0x77);

    auto func = [this](const vector<unsigned char>& message,
                       vector<unsigned char>& errorMsg) mutable -> bool {
        return FinalBlockValidator(message, errorMsg);
    };

    m_consensusObject.reset(new ConsensusBackup(
        m_consensusID, m_consensusBlockHash, m_consensusMyID,
        m_consensusLeaderID, m_mediator.m_selfKey.first,
        m_mediator.m_DSCommittee, static_cast<unsigned char>(DIRECTORY),
        static_cast<unsigned char>(FINALBLOCKCONSENSUS), func));

    if (m_consensusObject == nullptr)
    {
        LOG_EPOCH(WARNING, to_string(m_mediator.m_currentEpochNum).c_str(),
                  "Unable to create consensus object");
        return false;
    }

    return true;
}

void DirectoryService::RunConsensusOnFinalBlock()
{
    LOG_MARKER();

    SetState(FINALBLOCK_CONSENSUS_PREP);

    AccountStore::GetInstance().SerializeDelta();

    // Upon consensus object creation failure, one should not return from the function, but rather wait for view change.
    bool ConsensusObjCreation = true;
    if (m_mode == PRIMARY_DS)
    {
        ConsensusObjCreation = RunConsensusOnFinalBlockWhenDSPrimary();
        if (!ConsensusObjCreation)
        {
            LOG_GENERAL(WARNING,
                        "Consensus failed at "
                        "RunConsensusOnFinalBlockWhenDSPrimary");
        }
    }
    else
    {
        ConsensusObjCreation = RunConsensusOnFinalBlockWhenDSBackup();
        if (!ConsensusObjCreation)
        {
            LOG_GENERAL(WARNING,
                        "Consensus failed at "
                        "RunConsensusOnFinalBlockWhenDSBackup");
        }
    }

    if (ConsensusObjCreation)
    {
        SetState(FINALBLOCK_CONSENSUS);
        cv_finalBlockConsensusObject.notify_all();
    }

    // View change will wait for timeout. If conditional variable is notified before timeout, the thread will return
    // without triggering view change.
    std::unique_lock<std::mutex> cv_lk(m_MutexCVViewChangeFinalBlock);
    if (cv_viewChangeFinalBlock.wait_for(cv_lk,
                                         std::chrono::seconds(VIEWCHANGE_TIME))
        == std::cv_status::timeout)
    {
        LOG_EPOCH(INFO, to_string(m_mediator.m_currentEpochNum).c_str(),
                  "Initiated final block view change. ");
        auto func = [this]() -> void { RunConsensusOnViewChange(); };
        DetachedFunction(1, func);
    }
}
#endif // IS_LOOKUP_NODE<|MERGE_RESOLUTION|>--- conflicted
+++ resolved
@@ -142,16 +142,6 @@
                                allGasUsed, numTxs, isMicroBlockEmpty,
                                numMicroBlocks);
 
-<<<<<<< HEAD
-    for (const auto& h : microBlockHashes)
-    {
-        LOG_GENERAL(INFO, "microblockhash: " << h);
-    }
-
-    m_microBlocks.clear();
-
-=======
->>>>>>> 631d4c59
     BlockHash prevHash;
     uint256_t timestamp = get_time_as_int();
 
