--- conflicted
+++ resolved
@@ -638,26 +638,17 @@
     //  1. All peers in the peer list are my fellow DS committee members for this first epoch
     //  2. The list of DS nodes is sorted by PubKey, including my own
     //  3. The peer with the smallest PubKey is also the first leader assigned in this call to ProcessSetPrimary()
-<<<<<<< HEAD
-    
-    // Let's notify lookup node of the DS committee during bootstrap 
-=======
 
     // Let's notify lookup node of the DS committee during bootstrap
->>>>>>> 97154987
     // TODO: Refactor this code
     if (primary == m_mediator.m_selfPeer)
     {
 
-<<<<<<< HEAD
-        PeerStore & dsstore = PeerStore::GetStore();
-        dsstore.AddPeer(m_mediator.m_selfKey.second, m_mediator.m_selfPeer);                  // Add myself, but with dummy IP info
-=======
+
         PeerStore& dsstore = PeerStore::GetStore();
         dsstore.AddPeer(
             m_mediator.m_selfKey.second,
             m_mediator.m_selfPeer); // Add myself, but with dummy IP info
->>>>>>> 97154987
 
         vector<PubKey> dsPub = dsstore.GetAllKeys();
         m_mediator.m_DSCommitteePubKeys.resize(dsPub.size());
@@ -1305,7 +1296,6 @@
         const vector<unsigned char>&, unsigned int, const Peer&);
 
 #ifndef IS_LOOKUP_NODE
-<<<<<<< HEAD
     InstructionHandler ins_handlers[] =
     {
         &DirectoryService::ProcessSetPrimary,
@@ -1336,31 +1326,6 @@
         &DirectoryService::ProcessAllPoWConnRequest, 
         &DirectoryService::ProcessAllPoWConnResponse 
     };
-=======
-    InstructionHandler ins_handlers[]
-        = {&DirectoryService::ProcessSetPrimary,
-           &DirectoryService::ProcessPoW1Submission,
-           &DirectoryService::ProcessDSBlockConsensus,
-           &DirectoryService::ProcessPoW2Submission,
-           &DirectoryService::ProcessShardingConsensus,
-           &DirectoryService::ProcessMicroblockSubmission,
-           &DirectoryService::ProcessFinalBlockConsensus,
-           &DirectoryService::ProcessAllPoWConnRequest,
-           &DirectoryService::ProcessAllPoWConnResponse,
-           &DirectoryService::ProcessLastDSBlockRequest,
-           &DirectoryService::ProcessLastDSBlockResponse};
-#else
-    InstructionHandler ins_handlers[]
-        = {&DirectoryService::ProcessSetPrimary,
-           &DirectoryService::ProcessPoW1Submission,
-           &DirectoryService::ProcessDSBlockConsensus,
-           &DirectoryService::ProcessPoW2Submission,
-           &DirectoryService::ProcessShardingConsensus,
-           &DirectoryService::ProcessMicroblockSubmission,
-           &DirectoryService::ProcessFinalBlockConsensus,
-           &DirectoryService::ProcessAllPoWConnRequest,
-           &DirectoryService::ProcessAllPoWConnResponse};
->>>>>>> 97154987
 #endif // IS_LOOKUP_NODE
 
     const unsigned char ins_byte = message.at(offset);
