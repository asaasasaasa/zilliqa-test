--- conflicted
+++ resolved
@@ -162,13 +162,8 @@
         // To-do: Handle exceptions.
         m_pendingVCBlock.reset(new VCBlock(
             VCBlockHeader(
-<<<<<<< HEAD
-                (uint64_t)m_mediator.m_dsBlockChain.GetLastBlock().GetHeader().GetBlockNum() + 1,
-                (uint64_t)m_mediator.m_currentEpochNum, m_viewChangestate,
-=======
-                m_mediator.m_dsBlockChain.GetBlockCount(),
+                m_mediator.m_dsBlockChain.GetLastBlock().GetHeader().GetBlockNum() + 1,
                 m_mediator.m_currentEpochNum, m_viewChangestate,
->>>>>>> e8f3978c
                 newCandidateLeaderIndex, newLeaderNetworkInfo,
                 m_mediator.m_DSCommittee.at(newCandidateLeaderIndex).first,
                 m_viewChangeCounter, get_time_as_int()),
