/**
* Copyright (c) 2018 Zilliqa
* This source code is being disclosed to you solely for the purpose of your participation in
* testing Zilliqa. You may view, compile and run the code for that purpose and pursuant to
* the protocols and algorithms that are programmed into, and intended by, the code. You may
* not do anything else with the code without express permission from Zilliqa Research Pte. Ltd.,
* including modifying or publishing the code (or any part of it), and developing or forming
* another public or private blockchain network. This source code is provided ‘as is’ and no
* warranties are given as to title or non-infringement, merchantability or fitness for purpose
* and, to the extent permitted by law, all liability for your use of the code is disclaimed.
* Some programs in this code are governed by the GNU General Public License v3.0 (available at
* https://www.gnu.org/licenses/gpl-3.0.en.html) (‘GPLv3’). The programs that are governed by
* GPLv3.0 are those programs that are located in the folders src/depends and tests/depends
* and which include a reference to GPLv3 in their program files.
**/

#ifndef __P2PCOMM_H__
#define __P2PCOMM_H__

#include <boost/lockfree/queue.hpp>
#include <deque>
#include <event2/util.h>
#include <functional>
#include <mutex>
#include <set>
#include <vector>

#include "Peer.h"
#include "common/Constants.h"
#include "libUtils/Logger.h"
#include "libUtils/ThreadPool.h"

struct evconnlistener;
<<<<<<< HEAD
=======

class SendJob
{
protected:
    static const uint32_t MAXRETRYCONN = 3;
    static const uint32_t PUMPMESSAGE_MILLISECONDS = 1000;

    static uint32_t writeMsg(const void* buf, int cli_sock, const Peer& from,
                             const uint32_t message_length);
    static bool SendMessageSocketCore(
        const Peer& peer, const std::vector<unsigned char>& message,
        unsigned char start_byte, const std::vector<unsigned char>& msg_hash);

public:
    Peer m_selfPeer;
    unsigned char m_startbyte;
    std::vector<unsigned char> m_message;
    std::vector<unsigned char> m_hash;

    static void SendMessageCore(const Peer& peer,
                                const std::vector<unsigned char> message,
                                unsigned char startbyte,
                                const std::vector<unsigned char> hash);

    virtual ~SendJob() {}
    virtual void DoSend() = 0;
};

class SendJobPeer : public SendJob
{
public:
    Peer m_peer;
    void DoSend();
};

template<class T> class SendJobPeers : public SendJob
{
public:
    T m_peers;
    void DoSend();
};
>>>>>>> e3e9c6a6

/// Provides network layer functionality.
class P2PComm
{
    std::set<std::vector<unsigned char>> m_broadcastHashes;
    std::mutex m_broadcastHashesMutex;
    std::deque<std::pair<std::vector<unsigned char>,
                         std::chrono::time_point<std::chrono::system_clock>>>
        m_broadcastToRemove;
    std::mutex m_broadcastToRemoveMutex;

    const static uint32_t MAXPUMPMESSAGE = 128;

    void
    ClearBroadcastHashAsync(const std::vector<unsigned char>& message_hash);

    P2PComm();
    ~P2PComm();

    // Singleton should not implement these
    P2PComm(P2PComm const&) = delete;
    void operator=(P2PComm const&) = delete;

    using ShaMessage = std::vector<unsigned char>;
    static ShaMessage shaMessage(const std::vector<unsigned char>& message);

    Peer m_selfPeer;

    ThreadPool m_SendPool{MAXMESSAGE, "SendPool"};

    boost::lockfree::queue<SendJob*> m_sendQueue;
    void ProcessSendJob(SendJob* job);

    static void EventCallback(struct bufferevent* bev, short events, void* ctx);
    static void AcceptConnectionCallback(evconnlistener* listener,
                                         evutil_socket_t cli_sock,
                                         struct sockaddr* cli_addr, int socklen,
                                         void* arg);

public:
    /// Returns the singleton P2PComm instance.
    static P2PComm& GetInstance();

    using Dispatcher
        = std::function<void(std::pair<std::vector<unsigned char>, Peer>*)>;

    using BroadcastListFunc = std::function<std::vector<Peer>(
        unsigned char msg_type, unsigned char ins_type, const Peer&)>;
<<<<<<< HEAD

    /// Receives incoming message and assigns to designated message dispatcher.
    static void HandleAcceptedConnection(int cli_sock, Peer from);
=======
>>>>>>> e3e9c6a6

private:
    using SocketCloser = std::unique_ptr<int, void (*)(int*)>;
    static Dispatcher m_dispatcher;
    static BroadcastListFunc m_broadcast_list_retriever;
<<<<<<< HEAD

    static void HandleAcceptedConnectionNormal(int cli_sock, Peer from,
                                               uint32_t message_length,
                                               SocketCloser cli_sock_closer);

    static void HandleAcceptedConnectionBroadcast(int cli_sock, Peer from,
                                                  uint32_t message_length,
                                                  SocketCloser cli_sock_closer);
=======
>>>>>>> e3e9c6a6

public:
    /// Accept TCP connection for libevent usage
    static void ConnectionAccept(evconnlistener* listener,
                                 evutil_socket_t cli_sock,
                                 struct sockaddr* cli_addr, int socklen,
                                 void* arg);

    /// Listens for incoming socket connections.
    void StartMessagePump(uint32_t listen_port_host, Dispatcher dispatcher,
                          BroadcastListFunc broadcast_list_retriever);

    /// Multicasts message to specified list of peers.
    void SendMessage(const std::vector<Peer>& peers,
                     const std::vector<unsigned char>& message);

    /// Multicasts message to specified list of peers.
    void SendMessage(const std::deque<Peer>& peers,
                     const std::vector<unsigned char>& message);

    /// Sends message to specified peer.
    void SendMessage(const Peer& peer,
                     const std::vector<unsigned char>& message);

    /// Multicasts message of type=broadcast to specified list of peers.
    void SendBroadcastMessage(const std::vector<Peer>& peers,
                              const std::vector<unsigned char>& message);

    /// Multicasts message of type=broadcast to specified list of peers.
    void SendBroadcastMessage(const std::deque<Peer>& peers,
                              const std::vector<unsigned char>& message);

    void RebroadcastMessage(const std::vector<Peer>& peers,
                            const std::vector<unsigned char>& message,
                            const std::vector<unsigned char>& msg_hash);

    void SendMessageNoQueue(const Peer& peer,
                            const std::vector<unsigned char>& message);

    void SetSelfPeer(const Peer& self);
};

#endif // __P2PCOMM_H__<|MERGE_RESOLUTION|>--- conflicted
+++ resolved
@@ -31,8 +31,6 @@
 #include "libUtils/ThreadPool.h"
 
 struct evconnlistener;
-<<<<<<< HEAD
-=======
 
 class SendJob
 {
@@ -74,7 +72,6 @@
     T m_peers;
     void DoSend();
 };
->>>>>>> e3e9c6a6
 
 /// Provides network layer functionality.
 class P2PComm
@@ -123,28 +120,11 @@
 
     using BroadcastListFunc = std::function<std::vector<Peer>(
         unsigned char msg_type, unsigned char ins_type, const Peer&)>;
-<<<<<<< HEAD
-
-    /// Receives incoming message and assigns to designated message dispatcher.
-    static void HandleAcceptedConnection(int cli_sock, Peer from);
-=======
->>>>>>> e3e9c6a6
 
 private:
     using SocketCloser = std::unique_ptr<int, void (*)(int*)>;
     static Dispatcher m_dispatcher;
     static BroadcastListFunc m_broadcast_list_retriever;
-<<<<<<< HEAD
-
-    static void HandleAcceptedConnectionNormal(int cli_sock, Peer from,
-                                               uint32_t message_length,
-                                               SocketCloser cli_sock_closer);
-
-    static void HandleAcceptedConnectionBroadcast(int cli_sock, Peer from,
-                                                  uint32_t message_length,
-                                                  SocketCloser cli_sock_closer);
-=======
->>>>>>> e3e9c6a6
 
 public:
     /// Accept TCP connection for libevent usage
