--- conflicted
+++ resolved
@@ -60,15 +60,9 @@
                 const uint64_t& gasLimit, const uint64_t& gasUsed,
                 const boost::multiprecision::uint128_t& rewards,
                 const BlockHash& prevHash, const uint64_t& blockNum,
-<<<<<<< HEAD
                 const uint64_t& timestamp, const TxBlockHashSet& blockHashSet,
-                const uint32_t numTxs, const uint32_t numMicroBlockHashes,
-=======
-                const boost::multiprecision::uint256_t& timestamp,
-                const TxBlockHashSet& blockHashSet, const uint32_t numTxs,
->>>>>>> be133f5f
-                const PubKey& minerPubKey, const uint64_t& dsBlockNum,
-                const CommitteeHash& committeeHash);
+                const uint32_t numTxs, const PubKey& minerPubKey,
+                const uint64_t& dsBlockNum, const CommitteeHash& committeeHash);
 
   /// Implements the Serialize function inherited from Serializable.
   bool Serialize(std::vector<unsigned char>& dst,
