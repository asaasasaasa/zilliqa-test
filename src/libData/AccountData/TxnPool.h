/*
 * Copyright (C) 2019 Zilliqa
 *
 * This program is free software: you can redistribute it and/or modify
 * it under the terms of the GNU General Public License as published by
 * the Free Software Foundation, either version 3 of the License, or
 * (at your option) any later version.
 *
 * This program is distributed in the hope that it will be useful,
 * but WITHOUT ANY WARRANTY; without even the implied warranty of
 * MERCHANTABILITY or FITNESS FOR A PARTICULAR PURPOSE.  See the
 * GNU General Public License for more details.
 *
 * You should have received a copy of the GNU General Public License
 * along with this program.  If not, see <https://www.gnu.org/licenses/>.
 */

#ifndef ZILLIQA_SRC_LIBDATA_ACCOUNTDATA_TXNPOOL_H_
#define ZILLIQA_SRC_LIBDATA_ACCOUNTDATA_TXNPOOL_H_

#include <functional>
#include <map>
#include <unordered_map>

#include "Account.h"
#include "Transaction.h"
#include "common/TxnStatus.h"

using MempoolInsertionStatus = std::pair<TxnStatus, TxnHash>;

struct TxnPool {
  struct PubKeyNonceHash {
    std::size_t operator()(const std::pair<PubKey, uint128_t>& p) const {
      std::size_t seed = 0;
      boost::hash_combine(seed, std::string(p.first));
      boost::hash_combine(seed, p.second.convert_to<std::string>());

      return seed;
    }
  };

  std::unordered_map<TxnHash, Transaction> HashIndex;
  std::map<uint128_t, std::set<TxnHash>, std::greater<uint128_t>>
      GasIndex;
  std::unordered_map<std::pair<PubKey, uint64_t>, TxnHash, PubKeyNonceHash>
      NonceIndex;

  void clear() {
    HashIndex.clear();
    GasIndex.clear();
    NonceIndex.clear();
  }

  unsigned int size() { return HashIndex.size(); }

  bool exist(const TxnHash& th) {
    return HashIndex.find(th) != HashIndex.end();
  }

  bool get(const TxnHash& th, Transaction& t) {
    if (!exist(th)) {
      return false;
    }
    t = HashIndex.at(th);

    return true;
  }

  bool insert(const Transaction& t, MempoolInsertionStatus& status) {
    if (exist(t.GetTranID())) {
      status = {TxnStatus::MEMPOOL_ALREADY_PRESENT, t.GetTranID()};
      return false;
    }

    auto searchNonce = NonceIndex.find({t.GetSenderPubKey(), t.GetNonce()});
    if (searchNonce != NonceIndex.end()) {
      auto tx = HashIndex.at(searchNonce->second);

      if ((t.GetGasPrice() > tx.GetGasPrice()) ||
          (t.GetGasPrice() == tx.GetGasPrice() &&
           t.GetTranID() < tx.GetTranID())) {
        // erase from HashIdxTxns
<<<<<<< HEAD
        auto searchHash = HashIndex.find(tx.GetTranID());
=======
        TxnHash hashToBeRemoved = searchNonce->second.GetTranID();
        auto searchHash = HashIndex.find(searchNonce->second.GetTranID());
>>>>>>> 361ce822
        if (searchHash != HashIndex.end()) {
          HashIndex.erase(searchHash);
        }
        // erase from GasIdxTxns
<<<<<<< HEAD
        auto searchGas = GasIndex.find(tx.GetGasPrice());
=======
        auto smallerGasPrice = searchNonce->second.GetGasPrice();
        auto searchGas = GasIndex.find(searchNonce->second.GetGasPrice());
>>>>>>> 361ce822
        if (searchGas != GasIndex.end()) {
          auto searchGasHash = searchGas->second.find(tx.GetTranID());
          if (searchGasHash != searchGas->second.end()) {
            searchGas->second.erase(searchGasHash);
          }
          if (GasIndex[smallerGasPrice].empty()) {
            GasIndex.erase(smallerGasPrice);
          }
        }
        HashIndex[t.GetTranID()] = t;
<<<<<<< HEAD
        GasIndex[t.GetGasPrice()].insert(t.GetTranID());
        searchNonce->second = t.GetTranID();
=======
        GasIndex[t.GetGasPrice()][t.GetTranID()] = t;
        searchNonce->second = t;

        status = {TxnStatus::MEMPOOL_SAME_NONCE_LOWER_GAS, hashToBeRemoved};
        return true;
      } else {
        // GasPrice is higher but of same nonce
        // or same gas price and nonce but higher tranID
        status = {TxnStatus::MEMPOOL_SAME_NONCE_LOWER_GAS, t.GetTranID()};
        return false;
>>>>>>> 361ce822
      }
    } else {
      HashIndex[t.GetTranID()] = t;
      GasIndex[t.GetGasPrice()].insert(t.GetTranID());
      NonceIndex[{t.GetSenderPubKey(), t.GetNonce()}] = t.GetTranID();
    }
    status = {TxnStatus::NOT_PRESENT, t.GetTranID()};
    return true;
  }

  void findSameNonceButHigherGas(Transaction& t) {
    auto searchNonce = NonceIndex.find({t.GetSenderPubKey(), t.GetNonce()});
    if (searchNonce != NonceIndex.end()) {
      auto tx = HashIndex.at(searchNonce->second);

      if (tx.GetGasPrice() > t.GetGasPrice()) {
        t = tx;

        // erase tx nonce map
        NonceIndex.erase(searchNonce);
        // erase tx gas map
        GasIndex[t.GetGasPrice()].erase(t.GetTranID());
        if (GasIndex[t.GetGasPrice()].empty()) {
          GasIndex.erase(t.GetGasPrice());
        }
        // erase tx hash map
        HashIndex.erase(t.GetTranID());
      }
    }
  }

  bool findOne(Transaction& t) {
    if (GasIndex.empty()) {
      return false;
    }

    auto firstGas = GasIndex.begin();
    auto firstHash = firstGas->second.begin();

    if (firstHash != firstGas->second.end()) {
      t = HashIndex.at(*firstHash);

      // erase tx gas map
      firstGas->second.erase(firstHash);
      if (firstGas->second.empty()) {
        GasIndex.erase(firstGas);
      }
      // erase tx nonce map
      NonceIndex.erase({t.GetSenderPubKey(), t.GetNonce()});
      // erase tx hash map
      HashIndex.erase(t.GetTranID());
      return true;
    }
    return false;
  }
};

inline std::ostream& operator<<(std::ostream& os, const TxnPool& t) {
  os << "Txn in txnPool: " << std::endl;
  for (const auto& entry : t.HashIndex) {
    os << "TranID: " << entry.first.hex() << " Sender:"
       << Account::GetAddressFromPublicKey(entry.second.GetSenderPubKey())
       << " Nonce: " << entry.second.GetNonce() << std::endl;
  }
  return os;
}

#endif  // ZILLIQA_SRC_LIBDATA_ACCOUNTDATA_TXNPOOL_H_<|MERGE_RESOLUTION|>--- conflicted
+++ resolved
@@ -74,30 +74,22 @@
 
     auto searchNonce = NonceIndex.find({t.GetSenderPubKey(), t.GetNonce()});
     if (searchNonce != NonceIndex.end()) {
-      auto tx = HashIndex.at(searchNonce->second);
 
-      if ((t.GetGasPrice() > tx.GetGasPrice()) ||
-          (t.GetGasPrice() == tx.GetGasPrice() &&
-           t.GetTranID() < tx.GetTranID())) {
+      if ((t.GetGasPrice() > searchNonce->second.GetGasPrice()) ||
+          (t.GetGasPrice() == searchNonce->second.GetGasPrice() &&
+           t.GetTranID() < searchNonce->second.GetTranID())) {
         // erase from HashIdxTxns
-<<<<<<< HEAD
-        auto searchHash = HashIndex.find(tx.GetTranID());
-=======
         TxnHash hashToBeRemoved = searchNonce->second.GetTranID();
         auto searchHash = HashIndex.find(searchNonce->second.GetTranID());
->>>>>>> 361ce822
         if (searchHash != HashIndex.end()) {
           HashIndex.erase(searchHash);
         }
         // erase from GasIdxTxns
-<<<<<<< HEAD
-        auto searchGas = GasIndex.find(tx.GetGasPrice());
-=======
         auto smallerGasPrice = searchNonce->second.GetGasPrice();
         auto searchGas = GasIndex.find(searchNonce->second.GetGasPrice());
->>>>>>> 361ce822
         if (searchGas != GasIndex.end()) {
-          auto searchGasHash = searchGas->second.find(tx.GetTranID());
+          auto searchGasHash = 
+              searchGas->second.find(searchNonce->second.GetTranID());
           if (searchGasHash != searchGas->second.end()) {
             searchGas->second.erase(searchGasHash);
           }
@@ -106,10 +98,6 @@
           }
         }
         HashIndex[t.GetTranID()] = t;
-<<<<<<< HEAD
-        GasIndex[t.GetGasPrice()].insert(t.GetTranID());
-        searchNonce->second = t.GetTranID();
-=======
         GasIndex[t.GetGasPrice()][t.GetTranID()] = t;
         searchNonce->second = t;
 
@@ -120,7 +108,6 @@
         // or same gas price and nonce but higher tranID
         status = {TxnStatus::MEMPOOL_SAME_NONCE_LOWER_GAS, t.GetTranID()};
         return false;
->>>>>>> 361ce822
       }
     } else {
       HashIndex[t.GetTranID()] = t;
