/**
* Copyright (c) 2018 Zilliqa
* This source code is being disclosed to you solely for the purpose of your participation in
* testing Zilliqa. You may view, compile and run the code for that purpose and pursuant to
* the protocols and algorithms that are programmed into, and intended by, the code. You may
* not do anything else with the code without express permission from Zilliqa Research Pte. Ltd.,
* including modifying or publishing the code (or any part of it), and developing or forming
* another public or private blockchain network. This source code is provided ‘as is’ and no
* warranties are given as to title or non-infringement, merchantability or fitness for purpose
* and, to the extent permitted by law, all liability for your use of the code is disclaimed.
* Some programs in this code are governed by the GNU General Public License v3.0 (available at
* https://www.gnu.org/licenses/gpl-3.0.en.html) (‘GPLv3’). The programs that are governed by
* GPLv3.0 are those programs that are located in the folders src/depends and tests/depends
* and which include a reference to GPLv3 in their program files.
**/

#ifndef __ACCOUNTSTORESC_H__
#define __ACCOUNTSTORESC_H__

#include <json/json.h>
#include <mutex>

#include "AccountStoreBase.h"

static uint256_t DEFAULT_GASUSED = 0;

template<class MAP> class AccountStoreSC;

template<class MAP>
class AccountStoreAtomic
    : public AccountStoreBase<unordered_map<Address, Account>>
{
    AccountStoreSC<MAP>& m_parent;

public:
    AccountStoreAtomic(AccountStoreSC<MAP>& parent);

    Account* GetAccount(const Address& address) override;

    const shared_ptr<unordered_map<Address, Account>>& GetAddressToAccount();
};

template<class MAP> class AccountStoreSC : public AccountStoreBase<MAP>
{
    unique_ptr<AccountStoreAtomic<MAP>> m_accountStoreAtomic;

    std::mutex m_mutexUpdateAccounts;

    uint64_t m_curBlockNum;
    Address m_curContractAddr;
    Address m_curSenderAddr;
    uint256_t m_curAmount;
    uint256_t m_curGasCum;
    uint256_t m_curGasLimit;
    uint256_t m_curGasPrice;
<<<<<<< HEAD
    unsigned int m_curNumShards;
    bool m_curIsDS;
=======
    TransactionReceipt m_curTranReceipt;
>>>>>>> 5394d2d0

    bool ParseCreateContractOutput();
    bool ParseCreateContractJsonOutput(const Json::Value& _json);
    bool ParseCallContractOutput();
    bool ParseCallContractJsonOutput(const Json::Value& _json);
    Json::Value GetBlockStateJson(const uint64_t& BlockNum) const;
    string GetCreateContractCmdStr();
    string GetCallContractCmdStr();

    // Generate input for interpreter to check the correctness of contract
    void ExportCreateContractFiles(const Account& contract);

    void ExportContractFiles(const Account& contract);
    bool ExportCallContractFiles(const Account& contract,
                                 const Transaction& transaction);
    void ExportCallContractFiles(const Account& contract,
                                 const Json::Value& contractData);

    bool TransferBalanceAtomic(const Address& from, const Address& to,
                               const uint256_t& delta);
    void CommitTransferBalanceAtomic();
    void DiscardTransferBalanceAtomic();

    bool CheckGasExceededLimit(const uint256_t& gas);

    uint256_t CalculateGas();

protected:
    AccountStoreSC();

public:
    void Init() override;

<<<<<<< HEAD
    bool UpdateAccounts(const uint64_t& blockNum, const unsigned int& numShards,
                        const bool& isDS, const Transaction& transaction,
                        uint256_t& gasUsed = DEFAULT_GASUSED);
=======
    bool UpdateAccounts(const uint64_t& blockNum,
                        const Transaction& transaction,
                        TransactionReceipt& receipt);
>>>>>>> 5394d2d0
};

#include "AccountStoreAtomic.tpp"
#include "AccountStoreSC.tpp"

#endif // __ACCOUNTSTORESC_H__<|MERGE_RESOLUTION|>--- conflicted
+++ resolved
@@ -53,12 +53,9 @@
     uint256_t m_curGasCum;
     uint256_t m_curGasLimit;
     uint256_t m_curGasPrice;
-<<<<<<< HEAD
     unsigned int m_curNumShards;
     bool m_curIsDS;
-=======
     TransactionReceipt m_curTranReceipt;
->>>>>>> 5394d2d0
 
     bool ParseCreateContractOutput();
     bool ParseCreateContractJsonOutput(const Json::Value& _json);
@@ -92,15 +89,10 @@
 public:
     void Init() override;
 
-<<<<<<< HEAD
     bool UpdateAccounts(const uint64_t& blockNum, const unsigned int& numShards,
                         const bool& isDS, const Transaction& transaction,
+                        TransactionReceipt& receipt,
                         uint256_t& gasUsed = DEFAULT_GASUSED);
-=======
-    bool UpdateAccounts(const uint64_t& blockNum,
-                        const Transaction& transaction,
-                        TransactionReceipt& receipt);
->>>>>>> 5394d2d0
 };
 
 #include "AccountStoreAtomic.tpp"
