/*
 * Copyright (C) 2019 Zilliqa
 *
 * This program is free software: you can redistribute it and/or modify
 * it under the terms of the GNU General Public License as published by
 * the Free Software Foundation, either version 3 of the License, or
 * (at your option) any later version.
 *
 * This program is distributed in the hope that it will be useful,
 * but WITHOUT ANY WARRANTY; without even the implied warranty of
 * MERCHANTABILITY or FITNESS FOR A PARTICULAR PURPOSE.  See the
 * GNU General Public License for more details.
 *
 * You should have received a copy of the GNU General Public License
 * along with this program.  If not, see <https://www.gnu.org/licenses/>.
 */

#ifndef ZILLIQA_SRC_LIBDATA_ACCOUNTDATA_ACCOUNTSTORESC_H_
#define ZILLIQA_SRC_LIBDATA_ACCOUNTDATA_ACCOUNTSTORESC_H_

#include <json/json.h>
#include <atomic>
#include <condition_variable>
#include <functional>
#include <mutex>

#include "AccountStoreBase.h"
#include "libUtils/DetachedFunction.h"

class ScillaIPCServer;

template <class MAP>
class AccountStoreSC;

template <class MAP>
class AccountStoreAtomic
    : public AccountStoreBase<std::unordered_map<Address, Account>> {
  AccountStoreSC<MAP>& m_parent;

 public:
  AccountStoreAtomic(AccountStoreSC<MAP>& parent);

  Account* GetAccount(const Address& address) override;

  const std::shared_ptr<std::unordered_map<Address, Account>>&
  GetAddressToAccount();
};

enum INVOKE_TYPE { CHECKER, RUNNER_CREATE, RUNNER_CALL };

template <class MAP>
class AccountStoreSC : public AccountStoreBase<MAP> {
  /// the amount transfers happened within the current txn will only commit when
  /// the txn is successful
  std::unique_ptr<AccountStoreAtomic<MAP>> m_accountStoreAtomic;

  /// mutex to block major accounts changes
  std::mutex m_mutexUpdateAccounts;

  /// the blocknum while executing each txn
  uint64_t m_curBlockNum{0};

  /// the current contract address for each hop of invoking
  Address m_curContractAddr;

  /// the current sender address for each hop of invoking
  Address m_curSenderAddr;

  /// the transfer amount while executing each txn
  uint128_t m_curAmount{0};

  /// the gas limit while executing each txn
  uint64_t m_curGasLimit{0};

  /// the gas price while executing each txn
  uint128_t m_curGasPrice{0};

  /// the gas price while executing each txn will be used in calculating the
  /// shard allocation of sender/recipient during chain call
  unsigned int m_curNumShards{0};

  /// whether is processed by ds node while executing each txn
  bool m_curIsDS{false};

  /// the interpreter path for each hop of invoking
  std::string m_root_w_version;

  /// the depth of chain call while executing the current txn
  unsigned int m_curEdges{0};

  /// for contract execution timeout
  std::mutex m_MutexCVCallContract;
  std::condition_variable cv_callContract;
  std::atomic<bool> m_txnProcessTimeout;

  /// Scilla IPC server
  std::shared_ptr<ScillaIPCServer> m_scillaIPCServer;

  /// A set of contract account address pending for storageroot updating
  std::set<Address> m_storageRootUpdateBuffer;

  /// A set of contract account address pending for storageroot updating
  /// for each transaction, will be added to the non-atomic one once
  /// the transaction succeeded
  std::set<Address> m_storageRootUpdateBufferAtomic;

  std::vector<Address> m_newLibrariesCreated;

  /// Contract Deployment
  /// verify the return from scilla_runner for deployment is valid
  bool ParseCreateContract(uint64_t& gasRemained,
                           const std::string& runnerPrint,
                           TransactionReceipt& receipt, bool is_library);
  /// convert the interpreter output into parsable json object for deployment
  bool ParseCreateContractOutput(Json::Value& jsonOutput,
                                 const std::string& runnerPrint,
                                 TransactionReceipt& receipt);
  /// parse the output from interpreter for deployment
  bool ParseCreateContractJsonOutput(const Json::Value& _json,
                                     uint64_t& gasRemained,
                                     TransactionReceipt& receipt,
                                     bool is_library);

  /// Contract Calling
  /// verify the return from scilla_runner for calling is valid
  bool ParseCallContract(uint64_t& gasRemained, const std::string& runnerPrint,
                         TransactionReceipt& receipt, uint32_t tree_depth,
                         uint32_t scilla_version);
  /// convert the interpreter output into parsable json object for calling
  bool ParseCallContractOutput(Json::Value& jsonOutput,
                               const std::string& runnerPrint,
                               TransactionReceipt& receipt);
  /// parse the output from interpreter for calling and update states
  bool ParseCallContractJsonOutput(const Json::Value& _json,
                                   uint64_t& gasRemained,
                                   TransactionReceipt& receipt,
                                   uint32_t tree_depth,
                                   uint32_t pre_scilla_version);

  /// export files that ExportCreateContractFiles and ExportContractFiles
  /// both needs
  void ExportCommonFiles(
      std::ofstream& os, const Account& contract,
      const std::map<Address, std::pair<std::string, std::string>>&
          extlibs_exports);

  /// generate the files for initdata, contract state, blocknum for interpreter
  /// to call contract
  bool ExportContractFiles(
      Account& contract, uint32_t scilla_version,
      const std::map<Address, std::pair<std::string, std::string>>&
          extlibs_exports);
  /// generate the files for message from txn for interpreter to call contract
  bool ExportCallContractFiles(
      Account& contract, const Transaction& transaction,
      uint32_t scilla_version,
      const std::map<Address, std::pair<std::string, std::string>>&
          extlibs_exports);
  /// generate the files for message from previous contract output for
  /// interpreter to call another contract
  bool ExportCallContractFiles(
      Account& contract, const Json::Value& contractData,
      uint32_t scilla_version,
      const std::map<Address, std::pair<std::string, std::string>>&
          extlibs_exports);

  /// Amount Transfer
  /// add amount transfer to the m_accountStoreAtomic
  bool TransferBalanceAtomic(const Address& from, const Address& to,
                             const uint128_t& delta);
  /// commit the existing transfers in m_accountStoreAtomic to update the
  /// balance of accounts
  void CommitAtomics();
  /// discard the existing transfers in m_accountStoreAtomic
  void DiscardAtomics();

 protected:
  AccountStoreSC();

  /// generate input files for interpreter to deploy contract
  bool ExportCreateContractFiles(
      const Account& contract, bool is_library, uint32_t scilla_version,
      const std::map<Address, std::pair<std::string, std::string>>&
          extlibs_export);

  /// invoke scilla interpreter
  void InvokeInterpreter(INVOKE_TYPE invoke_type,
                         std::string& interprinterPrint,
                         const uint32_t& version, bool is_library,
                         const uint64_t& available_gas,
                         const boost::multiprecision::uint128_t& balance,
                         bool& ret, TransactionReceipt& receipt,
                         const Json::Value sharding_input = Json::objectValue);

  /// verify the return from scilla_checker for deployment is valid
  /// expose in protected for using by data migration
  bool ParseContractCheckerOutput(const Address& addr,
                                  const std::string& checkerPrint,
                                  TransactionReceipt& receipt,
<<<<<<< HEAD
                                  bytes& map_depth_data,
                                  bytes& sharding_info,
=======
                                  std::map<std::string, bytes>& metadata,
>>>>>>> 361ce822
                                  uint64_t& gasRemained,
                                  bool is_library = false);

  /// external interface for processing txn
  bool UpdateAccounts(const uint64_t& blockNum, const unsigned int& numShards,
                      const bool& isDS, const Transaction& transaction,
                      TransactionReceipt& receipt, TxnStatus& error_code);

  bool PopulateExtlibsExports(
      uint32_t scilla_version, const std::vector<Address>& extlibs,
      std::map<Address, std::pair<std::string, std::string>>& extlibs_exports);

 public:
  /// Initialize the class
  void Init() override;

  /// external interface for calling timeout for txn processing
  void NotifyTimeout();

  /// public interface to setup scilla ipc server
  void SetScillaIPCServer(std::shared_ptr<ScillaIPCServer> scillaIPCServer);

  /// public interface to invoke processing of the buffered storage root
  /// updating tasks
  void ProcessStorageRootUpdateBuffer();

  /// public interface to clean StorageRootUpdateBuffer
  void CleanStorageRootUpdateBuffer();

  /// Clean cache of newly created contracts in this epoch
  void CleanNewLibrariesCache();
};

#include "AccountStoreAtomic.tpp"
#include "AccountStoreSC.tpp"

#endif  // ZILLIQA_SRC_LIBDATA_ACCOUNTDATA_ACCOUNTSTORESC_H_<|MERGE_RESOLUTION|>--- conflicted
+++ resolved
@@ -197,12 +197,9 @@
   bool ParseContractCheckerOutput(const Address& addr,
                                   const std::string& checkerPrint,
                                   TransactionReceipt& receipt,
-<<<<<<< HEAD
                                   bytes& map_depth_data,
                                   bytes& sharding_info,
-=======
                                   std::map<std::string, bytes>& metadata,
->>>>>>> 361ce822
                                   uint64_t& gasRemained,
                                   bool is_library = false);
 
