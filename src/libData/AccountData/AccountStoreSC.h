/*
 * Copyright (C) 2019 Zilliqa
 *
 * This program is free software: you can redistribute it and/or modify
 * it under the terms of the GNU General Public License as published by
 * the Free Software Foundation, either version 3 of the License, or
 * (at your option) any later version.
 *
 * This program is distributed in the hope that it will be useful,
 * but WITHOUT ANY WARRANTY; without even the implied warranty of
 * MERCHANTABILITY or FITNESS FOR A PARTICULAR PURPOSE.  See the
 * GNU General Public License for more details.
 *
 * You should have received a copy of the GNU General Public License
 * along with this program.  If not, see <https://www.gnu.org/licenses/>.
 */

#ifndef __ACCOUNTSTORESC_H__
#define __ACCOUNTSTORESC_H__

#include <json/json.h>
#include <atomic>
#include <condition_variable>
#include <functional>
#include <mutex>

#include "AccountStoreBase.h"
#include "libUtils/DetachedFunction.h"

template <class MAP>
class AccountStoreSC;

template <class MAP>
class AccountStoreAtomic
    : public AccountStoreBase<std::unordered_map<Address, Account>> {
  AccountStoreSC<MAP>& m_parent;

 public:
  AccountStoreAtomic(AccountStoreSC<MAP>& parent);

  Account* GetAccount(const Address& address) override;

  const std::shared_ptr<std::unordered_map<Address, Account>>&
  GetAddressToAccount();
};

template <class MAP>
class AccountStoreSC : public AccountStoreBase<MAP> {
  std::unique_ptr<AccountStoreAtomic<MAP>> m_accountStoreAtomic;

  std::mutex m_mutexUpdateAccounts;

  uint64_t m_curBlockNum;
  Address m_curContractAddr;
  Address m_curSenderAddr;

  boost::multiprecision::uint128_t m_curAmount;
  uint64_t m_curGasLimit;
  boost::multiprecision::uint128_t m_curGasPrice;

  unsigned int m_curNumShards;
  bool m_curIsDS;

  std::string m_root_w_version;

  unsigned int m_curDepth = 0;

  std::mutex m_MutexCVCallContract;
  std::condition_variable cv_callContract;
  std::atomic<bool> m_txnProcessTimeout;

  bool ParseContractCheckerOutput(const std::string& checkerPrint,
                                  TransactionReceipt& receipt);

  bool ParseCreateContract(uint64_t& gasRemained,
                           const std::string& runnerPrint,
                           TransactionReceipt& receipt);
  bool ParseCreateContractJsonOutput(const Json::Value& _json,
                                     uint64_t& gasRemained,
                                     TransactionReceipt& receipt);

  bool ParseCallContract(uint64_t& gasRemained, const std::string& runnerPrint,
<<<<<<< HEAD
                         bool first = true);
  bool ParseCallContractJsonOutput(const Json::Value& _json,
                                   uint64_t& gasRemained, bool first);
=======
                         TransactionReceipt& receipt);
  bool ParseCallContractJsonOutput(const Json::Value& _json,
                                   uint64_t& gasRemained,
                                   TransactionReceipt& receipt);
>>>>>>> 2c0dee2a

  Json::Value GetBlockStateJson(const uint64_t& BlockNum) const;

  std::string GetContractCheckerCmdStr(const std::string& root_w_version);
  std::string GetCreateContractCmdStr(const std::string& root_w_version,
                                      const uint64_t& available_gas);
  std::string GetCallContractCmdStr(const std::string& root_w_version,
                                    const uint64_t& available_gas);

  bool PrepareRootPathWVersion(const uint32_t& scilla_version);

  // Generate input for interpreter to check the correctness of contract
  bool ExportCreateContractFiles(const Account& contract);

  bool ExportContractFiles(const Account& contract);
  bool ExportCallContractFiles(const Account& contract,
                               const Transaction& transaction);
  bool ExportCallContractFiles(const Account& contract,
                               const Json::Value& contractData);

  bool TransferBalanceAtomic(const Address& from, const Address& to,
                             const boost::multiprecision::uint128_t& delta);
  void CommitTransferBalanceAtomic();
  void DiscardTransferBalanceAtomic();

 protected:
  AccountStoreSC();

 public:
  void Init() override;

  bool UpdateAccounts(const uint64_t& blockNum, const unsigned int& numShards,
                      const bool& isDS, const Transaction& transaction,
                      TransactionReceipt& receipt);

  bool ParseCreateContractOutput(Json::Value& jsonOutput,
                                 const std::string& runnerPrint,
                                 TransactionReceipt& receipt);
  bool ParseCallContractOutput(Json::Value& jsonOutput,
                               const std::string& runnerPrint,
                               TransactionReceipt& receipt);

  void NotifyTimeout();
};

#include "AccountStoreAtomic.tpp"
#include "AccountStoreSC.tpp"

#endif  // __ACCOUNTSTORESC_H__<|MERGE_RESOLUTION|>--- conflicted
+++ resolved
@@ -78,18 +78,11 @@
   bool ParseCreateContractJsonOutput(const Json::Value& _json,
                                      uint64_t& gasRemained,
                                      TransactionReceipt& receipt);
-
   bool ParseCallContract(uint64_t& gasRemained, const std::string& runnerPrint,
-<<<<<<< HEAD
-                         bool first = true);
-  bool ParseCallContractJsonOutput(const Json::Value& _json,
-                                   uint64_t& gasRemained, bool first);
-=======
-                         TransactionReceipt& receipt);
+                         TransactionReceipt& receipt, bool first = true);
   bool ParseCallContractJsonOutput(const Json::Value& _json,
                                    uint64_t& gasRemained,
-                                   TransactionReceipt& receipt);
->>>>>>> 2c0dee2a
+                                   TransactionReceipt& receipt, bool first);
 
   Json::Value GetBlockStateJson(const uint64_t& BlockNum) const;
 
