/*
 * Copyright (C) 2019 Zilliqa
 *
 * This program is free software: you can redistribute it and/or modify
 * it under the terms of the GNU General Public License as published by
 * the Free Software Foundation, either version 3 of the License, or
 * (at your option) any later version.
 *
 * This program is distributed in the hope that it will be useful,
 * but WITHOUT ANY WARRANTY; without even the implied warranty of
 * MERCHANTABILITY or FITNESS FOR A PARTICULAR PURPOSE.  See the
 * GNU General Public License for more details.
 *
 * You should have received a copy of the GNU General Public License
 * along with this program.  If not, see <https://www.gnu.org/licenses/>.
 */

#include <boost/lexical_cast.hpp>

#include "Account.h"
#include "common/Messages.h"
#include "depends/common/CommonIO.h"
#include "depends/common/FixedHash.h"
#include "depends/common/RLP.h"
#include "libCrypto/Sha2.h"
#include "libMessage/Messenger.h"
#include "libPersistence/ContractStorage.h"
#include "libUtils/DataConversion.h"
#include "libUtils/JsonUtils.h"
#include "libUtils/Logger.h"
#include "libUtils/SafeMath.h"

using namespace std;
using namespace boost::multiprecision;
using namespace dev;

Account::Account() {}

Account::Account(const bytes& src, unsigned int offset) {
  if (!Deserialize(src, offset)) {
    LOG_GENERAL(WARNING, "We failed to init Account.");
  }
}

Account::Account(const uint128_t& balance, const uint64_t& nonce)
    : m_balance(balance),
      m_nonce(nonce),
      m_storageRoot(h256()),
      m_codeHash(h256()) {}

bool Account::isContract() const { return m_codeHash != dev::h256(); }

void Account::InitStorage() {
  // LOG_MARKER();
  m_storage = AccountTrieDB<dev::h256, OverlayDB>(
      &(ContractStorage::GetContractStorage().GetStateDB()));
  m_storage.init();
  if (m_storageRoot != h256()) {
    m_storage.setRoot(m_storageRoot);
    m_prevRoot = m_storageRoot;
  }
}

<<<<<<< HEAD
bool Account::InitContract(const bytes& data) {
  SetInitData(data);
  return InitContract();
}

bool Account::InitContract() {
=======
void Account::InitContract(const bytes& data, const Address& addr) {
  SetInitData(data);
  InitContract(addr);
}

void Account::InitContract(const Address& addr) {
>>>>>>> 1a440392
  // LOG_MARKER();
  if (m_initData.empty()) {
    LOG_GENERAL(WARNING, "Init data for the contract is empty");
    m_initValJson = Json::arrayValue;
    return false;
  }
  Json::CharReaderBuilder builder;
  unique_ptr<Json::CharReader> reader(builder.newCharReader());
  Json::Value root;
  string dataStr(m_initData.begin(), m_initData.end());
  string errors;
  if (!reader->parse(dataStr.c_str(), dataStr.c_str() + dataStr.size(), &root,
                     &errors)) {
    LOG_GENERAL(WARNING,
                "Failed to parse initialization contract json: " << errors);
    return false;
  }

  bool hasScillaVersion = false;

  // Append _this_address
  {
    Json::Value createBlockNumObj;
    createBlockNumObj["vname"] = "_this_address";
    createBlockNumObj["type"] = "ByStr20";
    createBlockNumObj["value"] = "0x" + addr.hex();
    m_initValJson.append(createBlockNumObj);
  }

  for (auto& v : root) {
    if (!v.isMember("vname") || !v.isMember("type") || !v.isMember("value")) {
      LOG_GENERAL(WARNING,
                  "This variable in initialization of contract is corrupted");
      return false;
    }

    string vname = v["vname"].asString();
    string type = v["type"].asString();

    if (!hasScillaVersion && vname == "_scilla_version" && type == "Uint32") {
      try {
        m_scillaVersion = boost::lexical_cast<uint32_t>(v["value"].asString());
      } catch (...) {
        LOG_GENERAL(WARNING, "_scilla_version is not a number");
        return false;
      }

      hasScillaVersion = true;
    }

    Json::StreamWriterBuilder writeBuilder;
    std::unique_ptr<Json::StreamWriter> writer(writeBuilder.newStreamWriter());
    ostringstream oss;
    writer->write(v["value"], &oss);
    string value = oss.str();

    SetStorage(vname, type, value, false);
  }

  if (!hasScillaVersion) {
    LOG_GENERAL(WARNING, "No _scilla_version indicated");
    return false;
  }

  m_initValJson = root;

  // Append createBlockNum
  {
    Json::Value createBlockNumObj;
    createBlockNumObj["vname"] = "_creation_block";
    createBlockNumObj["type"] = "BNum";
    createBlockNumObj["value"] = to_string(GetCreateBlockNum());
    m_initValJson.append(createBlockNumObj);
  }

  return true;
}

void Account::SetCreateBlockNum(const uint64_t& blockNum) {
  m_createBlockNum = blockNum;
}

const uint64_t& Account::GetCreateBlockNum() const { return m_createBlockNum; }

const uint32_t& Account::GetScillaVersion() const { return m_scillaVersion; }

bool Account::Serialize(bytes& dst, unsigned int offset) const {
  if (!Messenger::SetAccount(dst, offset, *this)) {
    LOG_GENERAL(WARNING, "Messenger::SetAccount failed.");
    return false;
  }

  return true;
}

bool Account::Deserialize(const bytes& src, unsigned int offset) {
  LOG_MARKER();

  if (!Messenger::GetAccount(src, offset, *this)) {
    LOG_GENERAL(WARNING, "Messenger::GetAccount failed.");
    return false;
  }

  return true;
}

bool Account::IncreaseBalance(const uint128_t& delta) {
  return SafeMath<uint128_t>::add(m_balance, delta, m_balance);
}

bool Account::DecreaseBalance(const uint128_t& delta) {
  if (m_balance < delta) {
    return false;
  }

  return SafeMath<uint128_t>::sub(m_balance, delta, m_balance);
}

bool Account::ChangeBalance(const int256_t& delta) {
  return (delta >= 0) ? IncreaseBalance(uint128_t(delta))
                      : DecreaseBalance(uint128_t(-delta));
}

void Account::SetBalance(const uint128_t& balance) { m_balance = balance; }

const uint128_t& Account::GetBalance() const { return m_balance; }

bool Account::IncreaseNonce() {
  ++m_nonce;
  return true;
}

bool Account::IncreaseNonceBy(const uint64_t& nonceDelta) {
  m_nonce += nonceDelta;
  return true;
}

void Account::SetNonce(const uint64_t& nonce) { m_nonce = nonce; }

const uint64_t& Account::GetNonce() const { return m_nonce; }

void Account::SetStorageRoot(const h256& root) {
  if (!isContract()) {
    return;
  }
  m_storageRoot = root;

  if (m_storageRoot == h256()) {
    return;
  }

  m_storage.setRoot(m_storageRoot);
  m_prevRoot = m_storageRoot;
}

const dev::h256& Account::GetStorageRoot() const { return m_storageRoot; }

void Account::SetStorage(string k, string type, string v, bool is_mutable) {
  if (!isContract()) {
    return;
  }
  RLPStream rlpStream(4);
  rlpStream << k << (is_mutable ? "True" : "False") << type << v;

  m_storage.insert(GetKeyHash(k), rlpStream.out());

  m_storageRoot = m_storage.root();
}

void Account::SetStorage(const h256& k_hash, const string& rlpStr) {
  if (!isContract()) {
    LOG_GENERAL(WARNING, "Not contract account, why call Account::SetStorage!");
    return;
  }
  m_storage.insert(k_hash, rlpStr);
  m_storageRoot = m_storage.root();
}

vector<string> Account::GetStorage(const string& _k) const {
  if (!isContract()) {
    LOG_GENERAL(WARNING, "Not contract account, why call Account::GetStorage!");
    return {};
  }

  dev::RLP rlp(m_storage.at(GetKeyHash(_k)));
  // mutable, type, value
  return {rlp[1].toString(), rlp[2].toString(), rlp[3].toString()};
}

string Account::GetRawStorage(const h256& k_hash) const {
  if (!isContract()) {
    // LOG_GENERAL(WARNING,
    //             "Not contract account, why call Account::GetRawStorage!");
    return "";
  }
  return m_storage.at(k_hash);
}

Json::Value Account::GetInitJson() const { return m_initValJson; }

const bytes& Account::GetInitData() const { return m_initData; }

void Account::SetInitData(const bytes& initData) { m_initData = initData; }

vector<h256> Account::GetStorageKeyHashes() const {
  vector<h256> keyHashes;
  for (auto const& i : m_storage) {
    keyHashes.emplace_back(i.first);
  }
  return keyHashes;
}

Json::Value Account::GetStorageJson() const {
  if (!isContract()) {
    LOG_GENERAL(WARNING,
                "Not contract account, why call Account::GetStorageJson!");
    return Json::arrayValue;
  }

  Json::Value root;
  for (auto const& i : m_storage) {
    dev::RLP rlp(i.second);
    string tVname = rlp[0].toString();
    string tMutable = rlp[1].toString();
    string tType = rlp[2].toString();
    string tValue = rlp[3].toString();
    // LOG_GENERAL(INFO,
    //             "\nvname: " << tVname << " \nmutable: " << tMutable
    //                         << " \ntype: " << tType
    //                         << " \nvalue: " << tValue);
    if (tMutable == "False") {
      continue;
    }

    Json::Value item;
    item["vname"] = tVname;
    item["type"] = tType;
    if (tValue[0] == '[' || tValue[0] == '{') {
      Json::CharReaderBuilder builder;
      unique_ptr<Json::CharReader> reader(builder.newCharReader());
      Json::Value obj;
      string errors;
      if (!reader->parse(tValue.c_str(), tValue.c_str() + tValue.size(), &obj,
                         &errors)) {
        LOG_GENERAL(WARNING,
                    "The json object cannot be extracted from Storage: "
                        << tValue << endl
                        << "Error: " << errors);
        continue;
      }
      item["value"] = obj;
    } else {
      item["value"] = tValue;
    }
    root.append(item);
  }
  Json::Value balance;
  balance["vname"] = "_balance";
  balance["type"] = "Uint128";
  balance["value"] = GetBalance().convert_to<string>();
  root.append(balance);

  // LOG_GENERAL(INFO, "States: " << root);

  return root;
}

void Account::Commit() { m_prevRoot = m_storageRoot; }

void Account::RollBack() {
  if (!isContract()) {
    LOG_GENERAL(WARNING, "Not a contract, why call Account::RollBack");
    return;
  }
  m_storageRoot = m_prevRoot;
  if (m_storageRoot != h256()) {
    m_storage.setRoot(m_storageRoot);
  } else {
    m_storage.init();
  }
}

Address Account::GetAddressFromPublicKey(const PubKey& pubKey) {
  Address address;

  bytes vec;
  pubKey.Serialize(vec, 0);
  SHA2<HASH_TYPE::HASH_VARIANT_256> sha2;
  sha2.Update(vec);

  const bytes& output = sha2.Finalize();

  if (output.size() != 32) {
    LOG_GENERAL(WARNING, "assertion failed (" << __FILE__ << ":" << __LINE__
                                              << ": " << __FUNCTION__ << ")");
  }

  copy(output.end() - ACC_ADDR_SIZE, output.end(), address.asArray().begin());

  return address;
}

Address Account::GetAddressForContract(const Address& sender,
                                       const uint64_t& nonce) {
  Address address;

  SHA2<HASH_TYPE::HASH_VARIANT_256> sha2;
  bytes conBytes;
  copy(sender.asArray().begin(), sender.asArray().end(),
       back_inserter(conBytes));
  SetNumber<uint64_t>(conBytes, conBytes.size(), nonce, sizeof(uint64_t));
  sha2.Update(conBytes);

  const bytes& output = sha2.Finalize();

  if (output.size() != 32) {
    LOG_GENERAL(WARNING, "assertion failed (" << __FILE__ << ":" << __LINE__
                                              << ": " << __FUNCTION__ << ")");
  }

  copy(output.end() - ACC_ADDR_SIZE, output.end(), address.asArray().begin());

  return address;
}

void Account::SetCode(const bytes& code) {
  // LOG_MARKER();

  if (code.size() == 0) {
    LOG_GENERAL(WARNING, "Code for this contract is empty");
    return;
  }

  m_codeCache = code;
  SHA2<HASH_TYPE::HASH_VARIANT_256> sha2;
  sha2.Update(code);
  m_codeHash = dev::h256(sha2.Finalize());
  // LOG_GENERAL(INFO, "m_codeHash: " << m_codeHash);

  InitStorage();
}

const bytes& Account::GetCode() const { return m_codeCache; }

const dev::h256& Account::GetCodeHash() const { return m_codeHash; }

const h256 Account::GetKeyHash(const string& key) const {
  SHA2<HASH_TYPE::HASH_VARIANT_256> sha2;
  sha2.Update(DataConversion::StringToCharArray(key));
  return h256(sha2.Finalize());
}<|MERGE_RESOLUTION|>--- conflicted
+++ resolved
@@ -61,21 +61,12 @@
   }
 }
 
-<<<<<<< HEAD
-bool Account::InitContract(const bytes& data) {
+bool Account::InitContract(const bytes& data, const Address& addr) {
   SetInitData(data);
-  return InitContract();
-}
-
-bool Account::InitContract() {
-=======
-void Account::InitContract(const bytes& data, const Address& addr) {
-  SetInitData(data);
-  InitContract(addr);
-}
-
-void Account::InitContract(const Address& addr) {
->>>>>>> 1a440392
+  return InitContract(addr);
+}
+
+bool Account::InitContract(const Address& addr) {
   // LOG_MARKER();
   if (m_initData.empty()) {
     LOG_GENERAL(WARNING, "Init data for the contract is empty");
