/*
 * Copyright (C) 2019 Zilliqa
 *
 * This program is free software: you can redistribute it and/or modify
 * it under the terms of the GNU General Public License as published by
 * the Free Software Foundation, either version 3 of the License, or
 * (at your option) any later version.
 *
 * This program is distributed in the hope that it will be useful,
 * but WITHOUT ANY WARRANTY; without even the implied warranty of
 * MERCHANTABILITY or FITNESS FOR A PARTICULAR PURPOSE.  See the
 * GNU General Public License for more details.
 *
 * You should have received a copy of the GNU General Public License
 * along with this program.  If not, see <https://www.gnu.org/licenses/>.
 */
#include <chrono>

#include <ScillaVM/Errors.h>
#include <ScillaVM/JITD.h>
#include <boost/filesystem.hpp>
#include <chrono>
#include <functional>

#include "ScillaClient.h"

#include "libPersistence/ContractStorage2.h"
#include "libServer/ScillaIPCServer.h"
#include "libUtils/DataConversion.h"
#include "libUtils/JsonUtils.h"
#include "libUtils/SafeMath.h"
#include "libUtils/ScillaUtils.h"
#include "libUtils/SysCommand.h"

// TODO: Define in constants.xml
#define SCILLAVM_CACHE_DIR "/tmp/scilla_vm_cache"

namespace {
using namespace ScillaVM;
ScillaParams buildScillaParams(Address toAddr) {
  // https://stackoverflow.com/questions/4364599/c-overloaded-method-pointer
  auto fetchPtr = (bool (Contract::ContractStorage2::*)(
                      const dev::h160& addr,
                      const ScillaVM::ScillaParams::StateQuery& query,
                      boost::any& dst, bool& foundVal)) &
                  Contract::ContractStorage2::FetchStateValue;
  auto updatePtr = (bool (Contract::ContractStorage2::*)(
                       const dev::h160& addr,
                       const ScillaVM::ScillaParams::StateQuery& query,
                       const boost::any& value)) &
                   Contract::ContractStorage2::UpdateStateValue;
  using namespace ScillaVM;
  namespace ph = std::placeholders;
  // Bind the methods to pass as callbacks to the VM.
  ScillaParams::FetchState_Type fetchStateValue =
      std::bind(fetchPtr, &Contract::ContractStorage2::GetContractStorage(),
                toAddr, ph::_1, ph::_2, ph::_3);
  ScillaParams::UpdateState_Type updateStateValue =
      std::bind(updatePtr, &Contract::ContractStorage2::GetContractStorage(),
                toAddr, ph::_1, ph::_2);
  ScillaParams SP(fetchStateValue, updateStateValue);
  return SP;
}

}  // namespace

// 5mb
const unsigned int MAX_SCILLA_OUTPUT_SIZE_IN_BYTES = 5120;

template <class MAP>
AccountStoreSC<MAP>::AccountStoreSC() {
  m_accountStoreAtomic = std::make_unique<AccountStoreAtomic<MAP>>(*this);
  m_txnProcessTimeout = false;
  m_scillaCodeCache =
      std::make_unique<ScillaVM::ScillaCacheManager>(SCILLAVM_CACHE_DIR);
}

template <class MAP>
void AccountStoreSC<MAP>::Init() {
  std::lock_guard<std::mutex> g(m_mutexUpdateAccounts);
  AccountStoreBase<MAP>::Init();
  m_curContractAddr.clear();
  m_curSenderAddr.clear();
  m_curAmount = 0;
  m_curGasLimit = 0;
  m_curGasPrice = 0;
  m_txnProcessTimeout = false;

  boost::filesystem::remove_all(EXTLIB_FOLDER);
  boost::filesystem::create_directories(EXTLIB_FOLDER);
}

template <class MAP>
void AccountStoreSC<MAP>::InvokeInterpreter(
    INVOKE_TYPE invoke_type, std::string& interprinterPrint,
    const uint32_t& version, bool is_library, const uint64_t& available_gas,
    const boost::multiprecision::uint128_t& balance, bool& ret,
    TransactionReceipt& receipt) {
  auto func2 = [this, &interprinterPrint, &invoke_type, &version, &is_library,
                &available_gas, &balance, &ret, &receipt]() mutable -> void {
    switch (invoke_type) {
      case CHECKER:
        if (SCILLA_VM_DEV) {
          try {
            if (!SysCommand::ExecuteCmd(
                    SysCommand::WITH_OUTPUT,
                    ScillaUtils::GetContractCheckerCmdStr(
                        m_root_w_version, is_library, available_gas),
                    interprinterPrint)) {
              LOG_GENERAL(WARNING, "ExecuteCmd failed: "
                                       << ScillaUtils::GetContractCheckerCmdStr(
                                              m_root_w_version, is_library,
                                              available_gas));
              receipt.AddError(EXECUTE_CMD_FAILED);
              ret = false;
            }
          } catch (const std::exception& e) {
            LOG_GENERAL(
                WARNING,
                "Exception caught in SysCommand::ExecuteCmd (1): " << e.what());
            ret = false;
          }
        } else {
          if (!ScillaClient::GetInstance().CallChecker(
                  version,
                  ScillaUtils::GetContractCheckerJson(
                      m_root_w_version, is_library, available_gas),
                  interprinterPrint)) {
          }
        }
        break;
      case RUNNER_CREATE:
        // if (SCILLA_VM_DEV) {
        //   try {
        //     int pid = -1;
        //     if (!SysCommand::ExecuteCmd(
        //             SysCommand::WITH_OUTPUT_PID,
        //             ScillaUtils::GetCreateContractCmdStr(
        //                 m_root_w_version, is_library, available_gas, balance),
        //             interprinterPrint, pid)) {
        //       LOG_GENERAL(
        //           WARNING,
        //           "ExecuteCmd failed: " << ScillaUtils::GetCreateContractCmdStr(
        //               m_root_w_version, is_library, available_gas, balance));
        //       receipt.AddError(EXECUTE_CMD_FAILED);
        //       ret = false;
        //     }
        //   } catch (const std::exception& e) {
        //     LOG_GENERAL(
        //         WARNING,
        //         "Exception caught in SysCommand::ExecuteCmd (1): " << e.what());
        //     ret = false;
        //   }
        // } else {
        if (!ScillaClient::GetInstance().CallRunner(
                version,
                ScillaUtils::GetCreateContractJson(
                    m_root_w_version, is_library, available_gas, balance),
                interprinterPrint)) {
        }
        // }
        break;
      case RUNNER_CALL:
        if (!ScillaClient::GetInstance().CallRunner(
                version,
                ScillaUtils::GetCallContractJson(m_root_w_version,
                                                 available_gas, balance),
                interprinterPrint)) {
        }
        break;
      case DISAMBIGUATE:
        if (!ScillaClient::GetInstance().CallDisambiguate(
                version, ScillaUtils::GetDisambiguateJson(),
                interprinterPrint)) {
        }
        break;
    }

    cv_callContract.notify_all();
  };
  DetachedFunction(1, func2);

  {
    std::unique_lock<std::mutex> lk(m_MutexCVCallContract);
    cv_callContract.wait(lk);
  }

  if (m_txnProcessTimeout) {
    LOG_GENERAL(WARNING, "Txn processing timeout!");

    ScillaClient::GetInstance().CheckClient(version, true);
    receipt.AddError(EXECUTE_CMD_TIMEOUT);
    ret = false;
  }
}

template <class MAP>
bool AccountStoreSC<MAP>::UpdateAccounts(const uint64_t& blockNum,
                                         const unsigned int& numShards,
                                         const bool& isDS,
                                         const Transaction& transaction,
                                         TransactionReceipt& receipt,
<<<<<<< HEAD
                                         ErrTxnStatus& error_code) {
  LOG_MARKER();
=======
                                         TxnStatus& error_code) {
  // LOG_MARKER();
>>>>>>> 3818783b
  LOG_GENERAL(INFO, "Process txn: " << transaction.GetTranID());
  std::lock_guard<std::mutex> g(m_mutexUpdateAccounts);

  m_curIsDS = isDS;
  m_txnProcessTimeout = false;

  error_code = TxnStatus::NOT_PRESENT;

  const PubKey& senderPubKey = transaction.GetSenderPubKey();
  const Address fromAddr = Account::GetAddressFromPublicKey(senderPubKey);
  Address toAddr = transaction.GetToAddr();

  const uint128_t& amount = transaction.GetAmount();

  // Initiate gasRemained
  uint64_t gasRemained = transaction.GetGasLimit();

  // Get the amount of deposit for running this txn
  uint128_t gasDeposit;
  if (!SafeMath<uint128_t>::mul(gasRemained, transaction.GetGasPrice(),
                                gasDeposit)) {
    error_code = TxnStatus::MATH_ERROR;
    return false;
  }

  switch (Transaction::GetTransactionType(transaction)) {
    case Transaction::NON_CONTRACT: {
      // LOG_GENERAL(INFO, "Normal transaction");

      // Disallow normal transaction to contract account
      Account* toAccount = this->GetAccount(toAddr);
      if (toAccount != nullptr) {
        if (toAccount->isContract()) {
          LOG_GENERAL(WARNING, "Contract account won't accept normal txn");
          error_code = TxnStatus::INVALID_TO_ACCOUNT;
          return false;
        }
      }

      return AccountStoreBase<MAP>::UpdateAccounts(transaction, receipt,
                                                   error_code);
    }
    case Transaction::CONTRACT_CREATION: {
      LOG_GENERAL(INFO, "Create contract");

      bool validToTransferBalance = true;

      Account* fromAccount = this->GetAccount(fromAddr);
      if (fromAccount == nullptr) {
        LOG_GENERAL(WARNING, "Sender has no balance, reject");
        error_code = TxnStatus::INVALID_FROM_ACCOUNT;
        return false;
      }

      uint64_t createGasPenalty = std::max(
          CONTRACT_CREATE_GAS, (unsigned int)(transaction.GetCode().size() +
                                              transaction.GetData().size()));

      // Check if gaslimit meets the minimum requirement for contract deployment
      if (transaction.GetGasLimit() < createGasPenalty) {
        LOG_GENERAL(WARNING, "Gas limit " << transaction.GetGasLimit()
                                          << " less than " << createGasPenalty);
        error_code = TxnStatus::INSUFFICIENT_GAS_LIMIT;
        return false;
      }

      // Check if the sender has enough balance to pay gasDeposit
      if (fromAccount->GetBalance() < gasDeposit) {
        LOG_GENERAL(WARNING,
                    "The account doesn't have enough gas to create a contract");
        error_code = TxnStatus::INSUFFICIENT_BALANCE;
        return false;
      }
      // Check if the sender has enough balance to pay gasDeposit and transfer
      // amount
      else if (fromAccount->GetBalance() < gasDeposit + amount) {
        LOG_GENERAL(
            WARNING,
            "The account (balance: "
                << fromAccount->GetBalance()
                << ") "
                   "has enough balance to pay the gas price to deposit ("
                << gasDeposit
                << ") "
                   "but not enough for transfer the amount ("
                << amount
                << "), "
                   "create contract first and ignore amount "
                   "transfer however");
        validToTransferBalance = false;
      }

      // deduct scilla checker invoke gas
      if (gasRemained < SCILLA_CHECKER_INVOKE_GAS) {
        LOG_GENERAL(WARNING, "Not enough gas to invoke the scilla checker");
        error_code = TxnStatus::INSUFFICIENT_GAS;
        return false;
      } else {
        gasRemained -= SCILLA_CHECKER_INVOKE_GAS;
      }

      // generate address for new contract account
      toAddr =
          Account::GetAddressForContract(fromAddr, fromAccount->GetNonce());
      // instantiate the object for contract account
      // ** Remeber to call RemoveAccount if deployment failed halfway
      if (!this->AddAccount(toAddr, {0, 0})) {
        LOG_GENERAL(WARNING,
                    "AddAccount failed for contract address " << toAddr.hex());
        error_code = TxnStatus::FAIL_CONTRACT_ACCOUNT_CREATION;
        return false;
      }
      Account* toAccount = this->GetAccount(toAddr);
      if (toAccount == nullptr) {
        LOG_GENERAL(WARNING, "toAccount is null ptr");
        error_code = TxnStatus::FAIL_CONTRACT_ACCOUNT_CREATION;
        return false;
      }

      bool init = true;
      bool is_library;
      std::map<Address, std::pair<std::string, std::string>> extlibs_exports;
      uint32_t scilla_version;

      try {
        // Initiate the contract account, including setting the contract code
        // store the immutable states
        if (!toAccount->InitContract(transaction.GetCode(),
                                     transaction.GetData(), toAddr, blockNum)) {
          LOG_GENERAL(WARNING, "InitContract failed");
          init = false;
        }

        std::vector<Address> extlibs;
        if (!toAccount->GetContractAuxiliaries(is_library, scilla_version,
                                               extlibs)) {
          LOG_GENERAL(WARNING, "GetContractAuxiliaries failed");
          this->RemoveAccount(toAddr);
          error_code = TxnStatus::FAIL_SCILLA_LIB;
          return false;
        }

        if (DISABLE_SCILLA_LIB && is_library) {
          LOG_GENERAL(WARNING, "ScillaLib disabled");
          this->RemoveAccount(toAddr);
          error_code = TxnStatus::FAIL_SCILLA_LIB;
          return false;
        }

        if (!PopulateExtlibsExports(scilla_version, extlibs, extlibs_exports)) {
          LOG_GENERAL(WARNING, "PopulateExtLibsExports failed");
          this->RemoveAccount(toAddr);
          error_code = TxnStatus::FAIL_SCILLA_LIB;
          return false;
        }

        m_curBlockNum = blockNum;
        if (init &&
            !ExportCreateContractFiles(*toAccount, is_library, scilla_version,
                                       extlibs_exports)) {
          LOG_GENERAL(WARNING, "ExportCreateContractFiles failed");
          init = false;
        }

        if (init && !this->DecreaseBalance(fromAddr, gasDeposit)) {
          init = false;
        }
      } catch (const std::exception& e) {
        LOG_GENERAL(WARNING,
                    "Exception caught in create account (1): " << e.what());
        init = false;
      }

      if (!init) {
        this->RemoveAccount(toAddr);
        error_code = TxnStatus::FAIL_CONTRACT_INIT;
        return false;
      }

      // prepare IPC with current contract address
      m_scillaIPCServer->setContractAddressVer(toAddr, scilla_version);

      // ************************************************************************
      // Undergo scilla checker
      bool ret_checker = true;
      std::string checkerPrint;

      InvokeInterpreter(CHECKER, checkerPrint, scilla_version, is_library,
                        gasRemained, 0, ret_checker, receipt);

<<<<<<< HEAD
      // parse checker output
      bytes map_depth_data;
      std::string llvm_ir;

      if (ret_checker && !ParseContractCheckerOutput(checkerPrint, receipt,
                                                     llvm_ir, map_depth_data,
                                                     gasRemained, is_library)) {
=======
      // 0xabc._version
      // 0xabc._depth.data1
      // 0xabc._type.data1

      std::map<std::string, bytes> t_metadata;
      t_metadata.emplace(
          Contract::ContractStorage2::GetContractStorage().GenerateStorageKey(
              toAddr, SCILLA_VERSION_INDICATOR, {}),
          DataConversion::StringToCharArray(std::to_string(scilla_version)));

      if (ret_checker &&
          !ParseContractCheckerOutput(toAddr, checkerPrint, receipt, t_metadata,
                                      gasRemained, is_library)) {
>>>>>>> 3818783b
        ret_checker = false;
      }

      // *************************************************************************
      // Undergo scilla runner
      bool ret = true;

      if (ret_checker) {
          // Create contract using ScillaVM. At the moment, this JIT compiles
          // llvm_ir to machine code and puts it in the cache.
          // We also initialize the state here.
          try {
            ScillaJIT::init();
            auto SP = buildScillaParams(toAddr);
            auto sJIT = ScillaVM::ScillaJIT::create(
                SP, llvm_ir, toAddr.hex(), toAccount->GetInitJson(), m_scillaCodeCache.get());
            auto initOutput = sJIT->initState(gasRemained);
            gasRemained -= std::stoi(initOutput["gas_remaining"].asString());
          } catch (const ScillaVM::ScillaError& se) {
            LOG_GENERAL(WARNING,
                        "ScillaVM create contract failed: " << se.toString());
            ret = false;
          }
      } else {
        gasRemained =
            std::min(transaction.GetGasLimit() - createGasPenalty, gasRemained);
      }

      // *************************************************************************
      // Summary
      boost::multiprecision::uint128_t gasRefund;
      if (!SafeMath<boost::multiprecision::uint128_t>::mul(
              gasRemained, transaction.GetGasPrice(), gasRefund)) {
        this->RemoveAccount(toAddr);
        error_code = TxnStatus::MATH_ERROR;
        return false;
      }
      if (!this->IncreaseBalance(fromAddr, gasRefund)) {
        LOG_GENERAL(FATAL, "IncreaseBalance failed for gasRefund");
      }
      if (!ret || !ret_checker) {
        this->m_addressToAccount->erase(toAddr);

        receipt.SetResult(false);
        if (!ret) {
          receipt.AddError(RUNNER_FAILED);
        }
        if (!ret_checker) {
          receipt.AddError(CHECKER_FAILED);
        }
        receipt.SetCumGas(transaction.GetGasLimit() - gasRemained);
        receipt.update();

        if (!this->IncreaseNonce(fromAddr)) {
          this->RemoveAccount(toAddr);
          error_code = TxnStatus::MATH_ERROR;
          return false;
        }

        LOG_GENERAL(
            INFO,
            "Create contract failed, but return true in order to change state");

        if (LOG_SC) {
          LOG_GENERAL(INFO, "receipt: " << receipt.GetString());
        }

        return true;  // Return true because the states already changed
      }

      if (transaction.GetGasLimit() < gasRemained) {
        LOG_GENERAL(WARNING, "Cumulative Gas calculated Underflow, gasLimit: "
                                 << transaction.GetGasLimit()
                                 << " gasRemained: " << gasRemained
                                 << ". Must be something wrong!");
        error_code = TxnStatus::MATH_ERROR;
        return false;
      }

      if (validToTransferBalance) {
        if (!this->TransferBalance(fromAddr, toAddr, amount)) {
          receipt.SetResult(false);
          receipt.AddError(BALANCE_TRANSFER_FAILED);
          receipt.SetCumGas(transaction.GetGasLimit() - gasRemained);
          receipt.update();

          if (!this->IncreaseNonce(fromAddr)) {
            this->RemoveAccount(toAddr);
            error_code = TxnStatus::MATH_ERROR;
            return false;
          }
          return true;
        }
      }

      /// inserting address to create the uniqueness of the contract merkle trie
      t_metadata.emplace(Contract::ContractStorage2::GenerateStorageKey(
                             toAddr, CONTRACT_ADDR_INDICATOR, {}),
                         toAddr.asBytes());

      toAccount->UpdateStates(toAddr, t_metadata, {}, true);

      /// calculate total gas in receipt
      receipt.SetCumGas(transaction.GetGasLimit() - gasRemained);

      if (is_library) {
        m_newLibrariesCreated.emplace_back(toAddr);
      }

      break;
    }
    case Transaction::CONTRACT_CALL: {
      // reset the storageroot update buffer atomic per transaction
      m_storageRootUpdateBufferAtomic.clear();

      m_originAddr = fromAddr;

      Account* fromAccount = this->GetAccount(fromAddr);
      if (fromAccount == nullptr) {
        LOG_GENERAL(WARNING, "Sender has no balance, reject");
        error_code = TxnStatus::INVALID_FROM_ACCOUNT;
        return false;
      }

      LOG_GENERAL(INFO, "Call contract");

      uint64_t callGasPenalty = std::max(
          CONTRACT_INVOKE_GAS, (unsigned int)(transaction.GetData().size()));

      if (transaction.GetGasLimit() < callGasPenalty) {
        LOG_GENERAL(WARNING, "Gas limit " << transaction.GetGasLimit()
                                          << " less than " << callGasPenalty);
        error_code = TxnStatus::INSUFFICIENT_GAS_LIMIT;

        return false;
      }

      if (fromAccount->GetBalance() < gasDeposit + amount) {
        LOG_GENERAL(WARNING, "The account (balance: "
                                 << fromAccount->GetBalance()
                                 << ") "
                                    "has not enough balance to deposit the gas "
                                    "price to deposit ("
                                 << gasDeposit
                                 << ") "
                                    "and transfer the amount ("
                                 << amount
                                 << ") in the txn, "
                                    "rejected");
        error_code = TxnStatus::INSUFFICIENT_BALANCE;
        return false;
      }

      // deduct scilla checker invoke gas
      if (gasRemained < SCILLA_RUNNER_INVOKE_GAS) {
        LOG_GENERAL(WARNING, "Not enough gas to invoke the scilla runner");
        error_code = TxnStatus::INSUFFICIENT_GAS;
        return false;
      } else {
        gasRemained -= SCILLA_RUNNER_INVOKE_GAS;
      }

      m_curSenderAddr = fromAddr;
      m_curEdges = 0;

      Account* toAccount = this->GetAccount(toAddr);
      if (toAccount == nullptr) {
        LOG_GENERAL(WARNING, "The target contract account doesn't exist");
        error_code = TxnStatus::INVALID_TO_ACCOUNT;
        return false;
      }

      bool is_library;
      uint32_t scilla_version;
      std::vector<Address> extlibs;
      if (!toAccount->GetContractAuxiliaries(is_library, scilla_version,
                                             extlibs)) {
        LOG_GENERAL(WARNING, "GetContractAuxiliaries failed");
        error_code = TxnStatus::FAIL_SCILLA_LIB;
        return false;
      }

      if (is_library) {
        LOG_GENERAL(WARNING, "Library being called");
        error_code = TxnStatus::FAIL_SCILLA_LIB;
        return false;
      }

      if (DISABLE_SCILLA_LIB && !extlibs.empty()) {
        LOG_GENERAL(WARNING, "ScillaLib disabled");
        error_code = TxnStatus::FAIL_SCILLA_LIB;
        return false;
      }

      std::map<Address, std::pair<std::string, std::string>> extlibs_exports;
      if (!PopulateExtlibsExports(scilla_version, extlibs, extlibs_exports)) {
        LOG_GENERAL(WARNING, "PopulateExtLibsExports failed");
        error_code = TxnStatus::FAIL_SCILLA_LIB;
        return false;
      }

      m_curBlockNum = blockNum;
      if (!ExportCallContractFiles(*toAccount, transaction, scilla_version,
                                   extlibs_exports)) {
        LOG_GENERAL(WARNING, "ExportCallContractFiles failed");
        error_code = TxnStatus::FAIL_SCILLA_LIB;
        return false;
      }

      DiscardAtomics();

      if (!this->DecreaseBalance(fromAddr, gasDeposit)) {
        LOG_GENERAL(WARNING, "DecreaseBalance failed");
        error_code = TxnStatus::MATH_ERROR;
        return false;
      }

      m_curGasLimit = transaction.GetGasLimit();
      m_curGasPrice = transaction.GetGasPrice();
      m_curContractAddr = toAddr;
      m_curAmount = amount;
      m_curNumShards = numShards;

      // prepare IPC with current contract address
      m_scillaIPCServer->setContractAddressVer(toAddr, scilla_version);

      Contract::ContractStorage2::GetContractStorage().BufferCurrentState();

      std::chrono::system_clock::time_point tpStart;
      if (ENABLE_CHECK_PERFORMANCE_LOG) {
        tpStart = r_timer_start();
      }

      std::string runnerPrint;
      bool ret = true;

      try {
        ScillaJIT::init();
        auto SP = buildScillaParams(toAddr);
        auto llvm_ir = "";  // Assuming that the machine code is already cached.
        auto sJIT = ScillaVM::ScillaJIT::create(SP, llvm_ir, toAddr.hex(),
                                                toAccount->GetInitJson(), m_scillaCodeCache.get());
        Json::Value msgObj;
        try {
          // Message Json
          std::string dataStr(transaction.GetData().begin(),
                              transaction.GetData().end());
          if (!JSONUtils::GetInstance().convertStrtoJson(dataStr, msgObj)) {
            throw std::runtime_error("Error parsing data to message JSON");
          }
          std::string prepend = "0x";
          msgObj["_sender"] = prepend + Account::GetAddressFromPublicKey(
                                            transaction.GetSenderPubKey())
                                            .hex();
          msgObj["_amount"] = transaction.GetAmount().convert_to<std::string>();
        } catch (const std::exception& e) {
          LOG_GENERAL(WARNING, "Exception caught: " << e.what());
          receipt.AddError(JSON_OUTPUT_CORRUPTED);
          ret = false;
        }
        Json::Value vmout =
            sJIT->execMsg(toAccount->GetBalance().convert_to<std::string>(),
                          gasRemained, msgObj);
        runnerPrint = vmout.toStyledString();
      } catch (const ScillaVM::ScillaError& se) {
        LOG_GENERAL(WARNING,
                    "ScillaVM create contract failed: " << se.toString());
        receipt.AddError(CREATE_CONTRACT_FAILED);
        ret = false;
      }

      if (ENABLE_CHECK_PERFORMANCE_LOG) {
        LOG_GENERAL(DEBUG, "Executed root transition in "
                               << r_timer_end(tpStart) << " microseconds");
      }

      uint32_t tree_depth = 0;

      if (ret && !ParseCallContract(gasRemained, runnerPrint, receipt,
                                    tree_depth, scilla_version)) {
        receipt.RemoveAllTransitions();
        ret = false;
      }
      if (!ret) {
        Contract::ContractStorage2::GetContractStorage().RevertPrevState();
        DiscardAtomics();
        gasRemained =
            std::min(transaction.GetGasLimit() - callGasPenalty, gasRemained);
      } else {
        CommitAtomics();
      }
      boost::multiprecision::uint128_t gasRefund;
      if (!SafeMath<boost::multiprecision::uint128_t>::mul(
              gasRemained, transaction.GetGasPrice(), gasRefund)) {
        error_code = TxnStatus::MATH_ERROR;
        return false;
      }

      if (!this->IncreaseBalance(fromAddr, gasRefund)) {
        LOG_GENERAL(WARNING, "IncreaseBalance failed for gasRefund");
      }

      if (transaction.GetGasLimit() < gasRemained) {
        LOG_GENERAL(WARNING, "Cumulative Gas calculated Underflow, gasLimit: "
                                 << transaction.GetGasLimit()
                                 << " gasRemained: " << gasRemained
                                 << ". Must be something wrong!");
        error_code = TxnStatus::MATH_ERROR;
        return false;
      }

      receipt.SetCumGas(transaction.GetGasLimit() - gasRemained);
      if (!ret) {
        receipt.SetResult(false);
        receipt.CleanEntry();
        receipt.update();

        if (!this->IncreaseNonce(fromAddr)) {
          error_code = TxnStatus::MATH_ERROR;
          return false;
        }

        LOG_GENERAL(
            INFO,
            "Call contract failed, but return true in order to change state");

        if (LOG_SC) {
          LOG_GENERAL(INFO, "receipt: " << receipt.GetString());
        }

        return true;  // Return true because the states already changed
      }
      break;
    }
    default: {
      LOG_GENERAL(WARNING, "Txn is not typed correctly")
      error_code = TxnStatus::INCORRECT_TXN_TYPE;
      return false;
    }
  }

  if (!this->IncreaseNonce(fromAddr)) {
    error_code = TxnStatus::MATH_ERROR;
    return false;
  }

  receipt.SetResult(true);
  receipt.update();

  switch (Transaction::GetTransactionType(transaction)) {
    case Transaction::CONTRACT_CALL: {
      LOG_GENERAL(INFO, "Executing contract transaction finished");
      break;
    }
    case Transaction::CONTRACT_CREATION: {
      LOG_GENERAL(INFO, "Executing contract transaction finished");
      break;
    }
    default:
      break;
  }

  if (LOG_SC) {
    LOG_GENERAL(INFO, "receipt: " << receipt.GetString());
  }

  return true;
}

template <class MAP>
bool AccountStoreSC<MAP>::PopulateExtlibsExports(
    uint32_t scilla_version, const std::vector<Address>& extlibs,
    std::map<Address, std::pair<std::string, std::string>>& extlibs_exports) {
  LOG_MARKER();
  std::function<bool(const std::vector<Address>&,
                     std::map<Address, std::pair<std::string, std::string>>&)>
      extlibsExporter;
  extlibsExporter = [this, &scilla_version, &extlibsExporter](
                        const std::vector<Address>& extlibs,
                        std::map<Address, std::pair<std::string, std::string>>&
                            extlibs_exports) -> bool {
    // export extlibs
    for (const auto& libAddr : extlibs) {
      if (extlibs_exports.find(libAddr) != extlibs_exports.end()) {
        continue;
      }

      Account* libAcc = this->GetAccount(libAddr);
      if (libAcc == nullptr) {
        LOG_GENERAL(WARNING, "libAcc: " << libAddr << " does not exist");
        return false;
      }

      /// Check whether there are caches
      std::string code_path = EXTLIB_FOLDER + '/' + libAddr.hex();
      code_path += LIBRARY_CODE_EXTENSION;
      std::string json_path = EXTLIB_FOLDER + '/' + libAddr.hex() + ".json";
      if (boost::filesystem::exists(code_path) &&
          boost::filesystem::exists(json_path)) {
        continue;
      }

      uint32_t ext_scilla_version;
      bool ext_is_lib = false;
      std::vector<Address> ext_extlibs;

      if (!libAcc->GetContractAuxiliaries(ext_is_lib, ext_scilla_version,
                                          ext_extlibs)) {
        LOG_GENERAL(WARNING,
                    "libAcc: " << libAddr << " GetContractAuxiliaries failed");
        return false;
      }

      if (!ext_is_lib) {
        LOG_GENERAL(WARNING, "libAcc: " << libAddr << " is not library");
        return false;
      }

      if (ext_scilla_version != scilla_version) {
        LOG_GENERAL(WARNING,
                    "libAcc: " << libAddr << " scilla version mismatch");
        return false;
      }

      extlibs_exports[libAddr] = {
          DataConversion::CharArrayToString(libAcc->GetCode()),
          DataConversion::CharArrayToString(libAcc->GetInitData())};

      if (!extlibsExporter(ext_extlibs, extlibs_exports)) {
        return false;
      }
    }

    return true;
  };

  return extlibsExporter(extlibs, extlibs_exports);
}

template <class MAP>
bool AccountStoreSC<MAP>::ExportCreateContractFiles(
    const Account& contract, bool is_library, uint32_t scilla_version,
    const std::map<Address, std::pair<std::string, std::string>>&
        extlibs_exports) {
  LOG_MARKER();

  boost::filesystem::remove_all("./" + SCILLA_FILES);
  boost::filesystem::create_directories("./" + SCILLA_FILES);

  if (!(boost::filesystem::exists("./" + SCILLA_LOG))) {
    boost::filesystem::create_directories("./" + SCILLA_LOG);
  }

  if (!ScillaUtils::PrepareRootPathWVersion(scilla_version, m_root_w_version)) {
    LOG_GENERAL(WARNING, "PrepareRootPathWVersion failed");
    return false;
  }

  try {
    // Scilla code
    std::ofstream os(INPUT_CODE + (is_library ? LIBRARY_CODE_EXTENSION
                                              : CONTRACT_FILE_EXTENSION));
    os << DataConversion::CharArrayToString(contract.GetCode());
    os.close();

    ExportCommonFiles(os, contract, extlibs_exports);
  } catch (const std::exception& e) {
    LOG_GENERAL(WARNING, "Exception caught: " << e.what());
    return false;
  }

  return true;
}

template <class MAP>
void AccountStoreSC<MAP>::ExportCommonFiles(
    std::ofstream& os, const Account& contract,
    const std::map<Address, std::pair<std::string, std::string>>&
        extlibs_exports) {
  os.open(INIT_JSON);
  if (LOG_SC) {
    LOG_GENERAL(
        INFO, "init data to export: "
                  << DataConversion::CharArrayToString(contract.GetInitData()));
  }
  os << DataConversion::CharArrayToString(contract.GetInitData());
  os.close();

  for (const auto& extlib_export : extlibs_exports) {
    std::string code_path =
        EXTLIB_FOLDER + '/' + "0x" + extlib_export.first.hex();
    code_path += LIBRARY_CODE_EXTENSION;
    boost::filesystem::remove(code_path);

    os.open(code_path);
    os << extlib_export.second.first;
    os.close();

    std::string init_path =
        EXTLIB_FOLDER + '/' + "0x" + extlib_export.first.hex() + ".json";
    boost::filesystem::remove(init_path);

    os.open(init_path);
    os << extlib_export.second.second;
    os.close();
  }

  // Block Json
  JSONUtils::GetInstance().writeJsontoFile(
      INPUT_BLOCKCHAIN_JSON, ScillaUtils::GetBlockStateJson(m_curBlockNum));
}

template <class MAP>
bool AccountStoreSC<MAP>::ExportContractFiles(
    Account& contract, uint32_t scilla_version,
    const std::map<Address, std::pair<std::string, std::string>>&
        extlibs_exports) {
  LOG_MARKER();
  std::chrono::system_clock::time_point tpStart;

  boost::filesystem::remove_all("./" + SCILLA_FILES);
  boost::filesystem::create_directories("./" + SCILLA_FILES);

  if (!(boost::filesystem::exists("./" + SCILLA_LOG))) {
    boost::filesystem::create_directories("./" + SCILLA_LOG);
  }

  if (ENABLE_CHECK_PERFORMANCE_LOG) {
    tpStart = r_timer_start();
  }

  if (!ScillaUtils::PrepareRootPathWVersion(scilla_version, m_root_w_version)) {
    LOG_GENERAL(WARNING, "PrepareRootPathWVersion failed");
    return false;
  }

  try {
    // Scilla code
    std::ofstream os(INPUT_CODE + CONTRACT_FILE_EXTENSION);
    os << DataConversion::CharArrayToString(contract.GetCode());
    os.close();

    ExportCommonFiles(os, contract, extlibs_exports);

    if (ENABLE_CHECK_PERFORMANCE_LOG) {
      LOG_GENERAL(DEBUG, "LDB Read (microsec) = " << r_timer_end(tpStart));
    }
  } catch (const std::exception& e) {
    LOG_GENERAL(WARNING, "Exception caught: " << e.what());
    return false;
  }

  return true;
}

template <class MAP>
bool AccountStoreSC<MAP>::ExportCallContractFiles(
    Account& contract, const Transaction& transaction, uint32_t scilla_version,
    const std::map<Address, std::pair<std::string, std::string>>&
        extlibs_exports) {
  LOG_MARKER();

  if (!ExportContractFiles(contract, scilla_version, extlibs_exports)) {
    LOG_GENERAL(WARNING, "ExportContractFiles failed");
    return false;
  }

  try {
    // Message Json
    std::string dataStr(transaction.GetData().begin(),
                        transaction.GetData().end());
    Json::Value msgObj;
    if (!JSONUtils::GetInstance().convertStrtoJson(dataStr, msgObj)) {
      return false;
    }
    std::string prepend = "0x";
    msgObj["_sender"] =
        prepend +
        Account::GetAddressFromPublicKey(transaction.GetSenderPubKey()).hex();
    msgObj["_origin"] = prepend + m_originAddr.hex();
    msgObj["_amount"] = transaction.GetAmount().convert_to<std::string>();

    JSONUtils::GetInstance().writeJsontoFile(INPUT_MESSAGE_JSON, msgObj);
  } catch (const std::exception& e) {
    LOG_GENERAL(WARNING, "Exception caught: " << e.what());
    return false;
  }

  return true;
}

template <class MAP>
bool AccountStoreSC<MAP>::ExportCallContractFiles(
    Account& contract, const Json::Value& contractData, uint32_t scilla_version,
    const std::map<Address, std::pair<std::string, std::string>>&
        extlibs_exports) {
  LOG_MARKER();

  if (!ExportContractFiles(contract, scilla_version, extlibs_exports)) {
    LOG_GENERAL(WARNING, "ExportContractFiles failed");
    return false;
  }

  try {
    JSONUtils::GetInstance().writeJsontoFile(INPUT_MESSAGE_JSON, contractData);
  } catch (const std::exception& e) {
    LOG_GENERAL(WARNING, "Exception caught: " << e.what());
    return false;
  }

  return true;
}

template <class MAP>
bool AccountStoreSC<MAP>::ParseContractCheckerOutput(
<<<<<<< HEAD
    const std::string& checkerPrint, TransactionReceipt& receipt,
    std::string& llvm_ir, bytes& map_depth_data, uint64_t& gasRemained,
    bool is_library) {
=======
    const Address& addr, const std::string& checkerPrint,
    TransactionReceipt& receipt, std::map<std::string, bytes>& metadata,
    uint64_t& gasRemained, bool is_library) {
>>>>>>> 3818783b
  LOG_MARKER();

  LOG_GENERAL(
      INFO,
      "Output: " << std::endl
                 << (checkerPrint.length() > MAX_SCILLA_OUTPUT_SIZE_IN_BYTES
                         ? checkerPrint.substr(
                               0, MAX_SCILLA_OUTPUT_SIZE_IN_BYTES) +
                               "\n ... "
                         : checkerPrint));

  Json::Value root;
  try {
    if (!JSONUtils::GetInstance().convertStrtoJson(checkerPrint, root)) {
      receipt.AddError(JSON_OUTPUT_CORRUPTED);
      return false;
    }

    if (!root.isMember("gas_remaining")) {
      LOG_GENERAL(
          WARNING,
          "The json output of this contract didn't contain gas_remaining");
      if (gasRemained > CONTRACT_CREATE_GAS) {
        gasRemained -= CONTRACT_CREATE_GAS;
      } else {
        gasRemained = 0;
      }
      receipt.AddError(NO_GAS_REMAINING_FOUND);
      return false;
    }
    try {
      gasRemained = std::min(
          gasRemained,
          boost::lexical_cast<uint64_t>(root["gas_remaining"].asString()));
    } catch (...) {
      LOG_GENERAL(WARNING, "_amount " << root["gas_remaining"].asString()
                                      << " is not numeric");
      return false;
    }
    LOG_GENERAL(INFO, "gasRemained: " << gasRemained);

    if (!is_library) {
      if (!root.isMember("contract_info")) {
        receipt.AddError(CHECKER_FAILED);

        if (root.isMember("errors")) {
          receipt.AddException(root["errors"]);
        }

        return false;
      }

      bool hasMap = false;

      auto handleTypeForStateVar = [&](const Json::Value& stateVars) {
        if (!stateVars.isArray()) {
          LOG_GENERAL(WARNING, "An array of state variables expected."
                                   << stateVars.toStyledString());
          return false;
        }
        for (const auto& field : stateVars) {
          if (field.isMember("vname") && field.isMember("depth") &&
              field["depth"].isNumeric() && field.isMember("type")) {
            metadata.emplace(
                Contract::ContractStorage2::GetContractStorage()
                    .GenerateStorageKey(addr, MAP_DEPTH_INDICATOR,
                                        {field["vname"].asString()}),
                DataConversion::StringToCharArray(field["depth"].asString()));
            if (!hasMap && field["depth"].asInt() > 0) {
              hasMap = true;
            }
            metadata.emplace(
                Contract::ContractStorage2::GetContractStorage()
                    .GenerateStorageKey(addr, TYPE_INDICATOR,
                                        {field["vname"].asString()}),
                DataConversion::StringToCharArray(field["type"].asString()));
          } else {
            LOG_GENERAL(WARNING,
                        "Unexpected field detected" << field.toStyledString());
            return false;
          }
        }
        return true;
      };
      if (root["contract_info"].isMember("fields")) {
        if (!handleTypeForStateVar(root["contract_info"]["fields"])) {
          return false;
        }
      }

<<<<<<< HEAD
      if (map_depth_json.empty()) {
        map_depth_json = Json::objectValue;
      }

      map_depth_data = DataConversion::StringToCharArray(
          JSONUtils::GetInstance().convertJsontoStr(map_depth_json));

      if (!root.isMember("llvm_ir")) {
        receipt.AddError(CHECKER_FAILED);
        return false;
      }
      llvm_ir = root["llvm_ir"].asString();
=======
      metadata.emplace(
          Contract::ContractStorage2::GetContractStorage().GenerateStorageKey(
              addr, HAS_MAP_INDICATOR, {}),
          DataConversion::StringToCharArray(hasMap ? "true" : "false"));
>>>>>>> 3818783b
    }
  } catch (const std::exception& e) {
    LOG_GENERAL(WARNING, "Exception caught: " << e.what() << " checkerPrint: "
                                              << checkerPrint);
    return false;
  }

  return true;
}

template <class MAP>
bool AccountStoreSC<MAP>::ParseCreateContract(uint64_t& gasRemained,
                                              const std::string& runnerPrint,
                                              TransactionReceipt& receipt,
                                              bool is_library) {
  Json::Value jsonOutput;
  if (!ParseCreateContractOutput(jsonOutput, runnerPrint, receipt)) {
    return false;
  }
  return ParseCreateContractJsonOutput(jsonOutput, gasRemained, receipt,
                                       is_library);
}

template <class MAP>
bool AccountStoreSC<MAP>::ParseCreateContractOutput(
    Json::Value& jsonOutput, const std::string& runnerPrint,
    TransactionReceipt& receipt) {

  if (LOG_SC) {
    LOG_MARKER();

    LOG_GENERAL(
        INFO,
        "Output: " << std::endl
                   << (runnerPrint.length() > MAX_SCILLA_OUTPUT_SIZE_IN_BYTES
                           ? runnerPrint.substr(
                                 0, MAX_SCILLA_OUTPUT_SIZE_IN_BYTES) +
                                 "\n ... "
                           : runnerPrint));
  }

  if (!JSONUtils::GetInstance().convertStrtoJson(runnerPrint, jsonOutput)) {
    receipt.AddError(JSON_OUTPUT_CORRUPTED);

    return false;
  }
  return true;
}

template <class MAP>
bool AccountStoreSC<MAP>::ParseCreateContractJsonOutput(
    const Json::Value& _json, uint64_t& gasRemained,
    TransactionReceipt& receipt, bool is_library) {
  // LOG_MARKER();
  if (!_json.isMember("gas_remaining")) {
    LOG_GENERAL(
        WARNING,
        "The json output of this contract didn't contain gas_remaining");
    if (gasRemained > CONTRACT_CREATE_GAS) {
      gasRemained -= CONTRACT_CREATE_GAS;
    } else {
      gasRemained = 0;
    }
    receipt.AddError(NO_GAS_REMAINING_FOUND);
    return false;
  }
  try {
    gasRemained = std::min(gasRemained, boost::lexical_cast<uint64_t>(
                                            _json["gas_remaining"].asString()));
  } catch (...) {
    LOG_GENERAL(WARNING, "_amount " << _json["gas_remaining"].asString()
                                    << " is not numeric");
    return false;
  }
  LOG_GENERAL(INFO, "gasRemained: " << gasRemained);

  if (!is_library) {
    if (!_json.isMember("messages") || !_json.isMember("events")) {
      if (_json.isMember("errors")) {
        LOG_GENERAL(WARNING, "Contract creation failed");
        receipt.AddError(CREATE_CONTRACT_FAILED);
        receipt.AddException(_json["errors"]);
      } else {
        LOG_GENERAL(WARNING, "JSON output of this contract is corrupted");
        receipt.AddError(OUTPUT_ILLEGAL);
      }
      return false;
    }

    if (_json["messages"].type() == Json::nullValue &&
        _json["states"].type() == Json::arrayValue &&
        _json["events"].type() == Json::arrayValue) {
      return true;
    }

    LOG_GENERAL(WARNING,
                "Didn't get desired json output from the interpreter for "
                "create contract");
    receipt.AddError(OUTPUT_ILLEGAL);
    return false;
  }

  return true;
}

template <class MAP>
bool AccountStoreSC<MAP>::ParseCallContract(uint64_t& gasRemained,
                                            const std::string& runnerPrint,
                                            TransactionReceipt& receipt,
                                            uint32_t tree_depth,
                                            uint32_t scilla_version) {
  Json::Value jsonOutput;
  if (!ParseCallContractOutput(jsonOutput, runnerPrint, receipt)) {
    return false;
  }
  return ParseCallContractJsonOutput(jsonOutput, gasRemained, receipt,
                                     tree_depth, scilla_version);
}

template <class MAP>
bool AccountStoreSC<MAP>::ParseCallContractOutput(
    Json::Value& jsonOutput, const std::string& runnerPrint,
    TransactionReceipt& receipt) {
  std::chrono::system_clock::time_point tpStart;
  if (ENABLE_CHECK_PERFORMANCE_LOG) {
    tpStart = r_timer_start();
  }

  if (LOG_SC) {
    LOG_GENERAL(
        INFO,
        "Output: " << std::endl
                   << (runnerPrint.length() > MAX_SCILLA_OUTPUT_SIZE_IN_BYTES
                           ? runnerPrint.substr(
                                 0, MAX_SCILLA_OUTPUT_SIZE_IN_BYTES) +
                                 "\n ... "
                           : runnerPrint));
  }

  if (!JSONUtils::GetInstance().convertStrtoJson(runnerPrint, jsonOutput)) {
    receipt.AddError(JSON_OUTPUT_CORRUPTED);
    return false;
  }
  if (ENABLE_CHECK_PERFORMANCE_LOG) {
    LOG_GENERAL(DEBUG, "Parse scilla-runner output (microseconds) = "
                           << r_timer_end(tpStart));
  }

  return true;
}

template <class MAP>
bool AccountStoreSC<MAP>::ParseCallContractJsonOutput(
    const Json::Value& _json, uint64_t& gasRemained,
    TransactionReceipt& receipt, uint32_t tree_depth,
    uint32_t pre_scilla_version) {
  std::chrono::system_clock::time_point tpStart;
  if (ENABLE_CHECK_PERFORMANCE_LOG) {
    tpStart = r_timer_start();
  }

  if (!_json.isMember("gas_remaining")) {
    LOG_GENERAL(
        WARNING,
        "The json output of this contract didn't contain gas_remaining");
    if (gasRemained > CONTRACT_INVOKE_GAS) {
      gasRemained -= CONTRACT_INVOKE_GAS;
    } else {
      gasRemained = 0;
    }
    receipt.AddError(NO_GAS_REMAINING_FOUND);
    return false;
  }
  uint64_t startGas = gasRemained;
  try {
    gasRemained = std::min(gasRemained, boost::lexical_cast<uint64_t>(
                                            _json["gas_remaining"].asString()));
  } catch (...) {
    LOG_GENERAL(WARNING, "_amount " << _json["gas_remaining"].asString()
                                    << " is not numeric");
    return false;
  }
  LOG_GENERAL(INFO, "gasRemained: " << gasRemained);

  if (!_json.isMember("messages") || !_json.isMember("events")) {
    if (_json.isMember("errors")) {
      LOG_GENERAL(WARNING, "Call contract failed");
      receipt.AddError(CALL_CONTRACT_FAILED);
      receipt.AddException(_json["errors"]);
    } else {
      LOG_GENERAL(WARNING, "JSON output of this contract is corrupted");
      receipt.AddError(OUTPUT_ILLEGAL);
    }
    return false;
  }

  if (!_json.isMember("_accepted")) {
    LOG_GENERAL(WARNING,
                "The json output of this contract doesn't contain _accepted");
    receipt.AddError(NO_ACCEPTED_FOUND);
    return false;
  }

  bool accepted = (_json["_accepted"].asString() == "true");
  if (accepted) {
    // LOG_GENERAL(INFO, "Contract accept amount transfer");
    if (!TransferBalanceAtomic(m_curSenderAddr, m_curContractAddr,
                               m_curAmount)) {
      LOG_GENERAL(WARNING, "TransferBalance Atomic failed");
      receipt.AddError(BALANCE_TRANSFER_FAILED);
      return false;
    }
  } else {
    LOG_GENERAL(WARNING, "Contract refuse amount transfer");
  }

  if (tree_depth == 0) {
    // first call in a txn
    receipt.AddAccepted(accepted);
  } else {
    if (!receipt.AddAcceptedForLastTransition(accepted)) {
      LOG_GENERAL(WARNING, "AddAcceptedForLastTransition failed");
      return false;
    }
  }

  Account* contractAccount =
      m_accountStoreAtomic->GetAccount(m_curContractAddr);
  if (contractAccount == nullptr) {
    LOG_GENERAL(WARNING, "contractAccount is null ptr");
    receipt.AddError(CONTRACT_NOT_EXIST);
    return false;
  }

  try {
    for (const auto& e : _json["events"]) {
      LogEntry entry;
      if (!entry.Install(e, m_curContractAddr)) {
        receipt.AddError(LOG_ENTRY_INSTALL_FAILED);
        return false;
      }
      receipt.AddEntry(entry);
    }
  } catch (const std::exception& e) {
    LOG_GENERAL(WARNING, "Exception caught: " << e.what());
    return false;
  }

  bool ret = false;

  if (_json["messages"].type() != Json::arrayValue &&
      _json["messages"].type() != Json::nullValue) {
    LOG_GENERAL(INFO, "messages is not in array value");
    return false;
  }

  // If output message is null
  if (_json["messages"].empty()) {
    LOG_GENERAL(INFO,
                "empty message in scilla output when invoking a "
                "contract, transaction finished");
    m_storageRootUpdateBufferAtomic.emplace(m_curContractAddr);
    ret = true;
  }

  Address recipient;
  Account* account = nullptr;

  if (!ret) {
    // Buffer the Addr for current caller
    Address curContractAddr = m_curContractAddr;
    for (const auto& msg : _json["messages"]) {
      LOG_GENERAL(INFO, "Process new message");

      // a buffer for `ret` flag to be reset per loop
      bool t_ret = ret;

      // Non-null messages must have few mandatory fields.
      if (!msg.isMember("_tag") || !msg.isMember("_amount") ||
          !msg.isMember("params") || !msg.isMember("_recipient")) {
        LOG_GENERAL(
            WARNING,
            "The message in the json output of this contract is corrupted");
        receipt.AddError(MESSAGE_CORRUPTED);
        return false;
      }

      try {
        m_curAmount = boost::lexical_cast<uint128_t>(msg["_amount"].asString());
      } catch (...) {
        LOG_GENERAL(WARNING, "_amount " << msg["_amount"].asString()
                                        << " is not numeric");
        return false;
      }

      recipient = Address(msg["_recipient"].asString());
      if (IsNullAddress(recipient)) {
        LOG_GENERAL(WARNING, "The recipient can't be null address");
        receipt.AddError(RECEIPT_IS_NULL);
        return false;
      }

      account = m_accountStoreAtomic->GetAccount(recipient);

      if (account == nullptr) {
        AccountStoreBase<MAP>::AddAccount(recipient, {0, 0});
        account = m_accountStoreAtomic->GetAccount(recipient);
      }

      // Recipient is non-contract
      if (!account->isContract()) {
        LOG_GENERAL(INFO, "The recipient is non-contract");
        if (!TransferBalanceAtomic(curContractAddr, recipient, m_curAmount)) {
          receipt.AddError(BALANCE_TRANSFER_FAILED);
          return false;
        } else {
          t_ret = true;
        }
      }

      // Recipient is contract
      // _tag field is empty
      if (msg["_tag"].asString().empty()) {
        LOG_GENERAL(INFO,
                    "_tag in the scilla output is empty when invoking a "
                    "contract, transaction finished");
        t_ret = true;
      }

      m_storageRootUpdateBufferAtomic.emplace(curContractAddr);
      receipt.AddTransition(curContractAddr, msg, tree_depth);

      if (ENABLE_CHECK_PERFORMANCE_LOG) {
        LOG_GENERAL(DEBUG,
                    "LDB Write (microseconds) = " << r_timer_end(tpStart));
        LOG_GENERAL(DEBUG, "Gas used = " << (startGas - gasRemained));
      }

      if (t_ret) {
        // return true;
        continue;
      }

      LOG_GENERAL(INFO, "Call another contract in chain");
      receipt.AddEdge();
      ++m_curEdges;

      // deduct scilla runner invoke gas
      if (gasRemained < SCILLA_RUNNER_INVOKE_GAS) {
        LOG_GENERAL(WARNING, "Not enough gas to invoke the scilla runner");
        receipt.AddError(GAS_NOT_SUFFICIENT);
        return false;
      } else {
        gasRemained -= SCILLA_RUNNER_INVOKE_GAS;
      }

      // check whether the recipient contract is in the same shard with the
      // current contract
      if (!m_curIsDS &&
          (Transaction::GetShardIndex(curContractAddr, m_curNumShards) !=
           Transaction::GetShardIndex(recipient, m_curNumShards))) {
        LOG_GENERAL(WARNING,
                    "another contract doesn't belong to the same shard with "
                    "current contract");
        receipt.AddError(CHAIN_CALL_DIFF_SHARD);
        return false;
      }

      if (m_curEdges > MAX_CONTRACT_EDGES) {
        LOG_GENERAL(
            WARNING,
            "maximum contract edges reached, cannot call another contract");
        receipt.AddError(MAX_EDGES_REACHED);
        return false;
      }

      Json::Value input_message;
      input_message["_sender"] = "0x" + curContractAddr.hex();
      input_message["_origin"] = "0x" + m_originAddr.hex();
      input_message["_amount"] = msg["_amount"];
      input_message["_tag"] = msg["_tag"];
      input_message["params"] = msg["params"];

      if (account == nullptr) {
        LOG_GENERAL(WARNING, "account still null");
        receipt.AddError(INTERNAL_ERROR);
        return false;
      }

      // prepare IPC with the recipient contract address
      bool is_library;
      std::vector<Address> extlibs;
      uint32_t scilla_version;

      if (!account->GetContractAuxiliaries(is_library, scilla_version,
                                           extlibs)) {
        LOG_GENERAL(WARNING, "GetContractAuxiliaries failed");
        receipt.AddError(INTERNAL_ERROR);
        return false;
      }

      m_scillaIPCServer->setContractAddressVer(recipient, scilla_version);

      if (DISABLE_SCILLA_LIB && !extlibs.empty()) {
        LOG_GENERAL(WARNING, "ScillaLib disabled");
        return false;
      }

      if (scilla_version != pre_scilla_version) {
        LOG_GENERAL(WARNING, "Scilla version inconsistent");
        receipt.AddError(VERSION_INCONSISTENT);
        return false;
      }

      if (is_library) {
        LOG_GENERAL(WARNING, "Library being called");
        receipt.AddError(LIBRARY_AS_RECIPIENT);
        return false;
      }

      std::map<Address, std::pair<std::string, std::string>> extlibs_exports;
      if (!PopulateExtlibsExports(scilla_version, extlibs, extlibs_exports)) {
        LOG_GENERAL(WARNING, "PopulateExtlibsExports");
        receipt.AddError(LIBRARY_EXTRACTION_FAILED);
        return false;
      }

      if (!ExportCallContractFiles(*account, input_message, scilla_version,
                                   extlibs_exports)) {
        LOG_GENERAL(WARNING, "ExportCallContractFiles failed");
        receipt.AddError(PREPARATION_FAILED);
        return false;
      }

<<<<<<< HEAD
      if (ENABLE_CHECK_PERFORMANCE_LOG) {
        tpStart = r_timer_start();
      }

      // prepare IPC with the recipient contract address
      m_scillaIPCServer->setContractAddress(recipient);
      std::string runnerPrint;
      bool result = true;

      try {
        ScillaJIT::init();
        auto SP = buildScillaParams(recipient);
        auto llvm_ir = "";  // Assuming that the machine code is already cached.
        auto sJIT = ScillaVM::ScillaJIT::create(SP, llvm_ir, recipient.hex(),
                                                account->GetInitJson(), m_scillaCodeCache.get());

        Json::Value vmout =
            sJIT->execMsg(account->GetBalance().convert_to<std::string>(),
                          gasRemained, input_message);
        runnerPrint = vmout.toStyledString();
      } catch (const ScillaVM::ScillaError& se) {
        LOG_GENERAL(WARNING,
                    "ScillaVM create contract failed: " << se.toString());
        receipt.AddError(CREATE_CONTRACT_FAILED);
        ret = false;
      }
=======
      std::string runnerPrint;
      bool result = true;

      InvokeInterpreter(RUNNER_CALL, runnerPrint, scilla_version, is_library,
                        gasRemained, account->GetBalance(), result, receipt);
>>>>>>> 3818783b

      if (ENABLE_CHECK_PERFORMANCE_LOG) {
        LOG_GENERAL(DEBUG, "Executed " << input_message["_tag"] << " in "
                                       << r_timer_end(tpStart)
                                       << " microseconds");
      }

      if (!result) {
        return false;
      }

      m_curSenderAddr = curContractAddr;
      m_curContractAddr = recipient;
      if (!ParseCallContract(gasRemained, runnerPrint, receipt, tree_depth + 1,
                             scilla_version)) {
        LOG_GENERAL(WARNING, "ParseCallContract failed of calling contract: "
                                 << recipient);
        return false;
      }

      if (!this->IncreaseNonce(curContractAddr)) {
        return false;
      }
    }
  }

  return true;
}

template <class MAP>
void AccountStoreSC<MAP>::ProcessStorageRootUpdateBuffer() {
  LOG_MARKER();
  {
    std::lock_guard<std::mutex> g(m_mutexUpdateAccounts);
    for (const auto& addr : m_storageRootUpdateBuffer) {
      Account* account = this->GetAccount(addr);
      if (account == nullptr) {
        continue;
      }
      account->SetStorageRoot(
          Contract::ContractStorage2::GetContractStorage().GetContractStateHash(
              addr, true /*temp*/, true /*fromExternal*/));
    }
  }
  CleanStorageRootUpdateBuffer();
}

template <class MAP>
void AccountStoreSC<MAP>::CleanStorageRootUpdateBuffer() {
  std::lock_guard<std::mutex> g(m_mutexUpdateAccounts);
  m_storageRootUpdateBuffer.clear();
}

template <class MAP>
bool AccountStoreSC<MAP>::TransferBalanceAtomic(const Address& from,
                                                const Address& to,
                                                const uint128_t& delta) {
  // LOG_MARKER();
  return m_accountStoreAtomic->TransferBalance(from, to, delta);
}

template <class MAP>
void AccountStoreSC<MAP>::CommitAtomics() {
  LOG_MARKER();
  for (const auto& entry : *m_accountStoreAtomic->GetAddressToAccount()) {
    Account* account = this->GetAccount(entry.first);
    if (account != nullptr) {
      *account = entry.second;
    } else {
      // this->m_addressToAccount.emplace(std::make_pair(entry.first,
      // entry.second));
      this->AddAccount(entry.first, entry.second);
    }
  }
  /// since txn succeeded, commit the atomic buffer
  m_storageRootUpdateBuffer.insert(m_storageRootUpdateBufferAtomic.begin(),
                                   m_storageRootUpdateBufferAtomic.end());
}

template <class MAP>
void AccountStoreSC<MAP>::DiscardAtomics() {
  LOG_MARKER();
  m_accountStoreAtomic->Init();
  m_storageRootUpdateBufferAtomic.clear();
}

template <class MAP>
void AccountStoreSC<MAP>::NotifyTimeout() {
  LOG_MARKER();
  m_txnProcessTimeout = true;
  cv_callContract.notify_all();
}

template <class MAP>
Account* AccountStoreSC<MAP>::GetAccountAtomic(const dev::h160& addr) {
  return m_accountStoreAtomic->GetAccount(addr);
}

template <class MAP>
void AccountStoreSC<MAP>::SetScillaIPCServer(
    std::shared_ptr<ScillaIPCServer> scillaIPCServer) {
  LOG_MARKER();
  m_scillaIPCServer = std::move(scillaIPCServer);
}

template <class MAP>
void AccountStoreSC<MAP>::CleanNewLibrariesCache() {
  for (const auto& addr : m_newLibrariesCreated) {
    boost::filesystem::remove(addr.hex() + LIBRARY_CODE_EXTENSION);
    boost::filesystem::remove(addr.hex() + ".json");
  }
  m_newLibrariesCreated.clear();
}<|MERGE_RESOLUTION|>--- conflicted
+++ resolved
@@ -38,27 +38,27 @@
 namespace {
 using namespace ScillaVM;
 ScillaParams buildScillaParams(Address toAddr) {
-  // https://stackoverflow.com/questions/4364599/c-overloaded-method-pointer
-  auto fetchPtr = (bool (Contract::ContractStorage2::*)(
-                      const dev::h160& addr,
-                      const ScillaVM::ScillaParams::StateQuery& query,
-                      boost::any& dst, bool& foundVal)) &
-                  Contract::ContractStorage2::FetchStateValue;
-  auto updatePtr = (bool (Contract::ContractStorage2::*)(
-                       const dev::h160& addr,
-                       const ScillaVM::ScillaParams::StateQuery& query,
-                       const boost::any& value)) &
-                   Contract::ContractStorage2::UpdateStateValue;
   using namespace ScillaVM;
-  namespace ph = std::placeholders;
   // Bind the methods to pass as callbacks to the VM.
   ScillaParams::FetchState_Type fetchStateValue =
-      std::bind(fetchPtr, &Contract::ContractStorage2::GetContractStorage(),
-                toAddr, ph::_1, ph::_2, ph::_3);
+      [&toAddr](const ScillaParams::StateQuery& query, boost::any& retVal,
+                bool& found) {
+        std::string typeIgnore;
+        return Contract::ContractStorage2::GetContractStorage().FetchStateValue(
+            toAddr, query, retVal, found, false, typeIgnore);
+      };
+  ScillaParams::FetchRemoteState_Type fetchRemoteStateValue =
+      [](const std::string& addr, const ScillaParams::StateQuery& query,
+         boost::any& retVal, bool& found, std::string& type) {
+        return Contract::ContractStorage2::GetContractStorage()
+            .FetchExternalStateValue(Address(addr), query, retVal, found, type);
+      };
   ScillaParams::UpdateState_Type updateStateValue =
-      std::bind(updatePtr, &Contract::ContractStorage2::GetContractStorage(),
-                toAddr, ph::_1, ph::_2);
-  ScillaParams SP(fetchStateValue, updateStateValue);
+      [&toAddr](const ScillaParams::StateQuery& query, const boost::any& val) {
+        return Contract::ContractStorage2::GetContractStorage()
+            .UpdateStateValue(toAddr, query, val);
+      };
+  ScillaParams SP(fetchStateValue, fetchRemoteStateValue, updateStateValue);
   return SP;
 }
 
@@ -136,11 +136,13 @@
         //     if (!SysCommand::ExecuteCmd(
         //             SysCommand::WITH_OUTPUT_PID,
         //             ScillaUtils::GetCreateContractCmdStr(
-        //                 m_root_w_version, is_library, available_gas, balance),
+        //                 m_root_w_version, is_library, available_gas,
+        //                 balance),
         //             interprinterPrint, pid)) {
         //       LOG_GENERAL(
         //           WARNING,
-        //           "ExecuteCmd failed: " << ScillaUtils::GetCreateContractCmdStr(
+        //           "ExecuteCmd failed: " <<
+        //           ScillaUtils::GetCreateContractCmdStr(
         //               m_root_w_version, is_library, available_gas, balance));
         //       receipt.AddError(EXECUTE_CMD_FAILED);
         //       ret = false;
@@ -148,14 +150,15 @@
         //   } catch (const std::exception& e) {
         //     LOG_GENERAL(
         //         WARNING,
-        //         "Exception caught in SysCommand::ExecuteCmd (1): " << e.what());
+        //         "Exception caught in SysCommand::ExecuteCmd (1): " <<
+        //         e.what());
         //     ret = false;
         //   }
         // } else {
         if (!ScillaClient::GetInstance().CallRunner(
                 version,
-                ScillaUtils::GetCreateContractJson(
-                    m_root_w_version, is_library, available_gas, balance),
+                ScillaUtils::GetCreateContractJson(m_root_w_version, is_library,
+                                                   available_gas, balance),
                 interprinterPrint)) {
         }
         // }
@@ -200,13 +203,8 @@
                                          const bool& isDS,
                                          const Transaction& transaction,
                                          TransactionReceipt& receipt,
-<<<<<<< HEAD
-                                         ErrTxnStatus& error_code) {
+                                         TxnStatus& error_code) {
   LOG_MARKER();
-=======
-                                         TxnStatus& error_code) {
-  // LOG_MARKER();
->>>>>>> 3818783b
   LOG_GENERAL(INFO, "Process txn: " << transaction.GetTranID());
   std::lock_guard<std::mutex> g(m_mutexUpdateAccounts);
 
@@ -397,15 +395,6 @@
       InvokeInterpreter(CHECKER, checkerPrint, scilla_version, is_library,
                         gasRemained, 0, ret_checker, receipt);
 
-<<<<<<< HEAD
-      // parse checker output
-      bytes map_depth_data;
-      std::string llvm_ir;
-
-      if (ret_checker && !ParseContractCheckerOutput(checkerPrint, receipt,
-                                                     llvm_ir, map_depth_data,
-                                                     gasRemained, is_library)) {
-=======
       // 0xabc._version
       // 0xabc._depth.data1
       // 0xabc._type.data1
@@ -415,11 +404,10 @@
           Contract::ContractStorage2::GetContractStorage().GenerateStorageKey(
               toAddr, SCILLA_VERSION_INDICATOR, {}),
           DataConversion::StringToCharArray(std::to_string(scilla_version)));
-
+      std::string llvm_ir;
       if (ret_checker &&
-          !ParseContractCheckerOutput(toAddr, checkerPrint, receipt, t_metadata,
-                                      gasRemained, is_library)) {
->>>>>>> 3818783b
+          !ParseContractCheckerOutput(toAddr, checkerPrint, receipt, llvm_ir,
+                                      t_metadata, gasRemained, is_library)) {
         ret_checker = false;
       }
 
@@ -428,21 +416,21 @@
       bool ret = true;
 
       if (ret_checker) {
-          // Create contract using ScillaVM. At the moment, this JIT compiles
-          // llvm_ir to machine code and puts it in the cache.
-          // We also initialize the state here.
-          try {
-            ScillaJIT::init();
-            auto SP = buildScillaParams(toAddr);
-            auto sJIT = ScillaVM::ScillaJIT::create(
-                SP, llvm_ir, toAddr.hex(), toAccount->GetInitJson(), m_scillaCodeCache.get());
-            auto initOutput = sJIT->initState(gasRemained);
-            gasRemained -= std::stoi(initOutput["gas_remaining"].asString());
-          } catch (const ScillaVM::ScillaError& se) {
-            LOG_GENERAL(WARNING,
-                        "ScillaVM create contract failed: " << se.toString());
-            ret = false;
-          }
+        // Create contract using ScillaVM. At the moment, this JIT compiles
+        // llvm_ir to machine code and puts it in the cache.
+        // We also initialize the state here.
+        try {
+          ScillaJIT_Safe::init();
+          auto SP = buildScillaParams(toAddr);
+          auto sJIT = ScillaVM::ScillaJIT_Safe::create(
+              SP, llvm_ir, toAddr.hex(), m_scillaCodeCache.get());
+          auto initOutput = sJIT->deploy(toAccount->GetInitJson(), gasRemained);
+          gasRemained -= std::stoi(initOutput["gas_remaining"].asString());
+        } catch (const ScillaVM::ScillaError& se) {
+          LOG_GENERAL(WARNING,
+                      "ScillaVM create contract failed: " << se.toString());
+          ret = false;
+        }
       } else {
         gasRemained =
             std::min(transaction.GetGasLimit() - createGasPenalty, gasRemained);
@@ -643,25 +631,25 @@
       m_curAmount = amount;
       m_curNumShards = numShards;
 
-      // prepare IPC with current contract address
-      m_scillaIPCServer->setContractAddressVer(toAddr, scilla_version);
-
-      Contract::ContractStorage2::GetContractStorage().BufferCurrentState();
-
       std::chrono::system_clock::time_point tpStart;
       if (ENABLE_CHECK_PERFORMANCE_LOG) {
         tpStart = r_timer_start();
       }
 
+      // prepare IPC with current contract address
+      m_scillaIPCServer->setContractAddressVer(toAddr, scilla_version);
+
+      Contract::ContractStorage2::GetContractStorage().BufferCurrentState();
+
       std::string runnerPrint;
       bool ret = true;
 
       try {
-        ScillaJIT::init();
+        ScillaJIT_Safe::init();
         auto SP = buildScillaParams(toAddr);
         auto llvm_ir = "";  // Assuming that the machine code is already cached.
-        auto sJIT = ScillaVM::ScillaJIT::create(SP, llvm_ir, toAddr.hex(),
-                                                toAccount->GetInitJson(), m_scillaCodeCache.get());
+        auto sJIT = ScillaVM::ScillaJIT_Safe::create(SP, llvm_ir, toAddr.hex(),
+                                                     m_scillaCodeCache.get());
         Json::Value msgObj;
         try {
           // Message Json
@@ -682,7 +670,7 @@
         }
         Json::Value vmout =
             sJIT->execMsg(toAccount->GetBalance().convert_to<std::string>(),
-                          gasRemained, msgObj);
+                          gasRemained, toAccount->GetInitJson(), msgObj);
         runnerPrint = vmout.toStyledString();
       } catch (const ScillaVM::ScillaError& se) {
         LOG_GENERAL(WARNING,
@@ -1035,15 +1023,10 @@
 
 template <class MAP>
 bool AccountStoreSC<MAP>::ParseContractCheckerOutput(
-<<<<<<< HEAD
-    const std::string& checkerPrint, TransactionReceipt& receipt,
-    std::string& llvm_ir, bytes& map_depth_data, uint64_t& gasRemained,
+    const Address& addr, const std::string& checkerPrint,
+    TransactionReceipt& receipt, std::string& llvm_ir,
+    std::map<std::string, bytes>& metadata, uint64_t& gasRemained,
     bool is_library) {
-=======
-    const Address& addr, const std::string& checkerPrint,
-    TransactionReceipt& receipt, std::map<std::string, bytes>& metadata,
-    uint64_t& gasRemained, bool is_library) {
->>>>>>> 3818783b
   LOG_MARKER();
 
   LOG_GENERAL(
@@ -1134,25 +1117,16 @@
         }
       }
 
-<<<<<<< HEAD
-      if (map_depth_json.empty()) {
-        map_depth_json = Json::objectValue;
-      }
-
-      map_depth_data = DataConversion::StringToCharArray(
-          JSONUtils::GetInstance().convertJsontoStr(map_depth_json));
-
-      if (!root.isMember("llvm_ir")) {
-        receipt.AddError(CHECKER_FAILED);
-        return false;
-      }
-      llvm_ir = root["llvm_ir"].asString();
-=======
       metadata.emplace(
           Contract::ContractStorage2::GetContractStorage().GenerateStorageKey(
               addr, HAS_MAP_INDICATOR, {}),
           DataConversion::StringToCharArray(hasMap ? "true" : "false"));
->>>>>>> 3818783b
+
+      if (!root.isMember("llvm_ir")) {
+        receipt.AddError(CHECKER_FAILED);
+        return false;
+      }
+      llvm_ir = root["llvm_ir"].asString();
     }
   } catch (const std::exception& e) {
     LOG_GENERAL(WARNING, "Exception caught: " << e.what() << " checkerPrint: "
@@ -1180,7 +1154,6 @@
 bool AccountStoreSC<MAP>::ParseCreateContractOutput(
     Json::Value& jsonOutput, const std::string& runnerPrint,
     TransactionReceipt& receipt) {
-
   if (LOG_SC) {
     LOG_MARKER();
 
@@ -1587,26 +1560,23 @@
         return false;
       }
 
-<<<<<<< HEAD
       if (ENABLE_CHECK_PERFORMANCE_LOG) {
         tpStart = r_timer_start();
       }
 
-      // prepare IPC with the recipient contract address
-      m_scillaIPCServer->setContractAddress(recipient);
       std::string runnerPrint;
       bool result = true;
 
       try {
-        ScillaJIT::init();
+        ScillaJIT_Safe::init();
         auto SP = buildScillaParams(recipient);
         auto llvm_ir = "";  // Assuming that the machine code is already cached.
-        auto sJIT = ScillaVM::ScillaJIT::create(SP, llvm_ir, recipient.hex(),
-                                                account->GetInitJson(), m_scillaCodeCache.get());
+        auto sJIT = ScillaVM::ScillaJIT_Safe::create(
+            SP, llvm_ir, recipient.hex(), m_scillaCodeCache.get());
 
         Json::Value vmout =
             sJIT->execMsg(account->GetBalance().convert_to<std::string>(),
-                          gasRemained, input_message);
+                          gasRemained, account->GetInitJson(), input_message);
         runnerPrint = vmout.toStyledString();
       } catch (const ScillaVM::ScillaError& se) {
         LOG_GENERAL(WARNING,
@@ -1614,13 +1584,6 @@
         receipt.AddError(CREATE_CONTRACT_FAILED);
         ret = false;
       }
-=======
-      std::string runnerPrint;
-      bool result = true;
-
-      InvokeInterpreter(RUNNER_CALL, runnerPrint, scilla_version, is_library,
-                        gasRemained, account->GetBalance(), result, receipt);
->>>>>>> 3818783b
 
       if (ENABLE_CHECK_PERFORMANCE_LOG) {
         LOG_GENERAL(DEBUG, "Executed " << input_message["_tag"] << " in "
