--- conflicted
+++ resolved
@@ -78,11 +78,7 @@
   void InitStorage();
 
   /// Parse the Immutable Data at Constract Initialization Stage
-<<<<<<< HEAD
-  bool InitContract(const bytes& data);
-=======
-  void InitContract(const bytes& data, const Address& addr);
->>>>>>> 1a440392
+  bool InitContract(const bytes& data, const Address& addr);
 
   /// Set the block number when this account was created.
   void SetCreateBlockNum(const uint64_t& blockNum);
@@ -150,11 +146,7 @@
 
   void SetInitData(const bytes& initData);
 
-<<<<<<< HEAD
-  bool InitContract();
-=======
-  void InitContract(const Address& addr);
->>>>>>> 1a440392
+  bool InitContract(const Address& addr);
 
   std::vector<dev::h256> GetStorageKeyHashes() const;
 
