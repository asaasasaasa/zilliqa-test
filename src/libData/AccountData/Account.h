--- conflicted
+++ resolved
@@ -119,14 +119,9 @@
     /// Returns the code hash.
     const h256& GetCodeHash() const { return m_codeHash; }
 
-<<<<<<< HEAD
-    void SetStorage(const string& _k, const string& _type, const string& _v,
-                    bool _mutable = true);
+    void SetStorage(const h256& k_hash, const string& rlpStr);
 
-    void SetStorage(const h256& k_hash, const string& rlpStr);
-=======
     void SetStorage(string k, string type, string v, bool is_mutable = true);
->>>>>>> 57f2e2e9
 
     /// Return the data for a parameter, type + value
     vector<string> GetStorage(const string& _k) const;
