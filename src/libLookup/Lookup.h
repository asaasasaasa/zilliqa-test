/*
 * Copyright (c) 2018 Zilliqa
 * This source code is being disclosed to you solely for the purpose of your
 * participation in testing Zilliqa. You may view, compile and run the code for
 * that purpose and pursuant to the protocols and algorithms that are programmed
 * into, and intended by, the code. You may not do anything else with the code
 * without express permission from Zilliqa Research Pte. Ltd., including
 * modifying or publishing the code (or any part of it), and developing or
 * forming another public or private blockchain network. This source code is
 * provided 'as is' and no warranties are given as to title or non-infringement,
 * merchantability or fitness for purpose and, to the extent permitted by law,
 * all liability for your use of the code is disclaimed. Some programs in this
 * code are governed by the GNU General Public License v3.0 (available at
 * https://www.gnu.org/licenses/gpl-3.0.en.html) ('GPLv3'). The programs that
 * are governed by GPLv3.0 are those programs that are located in the folders
 * src/depends and tests/depends and which include a reference to GPLv3 in their
 * program files.
 */

#ifndef __LOOKUP_H__
#define __LOOKUP_H__

#include <atomic>
#include <chrono>
#include <condition_variable>
#include <cstdlib>
#include <map>
#include <mutex>
#include <unordered_set>
#include <vector>

#include "common/Broadcastable.h"
#include "common/Executable.h"
#include "libCrypto/Schnorr.h"
#include "libData/AccountData/Transaction.h"
#include "libData/BlockData/Block/DSBlock.h"
#include "libData/BlockData/Block/MicroBlock.h"
#include "libData/BlockData/Block/TxBlock.h"
#include "libNetwork/Peer.h"
#include "libNetwork/ShardStruct.h"
#include "libUtils/Logger.h"

#include <condition_variable>
#include <map>
#include <mutex>
#include <vector>

class Mediator;
class Synchronizer;

/// Processes requests pertaining to network, transaction, or block information
class Lookup : public Executable, public Broadcastable {
  Mediator& m_mediator;

  // Info about lookup node
  VectorOfLookupNode m_lookupNodes;
  VectorOfLookupNode m_lookupNodesOffline;
  std::vector<Peer> m_seedNodes;
  bool m_dsInfoWaitingNotifying = false;
  bool m_fetchedDSInfo = false;

  // To ensure that the confirm of DS node rejoin won't be later than
  // It receiving a new DS block
  bool m_currDSExpired = false;
  bool m_isFirstLoop = true;
  // tells if server is running or not
  bool m_isServer = false;
  uint8_t m_level = (uint8_t)-1;

  // Sharding committee members

  std::mutex m_mutexNodesInNetwork;
  std::vector<Peer> m_nodesInNetwork;
  std::unordered_set<Peer> l_nodesInNetwork;

  // Start PoW variables
  bool m_receivedRaiseStartPoW = false;
  std::mutex m_MutexCVStartPoWSubmission;
  std::condition_variable cv_startPoWSubmission;

  /// To indicate which type of synchronization is using
  SyncType m_syncType = SyncType::NO_SYNC;

  // Rsync the lost txBodies from remote lookup nodes if this lookup are doing
  // its recovery
  Peer GetLookupPeerToRsync();

  void SetAboveLayer();
  // Doing Rsync commands
  bool RsyncTxBodies();

  /// Post processing after the DS node successfully synchronized with the
  /// network
  bool FinishRejoinAsLookup();

  // Reset certain variables to the initial state
  bool CleanVariables();

  // To block certain types of incoming message for certain states
  bool ToBlockMessage(unsigned char ins_byte);

  std::mutex m_mutexSetDSBlockFromSeed;
  std::mutex m_mutexSetTxBlockFromSeed;
  std::mutex m_mutexSetStateDeltaFromSeed;
  std::mutex m_mutexSetTxBodyFromSeed;
  std::mutex m_mutexSetState;
  std::mutex mutable m_mutexLookupNodes;
  std::mutex m_mutexMicroBlocksBuffer;

  // TxBlockBuffer
  std::vector<TxBlock> m_txBlockBuffer;

  std::vector<unsigned char> ComposeGetDSInfoMessage(bool initialDS = false);
  std::vector<unsigned char> ComposeGetStateMessage();

  std::vector<unsigned char> ComposeGetDSBlockMessage(uint64_t lowBlockNum,
                                                      uint64_t highBlockNum);
  std::vector<unsigned char> ComposeGetTxBlockMessage(uint64_t lowBlockNum,
                                                      uint64_t highBlockNum);
  std::vector<unsigned char> ComposeGetStateDeltaMessage(uint64_t blockNum);

  std::vector<unsigned char> ComposeGetLookupOfflineMessage();
  std::vector<unsigned char> ComposeGetLookupOnlineMessage();

  std::vector<unsigned char> ComposeGetOfflineLookupNodes();

  void RetrieveDSBlocks(std::vector<DSBlock>& dsBlocks, uint64_t& lowBlockNum,
                        uint64_t& highBlockNum, bool partialRetrieve = false);
  void RetrieveTxBlocks(std::vector<TxBlock>& txBlocks, uint64_t& lowBlockNum,
                        uint64_t& highBlockNum);

 public:
  /// Constructor.
  Lookup(Mediator& mediator);

  /// Destructor.
  ~Lookup();

  // Setting the lookup nodes
  // Hardcoded for now -- to be called by constructor
  void SetLookupNodes();

  bool CheckStateRoot();

  // Getter for m_lookupNodes
  VectorOfLookupNode GetLookupNodes() const;

<<<<<<< HEAD
  std::mutex m_txnShardMapMutex;
  std::map<uint32_t, std::vector<Transaction>> m_txnShardMap;
=======
  bool IsLookupNode(const PubKey& pubKey) const;

  bool IsLookupNode(const Peer& peerInfo) const;
>>>>>>> 6c6b5893

  // Gen n valid txns
  bool GenTxnToSend(size_t num_txn,
                    std::map<uint32_t, std::vector<Transaction>>& mp,
                    uint32_t numShards);
  bool GenTxnToSend(size_t num_txn, std::vector<Transaction>& txn);

  // Calls P2PComm::SendBroadcastMessage to Lookup Nodes
  void SendMessageToLookupNodes(
      const std::vector<unsigned char>& message) const;

  // Calls P2PComm::SendMessage serially to every Lookup Nodes
  void SendMessageToLookupNodesSerial(
      const std::vector<unsigned char>& message) const;

  // Calls P2PComm::SendMessage to one of the last x Lookup Nodes randomly
  void SendMessageToRandomLookupNode(
      const std::vector<unsigned char>& message) const;

  // Calls P2PComm::SendMessage serially for every Seed peer
  void SendMessageToSeedNodes(const std::vector<unsigned char>& message) const;

  // TODO: move the Get and ProcessSet functions to Synchronizer
  std::vector<Peer> GetAboveLayer();
  bool GetSeedPeersFromLookup();
  bool GetDSInfoFromSeedNodes();
  bool GetDSInfoLoop();
  bool GetTxBlockFromSeedNodes(uint64_t lowBlockNum, uint64_t highBlockNum);
  bool GetDSInfoFromLookupNodes(bool initialDS = false);
  bool GetDSBlockFromLookupNodes(uint64_t lowBlockNum, uint64_t highBlockNum);
  bool GetTxBlockFromLookupNodes(uint64_t lowBlockNum, uint64_t highBlockNum);
  bool GetStateDeltaFromLookupNodes(const uint64_t& blockNum);
  bool GetTxBodyFromSeedNodes(std::string txHashStr);
  bool GetStateFromLookupNodes();

  bool ProcessGetShardFromSeed(const std::vector<unsigned char>& message,
                               unsigned int offset, const Peer& from);

  bool ProcessSetShardFromSeed(const std::vector<unsigned char>& message,
                               unsigned int offset, const Peer& from);
  bool GetShardFromLookup();
  // Get the offline lookup nodes from lookup nodes
  bool GetOfflineLookupNodes();

  bool SetDSCommitteInfo();

  DequeOfShard GetShardPeers();
  std::vector<Peer> GetNodePeers();

  // Start synchronization with other lookup nodes as a lookup node
  void StartSynchronization();

  // Set my lookup ip offline in other lookup nodes
  bool GetMyLookupOffline();

  // Set my lookup ip online in other lookup nodes
  bool GetMyLookupOnline();

  // Rejoin the network as a lookup node in case of failure happens in protocol
  void RejoinAsLookup();

  bool AddToTxnShardMap(const Transaction& tx, uint32_t shardId);

  void CheckBufferTxBlocks();

  bool DeleteTxnShardMap(uint32_t shardId);

  void SetServerTrue();

  bool GetIsServer();

  void SenderTxnBatchThread();

  void SendTxnPacketToNodes(uint32_t);

  bool ProcessEntireShardingStructure();
  bool ProcessGetSeedPeersFromLookup(const std::vector<unsigned char>& message,
                                     unsigned int offset, const Peer& from);
  bool ProcessGetDSInfoFromSeed(const std::vector<unsigned char>& message,
                                unsigned int offset, const Peer& from);
  bool ProcessGetDSBlockFromSeed(const std::vector<unsigned char>& message,
                                 unsigned int offset, const Peer& from);
  bool ProcessGetTxBlockFromSeed(const std::vector<unsigned char>& message,
                                 unsigned int offset, const Peer& from);
  bool ProcessGetStateDeltaFromSeed(const std::vector<unsigned char>& message,
                                    unsigned int offset, const Peer& from);
  bool ProcessGetTxBodyFromSeed(const std::vector<unsigned char>& message,
                                unsigned int offset, const Peer& from);
  bool ProcessGetStateFromSeed(const std::vector<unsigned char>& message,
                               unsigned int offset, const Peer& from);

  bool ProcessGetNetworkId(const std::vector<unsigned char>& message,
                           unsigned int offset, const Peer& from);

  bool ProcessGetTxnsFromLookup(const std::vector<unsigned char>& message,
                                unsigned int offset, const Peer& from);
  bool ProcessSetTxnsFromLookup(const std::vector<unsigned char>& message,
                                unsigned int offset,
                                [[gnu::unused]] const Peer& from);
  void SendGetTxnFromLookup(const std::vector<TxnHash>& txnhashes);

  void SendGetMicroBlockFromLookup(const std::vector<BlockHash>& mbHashes);

  bool ProcessGetMicroBlockFromLookup(const std::vector<unsigned char>& message,
                                      unsigned int offset, const Peer& from);
  bool ProcessSetMicroBlockFromLookup(const std::vector<unsigned char>& message,
                                      unsigned int offset, const Peer& from);
  bool AddMicroBlockToStorage(const MicroBlock& microblock);

  bool ProcessGetOfflineLookups(const std::vector<unsigned char>& message,
                                unsigned int offset, const Peer& from);

  bool ProcessSetSeedPeersFromLookup(const std::vector<unsigned char>& message,
                                     unsigned int offset, const Peer& from);
  bool ProcessSetDSInfoFromSeed(const std::vector<unsigned char>& message,
                                unsigned int offset, const Peer& from);
  bool ProcessSetDSBlockFromSeed(const std::vector<unsigned char>& message,
                                 unsigned int offset, const Peer& from);
  bool ProcessSetTxBlockFromSeed(const std::vector<unsigned char>& message,
                                 unsigned int offset, const Peer& from);
  void CommitTxBlocks(const std::vector<TxBlock>& txBlocks);
  bool ProcessSetStateDeltaFromSeed(const std::vector<unsigned char>& message,
                                    unsigned int offset, const Peer& from);
  bool ProcessSetTxBodyFromSeed(const std::vector<unsigned char>& message,
                                unsigned int offset, const Peer& from);
  bool ProcessSetStateFromSeed(const std::vector<unsigned char>& message,
                               unsigned int offset, const Peer& from);

  bool ProcessSetLookupOffline(const std::vector<unsigned char>& message,
                               unsigned int offset, const Peer& from);
  bool ProcessSetLookupOnline(const std::vector<unsigned char>& message,
                              unsigned int offset, const Peer& from);

  bool ProcessSetOfflineLookups(const std::vector<unsigned char>& message,
                                unsigned int offset, const Peer& from);

  bool ProcessRaiseStartPoW(const std::vector<unsigned char>& message,
                            unsigned int offset, const Peer& from);
  bool ProcessGetStartPoWFromSeed(const std::vector<unsigned char>& message,
                                  unsigned int offset, const Peer& from);
  bool ProcessSetStartPoWFromSeed(const std::vector<unsigned char>& message,
                                  unsigned int offset, const Peer& from);

  bool ProcessGetDirectoryBlocksFromSeed(
      const std::vector<unsigned char>& message, unsigned int offset,
      const Peer& from);

  bool ProcessSetDirectoryBlocksFromSeed(
      const std::vector<unsigned char>& message, unsigned int offset,
      const Peer& from);

  bool ProcessVCGetLatestDSTxBlockFromSeed(
      const std::vector<unsigned char>& message, unsigned int offset,
      const Peer& from);
  bool ProcessForwardTxn(const std::vector<unsigned char>& message,
                         unsigned int offset, const Peer& from);

  void ComposeAndSendGetDirectoryBlocksFromSeed(const uint64_t& index_num);

  static bool VerifyLookupNode(const VectorOfLookupNode& vecLookupNodes,
                               const PubKey& pubKeyToVerify);

  bool Execute(const std::vector<unsigned char>& message, unsigned int offset,
               const Peer& from);

  inline SyncType GetSyncType() const { return m_syncType; }
  void SetSyncType(SyncType syncType);

  bool m_fetchedOfflineLookups = false;
  std::mutex m_mutexOfflineLookupsUpdation;
  std::condition_variable cv_offlineLookups;

  bool m_fetchedLatestDSBlock = false;
  std::mutex m_mutexLatestDSBlockUpdation;
  std::condition_variable cv_latestDSBlock;

  std::mutex m_MutexCVSetTxBlockFromSeed;
  std::condition_variable cv_setTxBlockFromSeed;
  std::mutex m_MutexCVSetStateDeltaFromSeed;
  std::condition_variable cv_setStateDeltaFromSeed;

  bool InitMining(uint32_t lookupIndex);

  /// Helper variables used by new node synchronization
  bool m_startedPoW = false;

  bool AlreadyJoinedNetwork();

  std::mutex m_mutexDSInfoUpdation;
  std::condition_variable cv_dsInfoUpdate;
};

#endif  // __LOOKUP_H__<|MERGE_RESOLUTION|>--- conflicted
+++ resolved
@@ -145,14 +145,13 @@
   // Getter for m_lookupNodes
   VectorOfLookupNode GetLookupNodes() const;
 
-<<<<<<< HEAD
+
   std::mutex m_txnShardMapMutex;
   std::map<uint32_t, std::vector<Transaction>> m_txnShardMap;
-=======
+
   bool IsLookupNode(const PubKey& pubKey) const;
 
   bool IsLookupNode(const Peer& peerInfo) const;
->>>>>>> 6c6b5893
 
   // Gen n valid txns
   bool GenTxnToSend(size_t num_txn,
