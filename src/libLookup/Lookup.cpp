--- conflicted
+++ resolved
@@ -1400,7 +1400,6 @@
         LOG_GENERAL(INFO,
                     "[SendMB]"
                         << " Recvd " << mb.GetHeader().GetBlockNum()
-<<<<<<< HEAD
                         << " shard:" << mb.GetHeader().GetShardID());
 
         if (ARCHIVAL_NODE)
@@ -1414,10 +1413,7 @@
             m_mediator.m_archival->AddToUnFetchedTxn(mb.GetTranHashes());
         }
     }
-=======
-                        << " shard:" << mb.GetHeader().GetShardId());
-    } //do something with mb
->>>>>>> 1d8c930f
+
 
     return true;
 }
@@ -1615,7 +1611,6 @@
         {
             m_mediator.m_dsBlockChain.AddBlock(dsblock);
             // Store DS Block to disk
-<<<<<<< HEAD
             if (!ARCHIVAL_NODE)
             {
                 vector<unsigned char> serializedDSBlock;
@@ -1627,12 +1622,6 @@
             {
                 m_mediator.m_archDB->InsertDSBlock(dsBlock);
             }
-=======
-            vector<unsigned char> serializedDSBlock;
-            dsblock.Serialize(serializedDSBlock, 0);
-            BlockStorage::GetBlockStorage().PutDSBlock(
-                dsblock.GetHeader().GetBlockNum(), serializedDSBlock);
->>>>>>> 1d8c930f
         }
 
         if (m_syncType == SyncType::DS_SYNC
