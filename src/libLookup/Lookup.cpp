/*
 * Copyright (C) 2019 Zilliqa
 *
 * This program is free software: you can redistribute it and/or modify
 * it under the terms of the GNU General Public License as published by
 * the Free Software Foundation, either version 3 of the License, or
 * (at your option) any later version.
 *
 * This program is distributed in the hope that it will be useful,
 * but WITHOUT ANY WARRANTY; without even the implied warranty of
 * MERCHANTABILITY or FITNESS FOR A PARTICULAR PURPOSE.  See the
 * GNU General Public License for more details.
 *
 * You should have received a copy of the GNU General Public License
 * along with this program.  If not, see <https://www.gnu.org/licenses/>.
 */

#include <arpa/inet.h>
#include <errno.h>
#include <netinet/in.h>
#include <stdint.h>
#include <sys/socket.h>
#include <unistd.h>
#include <cstring>
#include <exception>
#include <fstream>
#include <random>

#include <boost/property_tree/ptree.hpp>
#include <boost/property_tree/xml_parser.hpp>

#include "Lookup.h"
#include "common/Messages.h"
#include "libData/AccountData/Account.h"
#include "libData/AccountData/AccountStore.h"
#include "libData/AccountData/Transaction.h"
#include "libData/BlockChainData/BlockChain.h"
#include "libData/BlockChainData/BlockLinkChain.h"
#include "libData/BlockData/Block.h"
#include "libData/BlockData/Block/FallbackBlockWShardingStructure.h"
#include "libMediator/Mediator.h"
#include "libMessage/Messenger.h"
#include "libNetwork/Blacklist.h"
#include "libNetwork/Guard.h"
#include "libNetwork/P2PComm.h"
#include "libPOW/pow.h"
#include "libPersistence/BlockStorage.h"
#include "libServer/GetWorkServer.h"
#include "libUtils/DataConversion.h"
#include "libUtils/DetachedFunction.h"
#include "libUtils/GetTxnFromFile.h"
#include "libUtils/SanityChecks.h"
#include "libUtils/SysCommand.h"

using namespace std;
using namespace boost::multiprecision;

Lookup::Lookup(Mediator& mediator, SyncType syncType) : m_mediator(mediator) {
  m_syncType.store(SyncType::NO_SYNC);
  vector<SyncType> ignorable_syncTypes = {NO_SYNC, RECOVERY_ALL_SYNC, DB_VERIF};
  if (syncType >= SYNC_TYPE_COUNT) {
    LOG_GENERAL(FATAL, "Invalid SyncType");
  }
  if (find(ignorable_syncTypes.begin(), ignorable_syncTypes.end(), syncType) ==
      ignorable_syncTypes.end()) {
    m_syncType = syncType;
  }
  m_receivedRaiseStartPoW.store(false);
  SetLookupNodes();
  SetAboveLayer();
  if (LOOKUP_NODE_MODE) {
    SetDSCommitteInfo();
  }
}

Lookup::~Lookup() {}

void Lookup::InitAsNewJoiner() {
  LOG_MARKER();
  m_mediator.m_dsBlockChain.Reset();
  m_mediator.m_txBlockChain.Reset();
  m_mediator.m_blocklinkchain.Reset();
  SetLookupNodes();
  {
    std::lock_guard<mutex> lock(m_mediator.m_mutexDSCommittee);
    m_mediator.m_DSCommittee->clear();
  }
  AccountStore::GetInstance().Init();

  Synchronizer tempSyncer;
  tempSyncer.InitializeGenesisBlocks(m_mediator.m_dsBlockChain,
                                     m_mediator.m_txBlockChain);
  const auto& dsBlock = m_mediator.m_dsBlockChain.GetBlock(0);
  m_mediator.m_blocklinkchain.AddBlockLink(0, 0, BlockType::DS,
                                           dsBlock.GetBlockHash());
}

void Lookup::InitSync() {
  LOG_MARKER();
  auto func = [this]() -> void {
    uint64_t dsBlockNum = 0;
    uint64_t txBlockNum = 0;

    // Hack to allow seed server to be restarted so as to get my newlookup ip
    // and register me with multiplier.
    this_thread::sleep_for(chrono::seconds(NEW_LOOKUP_SYNC_DELAY_IN_SECONDS));

    if (m_seedNodes.empty()) {
      SetAboveLayer();  // since may have called CleanVariable earlier
    }

    while (GetSyncType() != SyncType::NO_SYNC) {
      if (m_mediator.m_dsBlockChain.GetBlockCount() != 1) {
        dsBlockNum = m_mediator.m_dsBlockChain.GetBlockCount();
      }
      if (m_mediator.m_txBlockChain.GetBlockCount() != 1) {
        txBlockNum = m_mediator.m_txBlockChain.GetBlockCount();
      }
      LOG_GENERAL(INFO,
                  "TxBlockNum " << txBlockNum << " DSBlockNum: " << dsBlockNum);
      ComposeAndSendGetDirectoryBlocksFromSeed(
          m_mediator.m_blocklinkchain.GetLatestIndex() + 1);
      GetTxBlockFromSeedNodes(txBlockNum, 0);

      this_thread::sleep_for(chrono::seconds(NEW_NODE_SYNC_INTERVAL));
    }
    // Ask for the sharding structure from lookup
    ComposeAndSendGetShardingStructureFromSeed();
    std::unique_lock<std::mutex> cv_lk(m_mutexShardStruct);
    if (cv_shardStruct.wait_for(
            cv_lk,
            std::chrono::seconds(NEW_LOOKUP_GETSHARD_TIMEOUT_IN_SECONDS)) ==
        std::cv_status::timeout) {
      LOG_GENERAL(WARNING, "Didn't receive sharding structure!");
    } else {
      ProcessEntireShardingStructure();
    }
  };
  DetachedFunction(1, func);
}

void Lookup::SetLookupNodes(const VectorOfNode& lookupNodes) {
  // Only used for random testing
  m_lookupNodes = lookupNodes;
  m_lookupNodesStatic = lookupNodes;
}

void Lookup::SetLookupNodes() {
  LOG_MARKER();

  std::lock_guard<std::mutex> lock(m_mutexLookupNodes);

  m_startedTxnBatchThread = false;
  m_lookupNodes.clear();
  m_lookupNodesOffline.clear();
  // Populate tree structure pt
  using boost::property_tree::ptree;
  ptree pt;
  read_xml("constants.xml", pt);

  const vector<string> lookupTypes = {"node.lookups", "node.multipliers",
                                      "node.lower_seed"};

  uint8_t level = 0;
  vector<Peer> levelAbove;
  for (const auto& lookupType : lookupTypes) {
    for (const ptree::value_type& v : pt.get_child(lookupType)) {
      if (v.first == "peer") {
        struct in_addr ip_addr;
        inet_pton(AF_INET, v.second.get<string>("ip").c_str(), &ip_addr);
        Peer lookup_node((uint128_t)ip_addr.s_addr,
                         v.second.get<uint32_t>("port"));
        bytes pubkeyBytes;
        if (!DataConversion::HexStrToUint8Vec(
                v.second.get<std::string>("pubkey"), pubkeyBytes)) {
          continue;
        }
        PubKey pubKey(pubkeyBytes, 0);
        if (pubKey == m_mediator.m_selfKey.second) {
          m_level = level;
        }
        if (find_if(m_lookupNodes.begin(), m_lookupNodes.end(),
                    [&pubKey](const PairOfNode& x) {
                      return (pubKey == x.first);
                    }) != m_lookupNodes.end()) {
          continue;
        }
        // check for hostname
        if (lookupType == "node.lookups" || lookupType == "node.multipliers") {
          string url = v.second.get<string>("hostname");
          if (!url.empty()) {
            lookup_node.SetHostname(url);
          }
        }
        if (lookupType == "node.multipliers") {
          m_multipliers.emplace_back(pubKey, lookup_node);
        }
        m_lookupNodes.emplace_back(pubKey, lookup_node);
        LOG_GENERAL(INFO, "Added lookup " << lookup_node);
      }
    }
    level++;
  }

  // Add myself to lookupnodes
  if (m_syncType == SyncType::NEW_LOOKUP_SYNC) {
    const PubKey& myPubKey = m_mediator.m_selfKey.second;
    if (std::find_if(m_lookupNodes.begin(), m_lookupNodes.end(),
                     [&myPubKey](const PairOfNode& node) {
                       return node.first == myPubKey;
                     }) == m_lookupNodes.end()) {
      m_lookupNodes.emplace_back(m_mediator.m_selfKey.second,
                                 m_mediator.m_selfPeer);
    }
  }

  m_lookupNodesStatic = m_lookupNodes;
}

void Lookup::SetAboveLayer() {
  using boost::property_tree::ptree;
  ptree pt;
  read_xml("constants.xml", pt);
  m_seedNodes.clear();
  for (const ptree::value_type& v : pt.get_child("node.upper_seed")) {
    if (v.first == "peer") {
      struct in_addr ip_addr;
      inet_pton(AF_INET, v.second.get<string>("ip").c_str(), &ip_addr);
      Peer lookup_node((uint128_t)ip_addr.s_addr,
                       v.second.get<uint32_t>("port"));
      bytes pubkeyBytes;
      if (!DataConversion::HexStrToUint8Vec(v.second.get<std::string>("pubkey"),
                                            pubkeyBytes)) {
        continue;
      }

      PubKey pubKey(pubkeyBytes, 0);
      string url = v.second.get<string>("hostname");
      if (!url.empty()) {
        lookup_node.SetHostname(url);
      }
      m_seedNodes.emplace_back(pubKey, lookup_node);
    }
  }
}

VectorOfNode Lookup::GetSeedNodes() const {
  lock_guard<mutex> g(m_mutexSeedNodes);

  return m_seedNodes;
}

std::once_flag generateReceiverOnce;

Address GenOneReceiver() {
  static Address receiverAddr;
  std::call_once(generateReceiverOnce, []() {
    auto receiver = Schnorr::GetInstance().GenKeyPair();
    receiverAddr = Account::GetAddressFromPublicKey(receiver.second);
    LOG_GENERAL(INFO, "Generate testing transaction receiver " << receiverAddr);
  });
  return receiverAddr;
}

Transaction CreateValidTestingTransaction(PrivKey& fromPrivKey,
                                          PubKey& fromPubKey,
                                          const Address& toAddr,
                                          uint128_t amount,
                                          uint64_t prevNonce) {
  unsigned int version = 0;
  auto nonce = prevNonce + 1;

  // LOG_GENERAL("fromPrivKey " << fromPrivKey << " / fromPubKey " << fromPubKey
  // << " / toAddr" << toAddr);

  Transaction txn(version, nonce, toAddr, make_pair(fromPrivKey, fromPubKey),
                  amount, 1, 1, {}, {});

  // bytes buf;
  // txn.SerializeWithoutSignature(buf, 0);

  // Signature sig;
  // Schnorr::GetInstance().Sign(buf, fromPrivKey, fromPubKey, sig);

  // bytes sigBuf;
  // sig.Serialize(sigBuf, 0);
  // txn.SetSignature(sigBuf);

  return txn;
}

bool Lookup::GenTxnToSend(size_t num_txn, vector<Transaction>& txn) {
  vector<Transaction> txns;
  unsigned int NUM_TXN_TO_DS = num_txn / GENESIS_WALLETS.size();

  for (auto& addrStr : GENESIS_WALLETS) {
    bytes tempAddrBytes;
    if (!DataConversion::HexStrToUint8Vec(addrStr, tempAddrBytes)) {
      continue;
    }
    Address addr{tempAddrBytes};

    txns.clear();

    auto account = AccountStore::GetInstance().GetAccount(addr);

    if (!account) {
      LOG_GENERAL(WARNING, "Failed to get genesis account!");
      return false;
    }

    uint64_t nonce = account->GetNonce();

    if (!GetTxnFromFile::GetFromFile(addr, static_cast<uint32_t>(nonce) + 1,
                                     num_txn, txns)) {
      LOG_GENERAL(WARNING, "Failed to get txns from file");
      continue;
    }

    copy(txns.begin(), txns.end(), back_inserter(txn));

    LOG_GENERAL(INFO, "[Batching] Last Nonce sent "
                          << nonce + num_txn << " of Addr " << addr.hex());
    txns.clear();

    if (!GetTxnFromFile::GetFromFile(addr,
                                     static_cast<uint32_t>(nonce) + num_txn + 1,
                                     NUM_TXN_TO_DS, txns)) {
      LOG_GENERAL(WARNING, "Failed to get txns for DS");
      continue;
    }

    copy(txns.begin(), txns.end(), back_inserter(txn));
  }
  return !txn.empty();
}

bool Lookup::GenTxnToSend(size_t num_txn,
                          map<uint32_t, vector<Transaction>>& mp,
                          uint32_t numShards) {
  LOG_MARKER();
  vector<Transaction> txns;

  if (GENESIS_WALLETS.size() == 0) {
    LOG_GENERAL(WARNING, "No genesis accounts found");
    return false;
  }

  if (!USE_REMOTE_TXN_CREATOR) {
    return false;
  }

  unsigned int NUM_TXN_TO_DS = num_txn / GENESIS_WALLETS.size();

  if (numShards == 0) {
    return false;
  }

  for (auto& addrStr : GENESIS_WALLETS) {
    bytes addrBytes;
    if (!DataConversion::HexStrToUint8Vec(addrStr, addrBytes)) {
      continue;
    }
    Address addr{addrBytes};

    auto txnShard = Transaction::GetShardIndex(addr, numShards);
    txns.clear();

    uint64_t nonce = AccountStore::GetInstance().GetAccount(addr)->GetNonce();

    if (!GetTxnFromFile::GetFromFile(addr, static_cast<uint32_t>(nonce) + 1,
                                     num_txn, txns)) {
      LOG_GENERAL(WARNING, "Failed to get txns from file");
      continue;
    }

    copy(txns.begin(), txns.end(), back_inserter(mp[txnShard]));

    LOG_GENERAL(INFO, "[Batching] Last Nonce sent "
                          << nonce + num_txn << " of Addr " << addr.hex());
    txns.clear();

    if (!GetTxnFromFile::GetFromFile(addr,
                                     static_cast<uint32_t>(nonce) + num_txn + 1,
                                     NUM_TXN_TO_DS, txns)) {
      LOG_GENERAL(WARNING, "Failed to get txns for DS");
    }

    copy(txns.begin(), txns.end(), back_inserter(mp[numShards]));
  }

  return true;
}

VectorOfNode Lookup::GetLookupNodes() const {
  LOG_MARKER();
  lock_guard<mutex> lock(m_mutexLookupNodes);
  return m_lookupNodes;
}

VectorOfNode Lookup::GetLookupNodesStatic() const {
  LOG_MARKER();
  lock_guard<mutex> lock(m_mutexLookupNodes);
  return m_lookupNodesStatic;
}

bool Lookup::IsLookupNode(const PubKey& pubKey) const {
  VectorOfNode lookups = GetLookupNodesStatic();
  return std::find_if(lookups.begin(), lookups.end(),
                      [&pubKey](const PairOfNode& node) {
                        return node.first == pubKey;
                      }) != lookups.end();
}

bool Lookup::IsLookupNode(const Peer& peerInfo) const {
  VectorOfNode lookups = GetLookupNodesStatic();
  return std::find_if(lookups.begin(), lookups.end(),
                      [&peerInfo](const PairOfNode& node) {
                        return node.second.GetIpAddress() ==
                               peerInfo.GetIpAddress();
                      }) != lookups.end();
}

uint128_t Lookup::TryGettingResolvedIP(const Peer& peer) const {
  // try resolving ip from hostname
  string url = peer.GetHostname();
  auto resolved_ip = peer.GetIpAddress();  // existing one
  if (!url.empty()) {
    uint128_t tmpIp;
    if (IPConverter::ResolveDNS(url, peer.GetListenPortHost(), tmpIp)) {
      resolved_ip = tmpIp;  // resolved one
    } else {
      LOG_GENERAL(WARNING, "Unable to resolve DNS for " << url);
    }
  }

  return resolved_ip;
}

void Lookup::SendMessageToLookupNodes(const bytes& message) const {
  LOG_MARKER();

  vector<Peer> allLookupNodes;

  {
    lock_guard<mutex> lock(m_mutexLookupNodes);
    for (const auto& node : m_lookupNodes) {
      auto resolved_ip = TryGettingResolvedIP(node.second);

      Blacklist::GetInstance().Exclude(
          resolved_ip);  // exclude this lookup ip from blacklisting

      Peer tmp(resolved_ip, node.second.GetListenPortHost());
      LOG_GENERAL(INFO, "Sending to lookup " << tmp);

      allLookupNodes.emplace_back(tmp);
    }
  }

  P2PComm::GetInstance().SendBroadcastMessage(allLookupNodes, message);
}

void Lookup::SendMessageToLookupNodesSerial(const bytes& message) const {
  LOG_MARKER();

  vector<Peer> allLookupNodes;

  {
    lock_guard<mutex> lock(m_mutexLookupNodes);
    for (const auto& node : m_lookupNodes) {
      if (find_if(m_multipliers.begin(), m_multipliers.end(),
                  [&node](const PairOfNode& mult) {
                    return node.second == mult.second;
                  }) != m_multipliers.end()) {
        continue;
      }

      auto resolved_ip = TryGettingResolvedIP(node.second);

      Blacklist::GetInstance().Exclude(
          resolved_ip);  // exclude this lookup ip from blacklisting

      Peer tmp(resolved_ip, node.second.GetListenPortHost());
      LOG_GENERAL(INFO, "Sending to lookup " << tmp);

      allLookupNodes.emplace_back(tmp);
    }
  }

  P2PComm::GetInstance().SendMessage(allLookupNodes, message);
}

void Lookup::SendMessageToRandomLookupNode(const bytes& message) const {
  LOG_MARKER();

  // int index = rand() % (NUM_LOOKUP_USE_FOR_SYNC) + m_lookupNodes.size()
  // - NUM_LOOKUP_USE_FOR_SYNC;
  lock_guard<mutex> lock(m_mutexLookupNodes);
  if (0 == m_lookupNodes.size()) {
    LOG_GENERAL(WARNING, "There is no lookup node existed yet!");
    return;
  }

  // To avoid sending message to multiplier
  VectorOfNode tmp;
  std::copy_if(m_lookupNodes.begin(), m_lookupNodes.end(),
               std::back_inserter(tmp), [this](const PairOfNode& node) {
                 return find_if(m_multipliers.begin(), m_multipliers.end(),
                                [&node](const PairOfNode& mult) {
                                  return node.second == mult.second;
                                }) == m_multipliers.end();
               });

  int index = rand() % tmp.size();

  auto resolved_ip = TryGettingResolvedIP(tmp[index].second);

  Blacklist::GetInstance().Exclude(
      resolved_ip);  // exclude this lookup ip from blacklisting
  Peer tmpPeer(resolved_ip, tmp[index].second.GetListenPortHost());
  LOG_GENERAL(INFO, "Sending to Random lookup: " << tmpPeer);
  P2PComm::GetInstance().SendMessage(tmpPeer, message);
}

void Lookup::SendMessageToSeedNodes(const bytes& message) const {
  LOG_MARKER();

  vector<Peer> seedNodePeer;
  {
    lock_guard<mutex> g(m_mutexSeedNodes);

    for (const auto& node : m_seedNodes) {
      auto resolved_ip = TryGettingResolvedIP(node.second);

      Blacklist::GetInstance().Exclude(
          resolved_ip);  // exclude this lookup ip from blacklisting
      Peer tmpPeer(resolved_ip, node.second.GetListenPortHost());
      LOG_EPOCH(INFO, m_mediator.m_currentEpochNum,
                "Sending msg to seed node " << tmpPeer);
      seedNodePeer.emplace_back(tmpPeer);
    }
  }
  P2PComm::GetInstance().SendMessage(seedNodePeer, message);
}

bytes Lookup::ComposeGetDSInfoMessage(bool initialDS) {
  LOG_MARKER();

  bytes getDSNodesMessage = {MessageType::LOOKUP,
                             LookupInstructionType::GETDSINFOFROMSEED};

  if (!Messenger::SetLookupGetDSInfoFromSeed(
          getDSNodesMessage, MessageOffset::BODY,
          m_mediator.m_selfPeer.m_listenPortHost, initialDS)) {
    LOG_EPOCH(WARNING, m_mediator.m_currentEpochNum,
              "Messenger::SetLookupGetDSInfoFromSeed failed.");
    return {};
  }

  return getDSNodesMessage;
}

bytes Lookup::ComposeGetStateMessage() {
  LOG_MARKER();

  bytes getStateMessage = {MessageType::LOOKUP,
                           LookupInstructionType::GETSTATEFROMSEED};

  if (!Messenger::SetLookupGetStateFromSeed(
          getStateMessage, MessageOffset::BODY,
          m_mediator.m_selfPeer.m_listenPortHost)) {
    LOG_EPOCH(WARNING, m_mediator.m_currentEpochNum,
              "Messenger::SetLookupGetStateFromSeed failed.");
    return {};
  }

  return getStateMessage;
}

bool Lookup::GetDSInfoFromSeedNodes() {
  LOG_MARKER();
  SendMessageToRandomSeedNode(ComposeGetDSInfoMessage());
  return true;
}

bool Lookup::GetDSInfoFromLookupNodes(bool initialDS) {
  LOG_MARKER();
  SendMessageToRandomLookupNode(ComposeGetDSInfoMessage(initialDS));
  return true;
}

bool Lookup::GetStateFromSeedNodes() {
  SendMessageToRandomSeedNode(ComposeGetStateMessage());
  return true;
}

bytes Lookup::ComposeGetDSBlockMessage(uint64_t lowBlockNum,
                                       uint64_t highBlockNum) {
  LOG_MARKER();

  bytes getDSBlockMessage = {MessageType::LOOKUP,
                             LookupInstructionType::GETDSBLOCKFROMSEED};

  if (!Messenger::SetLookupGetDSBlockFromSeed(
          getDSBlockMessage, MessageOffset::BODY, lowBlockNum, highBlockNum,
          m_mediator.m_selfPeer.m_listenPortHost)) {
    LOG_EPOCH(WARNING, m_mediator.m_currentEpochNum,
              "Messenger::SetLookupGetDSBlockFromSeed failed.");
    return {};
  }

  return getDSBlockMessage;
}

// TODO: Refactor the code to remove the following assumption
// lowBlockNum = 1 => Latest block number
// lowBlockNum = 0 => lowBlockNum set to 1
// highBlockNum = 0 => Latest block number
bool Lookup::GetDSBlockFromLookupNodes(uint64_t lowBlockNum,
                                       uint64_t highBlockNum) {
  LOG_MARKER();
  SendMessageToRandomLookupNode(
      ComposeGetDSBlockMessage(lowBlockNum, highBlockNum));
  return true;
}

bool Lookup::GetDSBlockFromSeedNodes(uint64_t lowBlockNum,
                                     uint64_t highblocknum) {
  SendMessageToRandomSeedNode(
      ComposeGetDSBlockMessage(lowBlockNum, highblocknum));
  return true;
}

bytes Lookup::ComposeGetTxBlockMessage(uint64_t lowBlockNum,
                                       uint64_t highBlockNum) {
  LOG_MARKER();

  bytes getTxBlockMessage = {MessageType::LOOKUP,
                             LookupInstructionType::GETTXBLOCKFROMSEED};

  LOG_EPOCH(INFO, m_mediator.m_currentEpochNum,
            "ComposeGetTxBlockMessage for blocks " << lowBlockNum << " to "
                                                   << highBlockNum);

  if (!Messenger::SetLookupGetTxBlockFromSeed(
          getTxBlockMessage, MessageOffset::BODY, lowBlockNum, highBlockNum,
          m_mediator.m_selfPeer.m_listenPortHost)) {
    LOG_EPOCH(WARNING, m_mediator.m_currentEpochNum,
              "Messenger::SetLookupGetTxBlockFromSeed failed.");
    return {};
  }

  return getTxBlockMessage;
}

bytes Lookup::ComposeGetStateDeltaMessage(uint64_t blockNum) {
  LOG_MARKER();

  bytes getStateDeltaMessage = {MessageType::LOOKUP,
                                LookupInstructionType::GETSTATEDELTAFROMSEED};

  if (!Messenger::SetLookupGetStateDeltaFromSeed(
          getStateDeltaMessage, MessageOffset::BODY, blockNum,
          m_mediator.m_selfPeer.m_listenPortHost)) {
    LOG_EPOCH(WARNING, m_mediator.m_currentEpochNum,
              "Messenger::SetLookupGetStateDeltaFromSeed failed.");
    return {};
  }

  return getStateDeltaMessage;
}

bytes Lookup::ComposeGetStateDeltasMessage(uint64_t lowBlockNum,
                                           uint64_t highBlockNum) {
  LOG_MARKER();

  bytes getStateDeltasMessage = {MessageType::LOOKUP,
                                 LookupInstructionType::GETSTATEDELTASFROMSEED};

  if (!Messenger::SetLookupGetStateDeltasFromSeed(
          getStateDeltasMessage, MessageOffset::BODY, lowBlockNum, highBlockNum,
          m_mediator.m_selfPeer.m_listenPortHost)) {
    LOG_EPOCH(WARNING, m_mediator.m_currentEpochNum,
              "Messenger::SetLookupGetStateDeltasFromSeed failed.");
    return {};
  }

  return getStateDeltasMessage;
}

// TODO: Refactor the code to remove the following assumption
// lowBlockNum = 1 => Latest block number
// lowBlockNum = 0 => lowBlockNum set to 1
// highBlockNum = 0 => Latest block number
bool Lookup::GetTxBlockFromLookupNodes(uint64_t lowBlockNum,
                                       uint64_t highBlockNum) {
  LOG_MARKER();

  SendMessageToRandomLookupNode(
      ComposeGetTxBlockMessage(lowBlockNum, highBlockNum));

  return true;
}

bool Lookup::GetTxBlockFromSeedNodes(uint64_t lowBlockNum,
                                     uint64_t highBlockNum) {
  LOG_MARKER();

  SendMessageToRandomSeedNode(
      ComposeGetTxBlockMessage(lowBlockNum, highBlockNum));

  return true;
}

bool Lookup::GetStateDeltaFromSeedNodes(const uint64_t& blockNum)

{
  LOG_MARKER();
  SendMessageToRandomSeedNode(ComposeGetStateDeltaMessage(blockNum));
  return true;
}

bool Lookup::GetStateDeltasFromSeedNodes(uint64_t lowBlockNum,
                                         uint64_t highBlockNum)

{
  LOG_MARKER();
  SendMessageToRandomSeedNode(
      ComposeGetStateDeltasMessage(lowBlockNum, highBlockNum));
  return true;
}

bool Lookup::SetDSCommitteInfo(bool replaceMyPeerWithDefault) {
  // Populate tree structure pt

  LOG_MARKER();

  using boost::property_tree::ptree;
  ptree pt;
  read_xml("config.xml", pt);

  lock_guard<mutex> g(m_mediator.m_mutexDSCommittee);

  for (ptree::value_type const& v : pt.get_child("nodes")) {
    if (v.first == "peer") {
      bytes pubkeyBytes;
      if (!DataConversion::HexStrToUint8Vec(v.second.get<string>("pubk"),
                                            pubkeyBytes)) {
        continue;
      }
      PubKey key(pubkeyBytes, 0);

      struct in_addr ip_addr;
      inet_pton(AF_INET, v.second.get<string>("ip").c_str(), &ip_addr);
      Peer peer((uint128_t)ip_addr.s_addr, v.second.get<unsigned int>("port"));

      if (replaceMyPeerWithDefault && (key == m_mediator.m_selfKey.second)) {
        m_mediator.m_DSCommittee->emplace_back(make_pair(key, Peer()));
        LOG_GENERAL(INFO, "Added self " << Peer());
      } else {
        m_mediator.m_DSCommittee->emplace_back(make_pair(key, peer));
        LOG_GENERAL(INFO, "Added peer " << peer);
      }
    }
  }

  return true;
}

DequeOfShard Lookup::GetShardPeers() {
  if (!LOOKUP_NODE_MODE) {
    LOG_GENERAL(WARNING,
                "Lookup::GetShardPeers not expected to be called from "
                "other than the LookUp node.");
    return DequeOfShard();
  }

  lock_guard<mutex> g(m_mediator.m_ds->m_mutexShards);
  return m_mediator.m_ds->m_shards;
}

vector<Peer> Lookup::GetNodePeers() {
  if (!LOOKUP_NODE_MODE) {
    LOG_GENERAL(WARNING,
                "Lookup::GetNodePeers not expected to be called from other "
                "than the LookUp node.");
    return vector<Peer>();
  }

  lock_guard<mutex> g(m_mutexNodesInNetwork);
  return m_nodesInNetwork;
}

bool Lookup::ProcessEntireShardingStructure() {
  LOG_MARKER();

  if (!LOOKUP_NODE_MODE) {
    LOG_GENERAL(WARNING,
                "Lookup::ProcessEntireShardingStructure not expected to be "
                "called from other than the LookUp node.");
    return true;
  }

  LOG_GENERAL(INFO, "[LOOKUP received sharding structure]");

  lock(m_mediator.m_ds->m_mutexShards, m_mutexNodesInNetwork);
  lock_guard<mutex> g(m_mediator.m_ds->m_mutexShards, adopt_lock);
  lock_guard<mutex> h(m_mutexNodesInNetwork, adopt_lock);

  m_nodesInNetwork.clear();
  unordered_set<Peer> t_nodesInNetwork;
  unsigned int totalNodeCount = 0;

  for (unsigned int i = 0; i < m_mediator.m_ds->m_shards.size(); i++) {
    unsigned int index = 0;

    totalNodeCount += m_mediator.m_ds->m_shards.at(i).size();
    LOG_STATE("[SHARD " << to_string(i) << "] Num nodes = "
                        << m_mediator.m_ds->m_shards.at(i).size());

    for (const auto& shardNode : m_mediator.m_ds->m_shards.at(i)) {
      const PubKey& key = std::get<SHARD_NODE_PUBKEY>(shardNode);
      const Peer& peer = std::get<SHARD_NODE_PEER>(shardNode);

      m_nodesInNetwork.emplace_back(peer);
      t_nodesInNetwork.emplace(peer);

      LOG_GENERAL(INFO, "[SHARD " << to_string(i) << "] "
                                  << "[PEER " << to_string(index) << "] "
                                  << string(key) << " " << string(peer));

      index++;
    }
  }

  LOG_STATE("[SHARDS] Total num nodes = " << totalNodeCount);

  for (auto& peer : t_nodesInNetwork) {
    if (!l_nodesInNetwork.erase(peer)) {
      LOG_STATE("[JOINPEER]["
                << std::setw(15) << std::left
                << m_mediator.m_selfPeer.GetPrintableIPAddress() << "]["
                << std::setw(6) << std::left << m_mediator.m_currentEpochNum
                << "][" << std::setw(4) << std::left
                << m_mediator.GetNodeMode(peer) << "]" << string(peer));
    }
  }

  for (auto& peer : l_nodesInNetwork) {
    LOG_STATE("[LOSTPEER]["
              << std::setw(15) << std::left
              << m_mediator.m_selfPeer.GetPrintableIPAddress() << "]["
              << std::setw(6) << std::left << m_mediator.m_currentEpochNum
              << "][" << std::setw(4) << std::left
              << m_mediator.GetNodeMode(peer) << "]" << string(peer));
  }

  l_nodesInNetwork = t_nodesInNetwork;

  return true;
}

bool Lookup::ProcessGetDSInfoFromSeed(const bytes& message, unsigned int offset,
                                      const Peer& from) {
  if (!LOOKUP_NODE_MODE) {
    LOG_GENERAL(WARNING,
                "Lookup::ProcessGetDSInfoFromSeed not expected to be called "
                "from other than the LookUp node.");
    return true;
  }

  LOG_MARKER();

  uint32_t portNo = 0;
  bool initialDS;

  if (!Messenger::GetLookupGetDSInfoFromSeed(message, offset, portNo,
                                             initialDS)) {
    LOG_EPOCH(WARNING, m_mediator.m_currentEpochNum,
              "Messenger::GetLookupGetDSInfoFromSeed failed.");
    return false;
  }

  bytes dsInfoMessage = {MessageType::LOOKUP,
                         LookupInstructionType::SETDSINFOFROMSEED};

  if (initialDS) {
    LOG_GENERAL(WARNING, "[DSINFOVERIF]"
                             << "Recvd call to send initial ds "
                             << " Unsupported");

  }

  else {
    lock_guard<mutex> g(m_mediator.m_mutexDSCommittee);

    for (const auto& ds : *m_mediator.m_DSCommittee) {
      LOG_EPOCH(INFO, m_mediator.m_currentEpochNum,
                "IP:" << ds.second.GetPrintableIPAddress());
    }

    if (!Messenger::SetLookupSetDSInfoFromSeed(
            dsInfoMessage, MessageOffset::BODY, m_mediator.m_selfKey,
            DSCOMMITTEE_VERSION, *m_mediator.m_DSCommittee, false)) {
      LOG_EPOCH(WARNING, m_mediator.m_currentEpochNum,
                "Messenger::SetLookupSetDSInfoFromSeed failed.");
      return false;
    }
  }

  uint128_t ipAddr = from.m_ipAddress;
  Peer requestingNode(ipAddr, portNo);
  P2PComm::GetInstance().SendMessage(requestingNode, dsInfoMessage);

  return true;
}

void Lookup::SendMessageToRandomSeedNode(const bytes& message) const {
  LOG_MARKER();

  lock_guard<mutex> lock(m_mutexSeedNodes);
  if (0 == m_seedNodes.size()) {
    LOG_GENERAL(WARNING, "Seed nodes are empty");
    return;
  }

  int index = rand() % m_seedNodes.size();
  auto resolved_ip = TryGettingResolvedIP(m_seedNodes[index].second);

  Blacklist::GetInstance().Exclude(
      resolved_ip);  // exclude this lookup ip from blacklisting

  Peer tmpPeer(resolved_ip, m_seedNodes[index].second.GetListenPortHost());
  LOG_GENERAL(INFO, "Sending message to " << tmpPeer);
  P2PComm::GetInstance().SendMessage(tmpPeer, message);
}

// TODO: Refactor the code to remove the following assumption
// lowBlockNum = 1 => Latest block number
// lowBlockNum = 0 => lowBlockNum set to 1
// highBlockNum = 0 => Latest block number
bool Lookup::ProcessGetDSBlockFromSeed(const bytes& message,
                                       unsigned int offset, const Peer& from) {
  if (!LOOKUP_NODE_MODE) {
    LOG_GENERAL(WARNING,
                "Lookup::ProcessGetDSBlockFromSeed not expected to be called "
                "from other than the LookUp node.");
    return true;
  }

  LOG_MARKER();

  uint64_t lowBlockNum = 0;
  uint64_t highBlockNum = 0;
  uint32_t portNo = 0;

  if (!Messenger::GetLookupGetDSBlockFromSeed(message, offset, lowBlockNum,
                                              highBlockNum, portNo)) {
    LOG_EPOCH(WARNING, m_mediator.m_currentEpochNum,
              "Messenger::GetLookupGetDSBlockFromSeed failed.");
    return false;
  }

  vector<DSBlock> dsBlocks;
  RetrieveDSBlocks(dsBlocks, lowBlockNum, highBlockNum);
  LOG_EPOCH(INFO, m_mediator.m_currentEpochNum,
            "ProcessGetDSBlockFromSeed requested by " << from << " for blocks "
                                                      << lowBlockNum << " to "
                                                      << highBlockNum);

  bytes dsBlockMessage = {MessageType::LOOKUP,
                          LookupInstructionType::SETDSBLOCKFROMSEED};

  if (!Messenger::SetLookupSetDSBlockFromSeed(
          dsBlockMessage, MessageOffset::BODY, lowBlockNum, highBlockNum,
          m_mediator.m_selfKey, dsBlocks)) {
    LOG_EPOCH(WARNING, m_mediator.m_currentEpochNum,
              "Messenger::SetLookupSetDSBlockFromSeed failed.");
    return false;
  }

  Peer requestingNode(from.m_ipAddress, portNo);
  LOG_GENERAL(INFO, requestingNode);
  P2PComm::GetInstance().SendMessage(requestingNode, dsBlockMessage);

  return true;
}

// TODO: Refactor the code to remove the following assumption
// lowBlockNum = 1 => Latest block number
// lowBlockNum = 0 => lowBlockNum set to 1
// highBlockNum = 0 => Latest block number
void Lookup::RetrieveDSBlocks(vector<DSBlock>& dsBlocks, uint64_t& lowBlockNum,
                              uint64_t& highBlockNum, bool partialRetrieve) {
  lock_guard<mutex> g(m_mediator.m_node->m_mutexDSBlock);

  uint64_t curBlockNum =
      m_mediator.m_dsBlockChain.GetLastBlock().GetHeader().GetBlockNum();

  if (INIT_BLOCK_NUMBER == curBlockNum) {
    LOG_GENERAL(WARNING,
                "Blockchain is still bootstraping, no ds blocks available.");
    return;
  }

  uint64_t minBlockNum = (curBlockNum > MEAN_GAS_PRICE_DS_NUM)
                             ? (curBlockNum - MEAN_GAS_PRICE_DS_NUM)
                             : 1;

  if (lowBlockNum == 1) {
    lowBlockNum = minBlockNum;
  } else if (lowBlockNum == 0) {
    // give all the blocks in the ds blockchain
    lowBlockNum = 1;
  }

  lowBlockNum = partialRetrieve ? max(minBlockNum, lowBlockNum)
                                : min(minBlockNum, lowBlockNum);

  if (highBlockNum == 0) {
    highBlockNum = curBlockNum;
  }

  uint64_t blockNum;
  for (blockNum = lowBlockNum; blockNum <= highBlockNum; blockNum++) {
    try {
      DSBlock dsblk = m_mediator.m_dsBlockChain.GetBlock(blockNum);
      // TODO
      // Workaround to identify dummy block as == comparator does not work on
      // empty object for DSBlock and DSBlockheader().
      if (dsblk.GetHeader().GetBlockNum() == INIT_BLOCK_NUMBER) {
        LOG_GENERAL(WARNING,
                    "Block Number " << blockNum << " does not exists.");
        break;
      }

      dsBlocks.emplace_back(m_mediator.m_dsBlockChain.GetBlock(blockNum));
    } catch (const char* e) {
      LOG_GENERAL(INFO, "Block Number " << blockNum
                                        << " absent. Didn't include it in "
                                           "response message. Reason: "
                                        << e);
      break;
    }
  }

  // Reset the highBlockNum value if retrieval failed
  if (blockNum != highBlockNum + 1) {
    highBlockNum = blockNum - 1;
  }
}

bool Lookup::ProcessGetStateFromSeed(const bytes& message, unsigned int offset,
                                     const Peer& from) {
  if (!LOOKUP_NODE_MODE) {
    LOG_GENERAL(WARNING,
                "Lookup::ProcessGetStateFromSeed not expected to be called "
                "from other than the LookUp node.");
    return true;
  }

  LOG_MARKER();

  uint32_t portNo = 0;

  if (!Messenger::GetLookupGetStateFromSeed(message, offset, portNo)) {
    LOG_EPOCH(WARNING, m_mediator.m_currentEpochNum,
              "Messenger::GetLookupGetStateFromSeed failed.");
    return false;
  }

  Peer requestingNode(from.m_ipAddress, portNo);
  bytes setStateMessage = {MessageType::LOOKUP,
                           LookupInstructionType::SETSTATEFROMSEED};

  if (!Messenger::SetLookupSetStateFromSeed(
          setStateMessage, MessageOffset::BODY, m_mediator.m_selfKey,
          AccountStore::GetInstance())) {
    LOG_EPOCH(WARNING, m_mediator.m_currentEpochNum,
              "Messenger::SetLookupSetStateFromSeed failed.");
    return false;
  }

  P2PComm::GetInstance().SendMessage(requestingNode, setStateMessage);

  return true;
}

// TODO: Refactor the code to remove the following assumption
// lowBlockNum = 1 => Latest block number
// lowBlockNum = 0 => lowBlockNum set to 1
// highBlockNum = 0 => Latest block number
bool Lookup::ProcessGetTxBlockFromSeed(const bytes& message,
                                       unsigned int offset, const Peer& from) {
  if (!LOOKUP_NODE_MODE) {
    LOG_GENERAL(WARNING,
                "Lookup::ProcessGetTxBlockFromSeed not expected to be called "
                "from other than the LookUp node.");
    return true;
  }

  LOG_MARKER();

  uint64_t lowBlockNum = 0;
  uint64_t highBlockNum = 0;
  uint32_t portNo = 0;

  if (!Messenger::GetLookupGetTxBlockFromSeed(message, offset, lowBlockNum,
                                              highBlockNum, portNo)) {
    LOG_EPOCH(WARNING, m_mediator.m_currentEpochNum,
              "Messenger::GetLookupGetTxBlockFromSeed failed.");
    return false;
  }

  LOG_EPOCH(INFO, m_mediator.m_currentEpochNum,
            "ProcessGetTxBlockFromSeed requested by " << from << " for blocks "
                                                      << lowBlockNum << " to "
                                                      << highBlockNum);

  vector<TxBlock> txBlocks;
  RetrieveTxBlocks(txBlocks, lowBlockNum, highBlockNum);

  bytes txBlockMessage = {MessageType::LOOKUP,
                          LookupInstructionType::SETTXBLOCKFROMSEED};
  if (!Messenger::SetLookupSetTxBlockFromSeed(
          txBlockMessage, MessageOffset::BODY, lowBlockNum, highBlockNum,
          m_mediator.m_selfKey, txBlocks)) {
    LOG_EPOCH(WARNING, m_mediator.m_currentEpochNum,
              "Messenger::SetLookupSetTxBlockFromSeed failed.");
    return false;
  }

  Peer requestingNode(from.m_ipAddress, portNo);
  P2PComm::GetInstance().SendMessage(requestingNode, txBlockMessage);
  LOG_EPOCH(INFO, m_mediator.m_currentEpochNum,
            "Sent Txblks " << lowBlockNum << " - " << highBlockNum);
  return true;
}

// TODO: Refactor the code to remove the following assumption
// lowBlockNum = 1 => Latest block number
// lowBlockNum = 0 => lowBlockNum set to 1
// highBlockNum = 0 => Latest block number
void Lookup::RetrieveTxBlocks(vector<TxBlock>& txBlocks, uint64_t& lowBlockNum,
                              uint64_t& highBlockNum) {
  lock_guard<mutex> g(m_mediator.m_node->m_mutexFinalBlock);

  if (lowBlockNum == 0) {
    lowBlockNum = 1;
  }

  uint64_t lowestLimitNum =
      m_mediator.m_dsBlockChain.GetLastBlock().GetHeader().GetEpochNum();
  if (lowBlockNum < lowestLimitNum) {
    LOG_GENERAL(WARNING,
                "Requested number of txBlocks are beyond the current DS epoch "
                "(lowBlockNum :"
                    << lowBlockNum << ", lowestLimitNum : " << lowestLimitNum
                    << ")");
    lowBlockNum = lowestLimitNum;
  }

  if (highBlockNum == 0) {
    highBlockNum =
        m_mediator.m_txBlockChain.GetLastBlock().GetHeader().GetBlockNum();
  }

  if (INIT_BLOCK_NUMBER == highBlockNum) {
    LOG_GENERAL(WARNING,
                "Blockchain is still bootstraping, no tx blocks available.");
    return;
  }

  uint64_t blockNum;
  for (blockNum = lowBlockNum; blockNum <= highBlockNum; blockNum++) {
    try {
      TxBlock txblk = m_mediator.m_txBlockChain.GetBlock(blockNum);
      // TODO
      // Workaround to identify dummy block as == comparator does not work on
      // empty object for TxBlock and TxBlockheader().
      if (txblk.GetHeader().GetBlockNum() == INIT_BLOCK_NUMBER &&
          txblk.GetHeader().GetDSBlockNum() == INIT_BLOCK_NUMBER) {
        LOG_GENERAL(WARNING,
                    "Block Number " << blockNum << " does not exists.");
        break;
      }
      txBlocks.emplace_back(txblk);
    } catch (const char* e) {
      LOG_GENERAL(INFO, "Block Number " << blockNum
                                        << " absent. Didn't include it in "
                                           "response message. Reason: "
                                        << e);
      break;
    }
  }

  // if serialization got interrupted in between, reset the highBlockNum value
  // in msg
  if (blockNum != highBlockNum + 1) {
    highBlockNum = blockNum - 1;
  }
}

bool Lookup::ProcessGetStateDeltaFromSeed(const bytes& message,
                                          unsigned int offset,
                                          const Peer& from) {
  if (!LOOKUP_NODE_MODE) {
    LOG_GENERAL(
        WARNING,
        "Lookup::ProcessGetStateDeltaFromSeed not expected to be called "
        "from other than the LookUp node.");
    return true;
  }

  LOG_MARKER();

  uint64_t blockNum = 0;
  uint32_t portNo = 0;

  if (!Messenger::GetLookupGetStateDeltaFromSeed(message, offset, blockNum,
                                                 portNo)) {
    LOG_EPOCH(WARNING, m_mediator.m_currentEpochNum,
              "Messenger::GetLookupGetStateDeltaFromSeed failed.");
    return false;
  }

  LOG_EPOCH(INFO, m_mediator.m_currentEpochNum,
            "ProcessGetStateDeltaFromSeed requested by "
                << from << " for block " << blockNum);

  bytes stateDelta;

  if (!BlockStorage::GetBlockStorage().GetStateDelta(blockNum, stateDelta)) {
    LOG_GENERAL(INFO, "Block Number "
                          << blockNum
                          << " absent. Didn't include it in response message.");
  }

  bytes stateDeltaMessage = {MessageType::LOOKUP,
                             LookupInstructionType::SETSTATEDELTAFROMSEED};

  if (!Messenger::SetLookupSetStateDeltaFromSeed(
          stateDeltaMessage, MessageOffset::BODY, blockNum,
          m_mediator.m_selfKey, stateDelta)) {
    LOG_EPOCH(WARNING, m_mediator.m_currentEpochNum,
              "Messenger::SetLookupSetStateDeltaFromSeed failed.");
    return false;
  }

  uint128_t ipAddr = from.m_ipAddress;
  Peer requestingNode(ipAddr, portNo);
  LOG_GENERAL(INFO, requestingNode);
  P2PComm::GetInstance().SendMessage(requestingNode, stateDeltaMessage);
  return true;
}

bool Lookup::ProcessGetStateDeltasFromSeed(const bytes& message,
                                           unsigned int offset,
                                           const Peer& from) {
  if (!LOOKUP_NODE_MODE) {
    LOG_GENERAL(
        WARNING,
        "Lookup::ProcessGetStateDeltasFromSeed not expected to be called "
        "from other than the LookUp node.");
    return true;
  }

  LOG_MARKER();

  uint64_t lowBlockNum = 0;
  uint64_t highBlockNum = 0;
  uint32_t portNo = 0;

  if (!Messenger::GetLookupGetStateDeltasFromSeed(message, offset, lowBlockNum,
                                                  highBlockNum, portNo)) {
    LOG_EPOCH(WARNING, m_mediator.m_currentEpochNum,
              "Messenger::GetLookupGetStateDeltasFromSeed failed.");
    return false;
  }

  LOG_EPOCH(INFO, m_mediator.m_currentEpochNum,
            "ProcessGetStateDeltasFromSeed requested by "
                << from << " for blocks: " << lowBlockNum << " to "
                << highBlockNum);

  vector<bytes> stateDeltas;
  for (auto i = lowBlockNum; i <= highBlockNum; i++) {
    bytes stateDelta;
    if (!BlockStorage::GetBlockStorage().GetStateDelta(i, stateDelta)) {
      LOG_GENERAL(
          INFO, "Block Number "
                    << i << " absent. Didn't include it in response message.");
    }
    stateDeltas.emplace_back(stateDelta);
  }

  bytes stateDeltasMessage = {MessageType::LOOKUP,
                              LookupInstructionType::SETSTATEDELTASFROMSEED};

  if (!Messenger::SetLookupSetStateDeltasFromSeed(
          stateDeltasMessage, MessageOffset::BODY, lowBlockNum, highBlockNum,
          m_mediator.m_selfKey, stateDeltas)) {
    LOG_EPOCH(WARNING, m_mediator.m_currentEpochNum,
              "Messenger::SetLookupSetStateDeltasFromSeed failed.");
    return false;
  }

  uint128_t ipAddr = from.m_ipAddress;
  Peer requestingNode(ipAddr, portNo);
  LOG_GENERAL(INFO, requestingNode);
  P2PComm::GetInstance().SendMessage(requestingNode, stateDeltasMessage);
  return true;
}

// Ex-Archival node code
bool Lookup::ProcessGetShardFromSeed([[gnu::unused]] const bytes& message,
                                     [[gnu::unused]] unsigned int offset,
                                     [[gnu::unused]] const Peer& from) {
  LOG_MARKER();

  uint32_t portNo = 0;

  if (!Messenger::GetLookupGetShardsFromSeed(message, offset, portNo)) {
    LOG_EPOCH(WARNING, m_mediator.m_currentEpochNum,
              "Messenger::GetLookupGetShardsFromSeed failed.");
    return false;
  }

  Peer requestingNode(from.m_ipAddress, portNo);
  bytes msg = {MessageType::LOOKUP, LookupInstructionType::SETSHARDSFROMSEED};

  lock_guard<mutex> g(m_mediator.m_ds->m_mutexShards);

  if (!Messenger::SetLookupSetShardsFromSeed(
          msg, MessageOffset::BODY, m_mediator.m_selfKey,
          SHARDINGSTRUCTURE_VERSION, m_mediator.m_ds->m_shards)) {
    LOG_EPOCH(WARNING, m_mediator.m_currentEpochNum,
              "Messenger::SetLookupSetShardsFromSeed failed.");
    return false;
  }

  P2PComm::GetInstance().SendMessage(requestingNode, msg);

  return true;
}

// Ex-Archival node code
bool Lookup::ProcessSetShardFromSeed([[gnu::unused]] const bytes& message,
                                     [[gnu::unused]] unsigned int offset,
                                     [[gnu::unused]] const Peer& from) {
  LOG_MARKER();

  DequeOfShard shards;
  PubKey lookupPubKey;
  uint32_t shardingStructureVersion = 0;
  if (!Messenger::GetLookupSetShardsFromSeed(
          message, offset, lookupPubKey, shardingStructureVersion, shards)) {
    LOG_EPOCH(WARNING, m_mediator.m_currentEpochNum,
              "Messenger::GetLookupSetShardsFromSeed failed.");
    return false;
  }

  if (shardingStructureVersion != SHARDINGSTRUCTURE_VERSION) {
    LOG_CHECK_FAIL("Sharding structure version", shardingStructureVersion,
                   SHARDINGSTRUCTURE_VERSION);
    return false;
  }

  if (!VerifySenderNode(GetLookupNodesStatic(), lookupPubKey)) {
    LOG_EPOCH(WARNING, m_mediator.m_currentEpochNum,
              "The message sender pubkey: "
                  << lookupPubKey << " is not in my lookup node list.");
    return false;
  }

  LOG_GENERAL(INFO, "Sharding Structure Recvd from " << from);

  uint32_t i = 0;
  for (const auto& shard : shards) {
    LOG_GENERAL(INFO, "Size of shard " << i << " " << shard.size());
    i++;
  }
  lock_guard<mutex> g(m_mediator.m_ds->m_mutexShards);

  m_mediator.m_ds->m_shards = move(shards);

  cv_shardStruct.notify_all();

  return true;
}

// UNUSED
bool Lookup::GetShardFromLookup() {
  LOG_MARKER();

  bytes msg = {MessageType::LOOKUP, LookupInstructionType::GETSHARDSFROMSEED};

  if (!Messenger::SetLookupGetShardsFromSeed(
          msg, MessageOffset::BODY, m_mediator.m_selfPeer.m_listenPortHost)) {
    LOG_EPOCH(WARNING, m_mediator.m_currentEpochNum,
              "Messenger::SetLookupGetShardsFromSeed failed.");
    return false;
  }

  SendMessageToRandomLookupNode(msg);

  return true;
}

bool Lookup::AddMicroBlockToStorage(const MicroBlock& microblock) {
  TxBlock txblk =
      m_mediator.m_txBlockChain.GetBlock(microblock.GetHeader().GetEpochNum());
  LOG_GENERAL(INFO, "[SendMB]"
                        << "Add MicroBlock hash: "
                        << microblock.GetBlockHash());
  unsigned int i = 0;

  // TODO
  // Workaround to identify dummy block as == comparator does not work on
  // empty object for TxBlock and TxBlockheader().
  // if (txblk == TxBlock()) {
  if (txblk.GetHeader().GetBlockNum() == INIT_BLOCK_NUMBER &&
      txblk.GetHeader().GetDSBlockNum() == INIT_BLOCK_NUMBER) {
    LOG_GENERAL(WARNING, "Failed to fetch Txblock");
    return false;
  }
  for (i = 0; i < txblk.GetMicroBlockInfos().size(); i++) {
    if (txblk.GetMicroBlockInfos().at(i).m_microBlockHash ==
        microblock.GetBlockHash()) {
      break;
    }
  }
  if (i == txblk.GetMicroBlockInfos().size()) {
    LOG_GENERAL(WARNING, "Failed to find mbHash " << microblock.GetBlockHash());
    return false;
  }

  bytes body;
  microblock.Serialize(body, 0);
  if (!BlockStorage::GetBlockStorage().PutMicroBlock(microblock.GetBlockHash(),
                                                     body)) {
    LOG_GENERAL(WARNING, "Failed to put microblock in body");
    return false;
  }

  return true;
}

// Unused code
bool Lookup::ProcessGetMicroBlockFromLookup(
    [[gnu::unused]] const bytes& message, [[gnu::unused]] unsigned int offset,
    [[gnu::unused]] const Peer& from) {
  LOG_GENERAL(WARNING, "Function not in used");
  return false;

  // LOG_MARKER();

  // if (!LOOKUP_NODE_MODE) {
  //   LOG_GENERAL(WARNING,
  //               "Function not expected to be called from non-lookup node");
  //   return false;
  // }
  // vector<BlockHash> microBlockHashes;
  // uint32_t portNo = 0;

  // if (!Messenger::GetLookupGetMicroBlockFromLookup(message, offset,
  //                                                  microBlockHashes, portNo))
  //                                                  {
  //   LOG_GENERAL(WARNING, "Failed to process");
  //   return false;
  // }

  // if (microBlockHashes.size() == 0) {
  //   LOG_GENERAL(INFO, "No MicroBlock requested");
  //   return true;
  // }

  // LOG_GENERAL(INFO, "Reques for " << microBlockHashes.size() << " blocks");

  // uint128_t ipAddr = from.m_ipAddress;
  // Peer requestingNode(ipAddr, portNo);
  // vector<MicroBlock> retMicroBlocks;

  // for (const auto& mbhash : microBlockHashes) {
  //   LOG_GENERAL(INFO, "[SendMB]"
  //                         << "Request for microBlockHash " << mbhash);
  //   shared_ptr<MicroBlock> mbptr;
  //   if (!BlockStorage::GetBlockStorage().GetMicroBlock(mbhash, mbptr)) {
  //     LOG_GENERAL(WARNING, "Failed to fetch micro block Hash " << mbhash);
  //     continue;
  //   } else {
  //     retMicroBlocks.push_back(*mbptr);
  //   }
  // }

  // bytes retMsg = {MessageType::LOOKUP,
  //                 LookupInstructionType::SETMICROBLOCKFROMLOOKUP};

  // if (retMicroBlocks.size() == 0) {
  //   LOG_GENERAL(WARNING, "return size 0 for microblocks");
  //   return true;
  // }

  // if (!Messenger::SetLookupSetMicroBlockFromLookup(
  //         retMsg, MessageOffset::BODY, m_mediator.m_selfKey, retMicroBlocks))
  //         {
  //   LOG_GENERAL(WARNING, "Failed to Process ");
  //   return false;
  // }

  // P2PComm::GetInstance().SendMessage(requestingNode, retMsg);
  // return true;
}

// Unused code
bool Lookup::ProcessSetMicroBlockFromLookup(
    [[gnu::unused]] const bytes& message, [[gnu::unused]] unsigned int offset,
    [[gnu::unused]] const Peer& from) {
  //[numberOfMicroBlocks][microblock1][microblock2]...
  LOG_GENERAL(WARNING, "Function not in used");
  return false;

  // vector<MicroBlock> mbs;
  // PubKey lookupPubKey;
  // if (!Messenger::GetLookupSetMicroBlockFromLookup(message, offset,
  //                                                  lookupPubKey, mbs)) {
  //   LOG_GENERAL(WARNING, "Failed to process");
  //   return false;
  // }

  // if (!VerifySenderNode(GetLookupNodes(), lookupPubKey)) {
  //   LOG_EPOCH(WARNING, m_mediator.m_currentEpochNum,
  //             "The message sender pubkey: "
  //                 << lookupPubKey << " is not in my lookup node list.");
  //   return false;
  // }

  // for (const auto& mb : mbs) {
  //   LOG_GENERAL(INFO, "[SendMB]"
  //                         << " Recvd " << mb.GetHeader().GetEpochNum()
  //                         << " MBHash:" << mb.GetBlockHash());
  // }

  // return true;
}

// UNUSED
void Lookup::SendGetMicroBlockFromLookup(const vector<BlockHash>& mbHashes) {
  bytes msg = {MessageType::LOOKUP,
               LookupInstructionType::GETMICROBLOCKFROMLOOKUP};

  if (mbHashes.size() == 0) {
    LOG_GENERAL(INFO, "No microBlock requested");
    return;
  }

  if (!Messenger::SetLookupGetMicroBlockFromLookup(
          msg, MessageOffset::BODY, mbHashes,
          m_mediator.m_selfPeer.m_listenPortHost)) {
    LOG_GENERAL(WARNING, "Failed to process");
    return;
  }

  SendMessageToRandomLookupNode(msg);
}

bool Lookup::ProcessSetDSInfoFromSeed(const bytes& message, unsigned int offset,
                                      const Peer& from) {
  LOG_MARKER();

  bool initialDS = false;

  PubKey senderPubKey;
  DequeOfNode dsNodes;
  uint32_t dsCommitteeVersion = 0;
  if (!Messenger::GetLookupSetDSInfoFromSeed(message, offset, senderPubKey,
                                             dsCommitteeVersion, dsNodes,
                                             initialDS)) {
    LOG_EPOCH(WARNING, m_mediator.m_currentEpochNum,
              "Messenger::GetLookupSetDSInfoFromSeed failed.");
    return false;
  }

  if (dsCommitteeVersion != DSCOMMITTEE_VERSION) {
    LOG_CHECK_FAIL("DS committee version", dsCommitteeVersion,
                   DSCOMMITTEE_VERSION);
    return false;
  }

  // If first epoch and I'm a lookup
  if ((m_mediator.m_currentEpochNum <= 1) && LOOKUP_NODE_MODE) {
    // Sender must be a DS guard (if in guard mode)
    if (GUARD_MODE && !Guard::GetInstance().IsNodeInDSGuardList(senderPubKey)) {
      LOG_EPOCH(WARNING, m_mediator.m_currentEpochNum,
                "First epoch, and message sender pubkey: "
                    << senderPubKey << " is not in DS guard list.");
      return false;
    }
  }
  // If not first epoch or I'm not a lookup
  else {
    // Sender must be a lookup node
    if (!VerifySenderNode(GetSeedNodes(), senderPubKey)) {
      LOG_EPOCH(WARNING, m_mediator.m_currentEpochNum,
                "The message sender pubkey: "
                    << senderPubKey << " is not in my lookup node list.");
      return false;
    }
  }

  if (initialDS && !LOOKUP_NODE_MODE) {
    LOG_GENERAL(INFO, "[DSINFOVERIF]"
                          << "Recvd inital ds config "
                          << "Call Unsupported");
    return false;
  }

  if (m_mediator.m_currentEpochNum == 1 && LOOKUP_NODE_MODE) {
    lock_guard<mutex> h(m_mediator.m_mutexInitialDSCommittee);
    LOG_GENERAL(INFO, "[DSINFOVERIF]"
                          << "Recvd initial ds config");
    if (dsNodes.size() != m_mediator.m_initialDSCommittee->size()) {
      LOG_GENERAL(WARNING, "The initial ds comm recvd and from file differs "
                               << dsNodes.size() << " "
                               << m_mediator.m_initialDSCommittee->size());
    }
    for (unsigned int i = 0; i < dsNodes.size(); i++) {
      if (!(m_mediator.m_initialDSCommittee->at(i) == dsNodes.at(i).first)) {
        LOG_GENERAL(WARNING, "The key from ds comm recvd and from file differs "
                                 << dsNodes.at(i).first << " "
                                 << m_mediator.m_initialDSCommittee->at(i));
      }
    }

    m_mediator.m_blocklinkchain.SetBuiltDSComm(dsNodes);
  }

  LOG_EPOCH(
      INFO, m_mediator.m_currentEpochNum,
      "SetDSInfoFromSeed from " << from << " for numPeers " << dsNodes.size());

  unsigned int i = 0;
  for (auto& ds : dsNodes) {
    if ((GetSyncType() == SyncType::DS_SYNC ||
         GetSyncType() == SyncType::GUARD_DS_SYNC) &&
        ds.second == m_mediator.m_selfPeer) {
      ds.second = Peer();
    }
    LOG_GENERAL(INFO, "[" << PAD(i++, 3, ' ') << "] " << ds.second);
  }

  if (m_mediator.m_blocklinkchain.GetBuiltDSComm().size() != dsNodes.size()) {
    LOG_GENERAL(
        WARNING, "Size of "
                     << m_mediator.m_blocklinkchain.GetBuiltDSComm().size()
                     << " " << dsNodes.size() << " does not match");
    return false;
  }

  bool isVerif = true;

  for (i = 0; i < m_mediator.m_blocklinkchain.GetBuiltDSComm().size(); i++) {
    if (!(dsNodes.at(i).first ==
          m_mediator.m_blocklinkchain.GetBuiltDSComm().at(i).first)) {
      LOG_GENERAL(WARNING, "Mis-match of ds comm at index " << i);
      isVerif = false;
      break;
    }
  }

  if (isVerif) {
    LOG_GENERAL(INFO, "[DSINFOVERIF] Success");
  }

  lock_guard<mutex> g(m_mediator.m_mutexDSCommittee);
  *m_mediator.m_DSCommittee = move(dsNodes);

  // Add ds guard to exclude list for lookup at bootstrap
  Guard::GetInstance().AddDSGuardToBlacklistExcludeList(
      *m_mediator.m_DSCommittee);

  //    Data::GetInstance().SetDSPeers(dsPeers);
  //#endif // IS_LOOKUP_NODE

  if ((!LOOKUP_NODE_MODE && m_dsInfoWaitingNotifying &&
       (m_mediator.m_currentEpochNum % NUM_FINAL_BLOCK_PER_POW == 0)) ||
      (LOOKUP_NODE_MODE && m_syncType == SyncType::NEW_LOOKUP_SYNC &&
       m_dsInfoWaitingNotifying)) {
    LOG_EPOCH(
        INFO, m_mediator.m_currentEpochNum,
        "Notifying ProcessSetStateFromSeed that DSInfo has been received");
    unique_lock<mutex> lock(m_mutexDSInfoUpdation);
    m_fetchedDSInfo = true;
  }
  cv_dsInfoUpdate.notify_all();
  return true;
}

bool Lookup::ProcessSetDSBlockFromSeed(const bytes& message,
                                       unsigned int offset,
                                       [[gnu::unused]] const Peer& from) {
  // #ifndef IS_LOOKUP_NODE TODO: uncomment later

  LOG_MARKER();

  lock(m_mutexSetDSBlockFromSeed, m_mutexCheckDirBlocks);

  unique_lock<mutex> lock(m_mutexSetDSBlockFromSeed, adopt_lock);
  lock_guard<mutex> g(m_mutexCheckDirBlocks, adopt_lock);

  uint64_t lowBlockNum;
  uint64_t highBlockNum;
  PubKey lookupPubKey;
  std::vector<DSBlock> dsBlocks;
  if (!Messenger::GetLookupSetDSBlockFromSeed(
          message, offset, lowBlockNum, highBlockNum, lookupPubKey, dsBlocks)) {
    LOG_EPOCH(WARNING, m_mediator.m_currentEpochNum,
              "Messenger::SetLookupGetDSBlockFromSeed failed.");
    return false;
  }

  if (!VerifySenderNode(GetSeedNodes(), lookupPubKey)) {
    LOG_EPOCH(WARNING, m_mediator.m_currentEpochNum,
              "The message sender pubkey: "
                  << lookupPubKey << " is not in my lookup node list.");
    return false;
  }

  uint64_t latestSynBlockNum =
      m_mediator.m_dsBlockChain.GetLastBlock().GetHeader().GetBlockNum() + 1;

  if (latestSynBlockNum > highBlockNum) {
    // TODO: We should get blocks from n nodes.
    LOG_EPOCH(INFO, m_mediator.m_currentEpochNum,
              "I already have the block. latestSynBlockNum="
                  << latestSynBlockNum << " highBlockNum=" << highBlockNum);
  } else {
    if (AlreadyJoinedNetwork()) {
      m_fetchedLatestDSBlock = true;
      cv_latestDSBlock.notify_all();
      return true;
    }
    vector<boost::variant<DSBlock, VCBlock, FallbackBlockWShardingStructure>>
        dirBlocks;
    for (const auto& dsblock : dsBlocks) {
      if (dsblock.GetHeader().GetBlockNum() < latestSynBlockNum) {
        // skip as already I have them
        continue;
      }
      dirBlocks.emplace_back(dsblock);
    }
    if (m_mediator.m_blocklinkchain.GetBuiltDSComm().size() == 0) {
      LOG_GENERAL(WARNING, "Initial DS comm size 0, it is unset")
      return true;
    }
    uint64_t dsblocknumbefore =
        m_mediator.m_dsBlockChain.GetLastBlock().GetHeader().GetBlockNum();
    uint64_t index_num = m_mediator.m_blocklinkchain.GetLatestIndex() + 1;

    DequeOfNode newDScomm;
    if (!m_mediator.m_validator->CheckDirBlocks(
            dirBlocks, m_mediator.m_blocklinkchain.GetBuiltDSComm(), index_num,
            newDScomm)) {
      LOG_GENERAL(WARNING, "Could not verify all DS blocks");
    }
    m_mediator.m_blocklinkchain.SetBuiltDSComm(newDScomm);
    uint64_t dsblocknumafter =
        m_mediator.m_dsBlockChain.GetLastBlock().GetHeader().GetBlockNum();

    LOG_GENERAL(INFO, "DS epoch before" << dsblocknumbefore + 1
                                        << " DS epoch now "
                                        << dsblocknumafter + 1);

    if (dsblocknumbefore < dsblocknumafter) {
      if (m_syncType == SyncType::DS_SYNC ||
          m_syncType == SyncType::LOOKUP_SYNC) {
        if (!m_isFirstLoop) {
          m_currDSExpired = true;
        } else {
          m_isFirstLoop = false;
        }
      }
      m_mediator.UpdateDSBlockRand();
    }
  }

  return true;
}

bool Lookup::ProcessSetTxBlockFromSeed(const bytes& message,
                                       unsigned int offset, const Peer& from) {
  //#ifndef IS_LOOKUP_NODE
  LOG_MARKER();

  if (AlreadyJoinedNetwork()) {
    cv_setTxBlockFromSeed.notify_all();
    return true;
  }

  unique_lock<mutex> lock(m_mutexSetTxBlockFromSeed);

  uint64_t lowBlockNum = 0;
  uint64_t highBlockNum = 0;
  std::vector<TxBlock> txBlocks;
  PubKey lookupPubKey;

  if (!Messenger::GetLookupSetTxBlockFromSeed(
          message, offset, lowBlockNum, highBlockNum, lookupPubKey, txBlocks)) {
    LOG_EPOCH(WARNING, m_mediator.m_currentEpochNum,
              "Messenger::GetLookupSetTxBlockFromSeed failed.");
    return false;
  }

  if (!VerifySenderNode(GetSeedNodes(), lookupPubKey)) {
    LOG_EPOCH(WARNING, m_mediator.m_currentEpochNum,
              "The message sender pubkey: "
                  << lookupPubKey << " is not in my lookup node list.");
    return false;
  }

  LOG_EPOCH(INFO, m_mediator.m_currentEpochNum,
            "ProcessSetTxBlockFromSeed sent by " << from << " for blocks "
                                                 << lowBlockNum << " to "
                                                 << highBlockNum);

  // Update GetWork Server info for new nodes not in shards
  if (GETWORK_SERVER_MINE) {
    // roughly calc how many seconds to next PoW
    auto cur_block = std::max(lowBlockNum, highBlockNum);
    auto num_block =
        NUM_FINAL_BLOCK_PER_POW - (cur_block % NUM_FINAL_BLOCK_PER_POW);
    num_block = num_block % NUM_FINAL_BLOCK_PER_POW;
    auto now = std::chrono::system_clock::now();
    auto wait_seconds = chrono::seconds(
        ((TX_DISTRIBUTE_TIME_IN_MS + ANNOUNCEMENT_DELAY_IN_MS) / 1000) *
        num_block);

    GetWorkServer::GetInstance().SetNextPoWTime(now + wait_seconds);
  }

  if (lowBlockNum > highBlockNum) {
    LOG_GENERAL(
        WARNING,
        "The lowBlockNum is higher than highblocknum, maybe DS epoch ongoing");
    cv_setTxBlockFromSeed.notify_all();
    return false;
  }

  if (txBlocks.empty()) {
    LOG_GENERAL(WARNING, "No block actually sent");
    cv_setTxBlockFromSeed.notify_all();
    return false;
  }

  uint64_t latestSynBlockNum =
      m_mediator.m_txBlockChain.GetLastBlock().GetHeader().GetBlockNum() + 1;

  if (latestSynBlockNum > highBlockNum) {
    // TODO: We should get blocks from n nodes.
    LOG_EPOCH(INFO, m_mediator.m_currentEpochNum,
              "I already have the block. latestSynBlockNum="
                  << latestSynBlockNum << " highBlockNum=" << highBlockNum);
    return false;
  } else {
    auto res = m_mediator.m_validator->CheckTxBlocks(
        txBlocks, m_mediator.m_blocklinkchain.GetBuiltDSComm(),
        m_mediator.m_blocklinkchain.GetLatestBlockLink());
    switch (res) {
      case ValidatorBase::TxBlockValidationMsg::VALID:
#ifdef SJ_TEST_SJ_TXNBLKS_PROCESS_SLOW
        if (LOOKUP_NODE_MODE && ARCHIVAL_LOOKUP) {
          LOG_GENERAL(INFO,
                      "Processing txnblks recvd from lookup is slow "
                      "(SJ_TEST_SJ_TXNBLKS_PROCESS_SLOW)");
          this_thread::sleep_for(chrono::seconds(10));
        }
#endif  // SJ_TEST_SJ_TXNBLKS_PROCESS_SLOW
        CommitTxBlocks(txBlocks);
        break;
      case ValidatorBase::TxBlockValidationMsg::INVALID:
        LOG_GENERAL(INFO, "[TxBlockVerif]"
                              << "Invalid blocks");
        break;
      case ValidatorBase::TxBlockValidationMsg::STALEDSINFO:
        LOG_GENERAL(INFO, "[TxBlockVerif]"
                              << "Saved to buffer");
        m_txBlockBuffer.clear();
        for (const auto& txBlock : txBlocks) {
          m_txBlockBuffer.emplace_back(txBlock);
        }
        break;
      default:;
    }
  }

  return true;
}

bool Lookup::GetDSInfo() {
  LOG_MARKER();
  m_dsInfoWaitingNotifying = true;

  GetDSInfoFromSeedNodes();

  {
    unique_lock<mutex> lock(m_mutexDSInfoUpdation);
    while (!m_fetchedDSInfo) {
      LOG_EPOCH(INFO, m_mediator.m_currentEpochNum, "Waiting for DSInfo");

      if (cv_dsInfoUpdate.wait_for(lock,
                                   chrono::seconds(NEW_NODE_SYNC_INTERVAL)) ==
          std::cv_status::timeout) {
        // timed out
        LOG_EPOCH(INFO, m_mediator.m_currentEpochNum,
                  "Timed out waiting for DSInfo");
        m_dsInfoWaitingNotifying = false;
        return false;
      }
      LOG_EPOCH(INFO, m_mediator.m_currentEpochNum,
                "Get ProcessDsInfo Notified");
      m_dsInfoWaitingNotifying = false;
    }
    m_fetchedDSInfo = false;
  }
  return true;
}

void Lookup::PrepareForStartPow() {
  LOG_MARKER();

  LOG_EPOCH(INFO, m_mediator.m_currentEpochNum,
            "At new DS epoch now, already have state. Getting ready to "
            "know for pow");

  if (!GetDSInfo()) {
    return;
  }

  LOG_EPOCH(INFO, m_mediator.m_currentEpochNum,
            "DSInfo received -> Ask lookup to let me know when to "
            "start PoW");

  // Ask lookup to inform me when it's time to do PoW
  bytes getpowsubmission_message = {MessageType::LOOKUP,
                                    LookupInstructionType::GETSTARTPOWFROMSEED};

  if (!Messenger::SetLookupGetStartPoWFromSeed(
          getpowsubmission_message, MessageOffset::BODY,
          m_mediator.m_selfPeer.m_listenPortHost,
          m_mediator.m_dsBlockChain.GetLastBlock().GetHeader().GetBlockNum(),
          m_mediator.m_selfKey)) {
    LOG_EPOCH(WARNING, m_mediator.m_currentEpochNum,
              "Messenger::SetLookupGetStartPoWFromSeed failed.");
    return;
  }

  m_mediator.m_lookup->SendMessageToRandomSeedNode(getpowsubmission_message);
}

void Lookup::CommitTxBlocks(const vector<TxBlock>& txBlocks) {
  LOG_GENERAL(INFO, "[TxBlockVerif]"
                        << "Success");
  uint64_t lowBlockNum = txBlocks.front().GetHeader().GetBlockNum();
  uint64_t highBlockNum = txBlocks.back().GetHeader().GetBlockNum();

  if (m_syncType != SyncType::RECOVERY_ALL_SYNC) {
    unsigned int retry = 1;
    while (retry <= RETRY_GETSTATEDELTAS_COUNT) {
      // Get the state-delta for all txBlocks from random lookup nodes
      GetStateDeltasFromSeedNodes(lowBlockNum, highBlockNum);
      std::unique_lock<std::mutex> cv_lk(m_mutexSetStateDeltaFromSeed);
      if (cv_setStateDeltasFromSeed.wait_for(
              cv_lk, std::chrono::seconds(GETSTATEDELTAS_TIMEOUT_IN_SECONDS)) ==
          std::cv_status::timeout) {
        LOG_GENERAL(
            WARNING,
            "[Retry: " << retry
                       << "] Didn't receive statedeltas! Will try again");
        retry++;
      } else {
        break;
      }
    }
    if (retry > RETRY_GETSTATEDELTAS_COUNT) {
      LOG_GENERAL(WARNING, "Failed to receive state-deltas for txBlks: "
                               << lowBlockNum << "-" << highBlockNum);
      cv_setTxBlockFromSeed.notify_all();
      cv_waitJoined.notify_all();
      return;
    }

    // Check StateRootHash and One in last TxBlk
    if (m_prevStateRootHashTemp !=
        txBlocks.back().GetHeader().GetStateRootHash()) {
      LOG_CHECK_FAIL("State root hash",
                     txBlocks.back().GetHeader().GetStateRootHash(),
                     m_prevStateRootHashTemp);
      return;
    }
  }

  for (const auto& txBlock : txBlocks) {
    LOG_EPOCH(INFO, m_mediator.m_currentEpochNum, txBlock);

    m_mediator.m_node->AddBlock(txBlock);
    // Store Tx Block to disk
    bytes serializedTxBlock;
    txBlock.Serialize(serializedTxBlock, 0);
    if (!BlockStorage::GetBlockStorage().PutTxBlock(
            txBlock.GetHeader().GetBlockNum(), serializedTxBlock)) {
      LOG_GENERAL(WARNING, "BlockStorage::PutTxBlock failed " << txBlock);
      return;
    }
  }

  m_mediator.m_currentEpochNum =
      m_mediator.m_txBlockChain.GetLastBlock().GetHeader().GetBlockNum();
  // To trigger m_isVacuousEpoch calculation
  m_mediator.IncreaseEpochNum();

  m_mediator.m_consensusID =
      m_mediator.m_currentEpochNum % NUM_FINAL_BLOCK_PER_POW;

  m_mediator.UpdateTxBlockRand();

  if ((m_mediator.m_currentEpochNum % NUM_FINAL_BLOCK_PER_POW == 0) &&
      (m_syncType != SyncType::NEW_LOOKUP_SYNC)) {
    if (m_syncType == SyncType::RECOVERY_ALL_SYNC) {
      LOG_EPOCH(
          INFO, m_mediator.m_currentEpochNum,
          "New node - At new DS epoch now, try getting state from lookup");
      GetStateFromSeedNodes();
    } else if (m_syncType == SyncType::NEW_SYNC ||
               m_syncType == SyncType::NORMAL_SYNC) {
      PrepareForStartPow();
    } else if (m_syncType == SyncType::DS_SYNC ||
               m_syncType == SyncType::GUARD_DS_SYNC) {
      if (!m_currDSExpired &&
          m_mediator.m_dsBlockChain.GetLastBlock().GetHeader().GetEpochNum() <
              m_mediator.m_currentEpochNum) {
        m_isFirstLoop = true;
        SetSyncType(SyncType::NO_SYNC);
        m_mediator.m_ds->FinishRejoinAsDS();
      }
      m_currDSExpired = false;
    }
  } else if (m_syncType == SyncType::NEW_LOOKUP_SYNC) {
    LOG_EPOCH(INFO, m_mediator.m_currentEpochNum,
              "New lookup node - Already should have latest state by now.");
    if (GetDSInfo()) {
      if (!m_currDSExpired) {
        SetSyncType(SyncType::NO_SYNC);
        m_isFirstLoop = true;
      }
      m_currDSExpired = false;
    }
  }

  cv_setTxBlockFromSeed.notify_all();
  cv_waitJoined.notify_all();
}

const vector<Transaction>& Lookup::GetTxnFromShardMap(uint32_t index) {
  return m_txnShardMap[index];
}

bool Lookup::ProcessSetStateDeltaFromSeed(const bytes& message,
                                          unsigned int offset,
                                          const Peer& from) {
  LOG_MARKER();

  if (AlreadyJoinedNetwork()) {
    cv_setStateDeltaFromSeed.notify_all();
    return true;
  }

  unique_lock<mutex> lock(m_mutexSetStateDeltaFromSeed);

  uint64_t blockNum = 0;
  bytes stateDelta;
  PubKey lookupPubKey;

  if (!Messenger::GetLookupSetStateDeltaFromSeed(message, offset, blockNum,
                                                 lookupPubKey, stateDelta)) {
    LOG_EPOCH(WARNING, m_mediator.m_currentEpochNum,
              "Messenger::GetLookupSetStateDeltaFromSeed failed.");
    return false;
  }

  if (!VerifySenderNode(GetSeedNodes(), lookupPubKey)) {
    LOG_EPOCH(WARNING, m_mediator.m_currentEpochNum,
              "The message sender pubkey: "
                  << lookupPubKey << " is not in my lookup node list.");
    return false;
  }

  LOG_EPOCH(INFO, m_mediator.m_currentEpochNum,
            "ProcessSetStateDeltaFromSeed sent by " << from << " for block "
                                                    << blockNum);

  if (!AccountStore::GetInstance().DeserializeDelta(stateDelta, 0)) {
    LOG_GENERAL(WARNING, "AccountStore::GetInstance().DeserializeDelta failed");
    return false;
  }

  m_mediator.m_ds->SaveCoinbase(
      m_mediator.m_txBlockChain.GetLastBlock().GetB1(),
      m_mediator.m_txBlockChain.GetLastBlock().GetB2(),
      CoinbaseReward::FINALBLOCK_REWARD, m_mediator.m_currentEpochNum);
  cv_setStateDeltaFromSeed.notify_all();
  return true;
}

bool Lookup::ProcessSetStateDeltasFromSeed(const bytes& message,
                                           unsigned int offset,
                                           const Peer& from) {
  LOG_MARKER();

  if (AlreadyJoinedNetwork()) {
    cv_setStateDeltasFromSeed.notify_all();
    return true;
  }

  unique_lock<mutex> lock(m_mutexSetStateDeltasFromSeed);

  uint64_t lowBlockNum = 0;
  uint64_t highBlockNum = 0;
  vector<bytes> stateDeltas;
  PubKey lookupPubKey;

  if (!Messenger::GetLookupSetStateDeltasFromSeed(message, offset, lowBlockNum,
                                                  highBlockNum, lookupPubKey,
                                                  stateDeltas)) {
    LOG_EPOCH(WARNING, m_mediator.m_currentEpochNum,
              "Messenger::GetLookupSetStateDeltasFromSeed failed.");
    return false;
  }

  if (!VerifySenderNode(GetSeedNodes(), lookupPubKey)) {
    LOG_EPOCH(WARNING, m_mediator.m_currentEpochNum,
              "The message sender pubkey: "
                  << lookupPubKey << " is not in my lookup node list.");
    return false;
  }

  LOG_EPOCH(INFO, m_mediator.m_currentEpochNum,
            "ProcessSetStateDeltasFromSeed sent by "
                << from << " for blocks: " << lowBlockNum << " to "
                << highBlockNum);

  if (stateDeltas.size() != (highBlockNum - lowBlockNum + 1)) {
    LOG_GENERAL(WARNING,
                "StateDeltas recvd:" << stateDeltas.size() << " , Expected: "
                                     << highBlockNum - lowBlockNum + 1);
    return false;
  }

  int txBlkNum = lowBlockNum;
  bytes tmp;
  for (const auto& delta : stateDeltas) {
    // TBD - To verify state delta hash against one from TxBlk.
    // But not crucial right now since we do verify sender i.e lookup and trust
    // it.

    if (!BlockStorage::GetBlockStorage().GetStateDelta(txBlkNum, tmp)) {
      if (!AccountStore::GetInstance().DeserializeDelta(delta, 0)) {
        LOG_GENERAL(WARNING,
                    "AccountStore::GetInstance().DeserializeDelta failed");
        return false;
      }
      if (!BlockStorage::GetBlockStorage().PutStateDelta(txBlkNum, delta)) {
        LOG_GENERAL(WARNING, "BlockStorage::PutStateDelta failed");
        return false;
      }
      m_prevStateRootHashTemp = AccountStore::GetInstance().GetStateRootHash();
    }
    if ((txBlkNum + 1) % NUM_FINAL_BLOCK_PER_POW == 0) {
      if (ENABLE_REPOPULATE && ((txBlkNum + 1) % (NUM_FINAL_BLOCK_PER_POW *
                                                  REPOPULATE_STATE_PER_N_DS) ==
                                REPOPULATE_STATE_IN_DS)) {
        if (!AccountStore::GetInstance().MoveUpdatesToDisk(true)) {
          LOG_GENERAL(WARNING, "AccountStore::MoveUpdatesToDisk(true) failed");
          return false;
        }
      } else if (txBlkNum + NUM_FINAL_BLOCK_PER_POW > highBlockNum) {
        if (!AccountStore::GetInstance().MoveUpdatesToDisk(false)) {
          LOG_GENERAL(WARNING, "AccountStore::MoveUpdatesToDisk(false) failed");
          return false;
        }
      }
    }
    txBlkNum++;
  }

  cv_setStateDeltasFromSeed.notify_all();
  return true;
}

bool Lookup::ProcessSetStateFromSeed(const bytes& message, unsigned int offset,
                                     [[gnu::unused]] const Peer& from) {
  LOG_MARKER();

  if (AlreadyJoinedNetwork()) {
    return true;
  }

  unique_lock<mutex> lock(m_mutexSetState);
  PubKey lookupPubKey;
  bytes accountStoreBytes;
  if (!Messenger::GetLookupSetStateFromSeed(message, offset, lookupPubKey,
                                            accountStoreBytes)) {
    LOG_EPOCH(WARNING, m_mediator.m_currentEpochNum,
              "Messenger::GetLookupSetStateFromSeed failed.");
    return false;
  }

  if (!VerifySenderNode(GetSeedNodes(), lookupPubKey)) {
    LOG_EPOCH(WARNING, m_mediator.m_currentEpochNum,
              "The message sender pubkey: "
                  << lookupPubKey << " is not in my lookup node list.");
    return false;
  }

  if (!AccountStore::GetInstance().Deserialize(accountStoreBytes, 0)) {
    LOG_GENERAL(WARNING, "Deserialize AccountStore Failed");
    return false;
  }

  if (!LOOKUP_NODE_MODE) {
    if (m_syncType == SyncType::NEW_SYNC ||
        m_syncType == SyncType::NORMAL_SYNC) {
      m_dsInfoWaitingNotifying = true;

      GetDSInfoFromSeedNodes();

      {
        unique_lock<mutex> lock(m_mutexDSInfoUpdation);
        while (!m_fetchedDSInfo) {
          LOG_EPOCH(INFO, m_mediator.m_currentEpochNum, "Waiting for DSInfo");

          if (cv_dsInfoUpdate.wait_for(
                  lock, chrono::seconds(NEW_NODE_SYNC_INTERVAL)) ==
              std::cv_status::timeout) {
            // timed out
            LOG_EPOCH(INFO, m_mediator.m_currentEpochNum,
                      "Timed out waiting for DSInfo");
            m_dsInfoWaitingNotifying = false;
            return false;
          }
          LOG_EPOCH(INFO, m_mediator.m_currentEpochNum,
                    "Get ProcessDsInfo Notified");
          m_dsInfoWaitingNotifying = false;
        }
        m_fetchedDSInfo = false;
      }

      LOG_EPOCH(INFO, m_mediator.m_currentEpochNum,
                "DSInfo received -> Ask lookup to let me know when to "
                "start PoW");

      // Ask lookup to inform me when it's time to do PoW
      bytes getpowsubmission_message = {
          MessageType::LOOKUP, LookupInstructionType::GETSTARTPOWFROMSEED};

      if (!Messenger::SetLookupGetStartPoWFromSeed(
              getpowsubmission_message, MessageOffset::BODY,
              m_mediator.m_selfPeer.m_listenPortHost,
              m_mediator.m_dsBlockChain.GetLastBlock()
                  .GetHeader()
                  .GetBlockNum(),
              m_mediator.m_selfKey)) {
        LOG_EPOCH(WARNING, m_mediator.m_currentEpochNum,
                  "Messenger::SetLookupGetStartPoWFromSeed failed.");
        return false;
      }

      m_mediator.m_lookup->SendMessageToRandomSeedNode(
          getpowsubmission_message);
    } else if (m_syncType == SyncType::DS_SYNC ||
               m_syncType == SyncType::GUARD_DS_SYNC) {
      if (!m_currDSExpired &&
          m_mediator.m_dsBlockChain.GetLastBlock().GetHeader().GetEpochNum() <
              m_mediator.m_currentEpochNum) {
        m_isFirstLoop = true;
        SetSyncType(SyncType::NO_SYNC);
        m_mediator.m_ds->FinishRejoinAsDS();
      }

      m_currDSExpired = false;
    }
  } else if (m_syncType == SyncType::LOOKUP_SYNC) {
    if (!m_currDSExpired) {
      if (FinishRejoinAsLookup()) {
        SetSyncType(SyncType::NO_SYNC);
      }
    }
    m_currDSExpired = false;
  } else if (LOOKUP_NODE_MODE && m_syncType == SyncType::NEW_LOOKUP_SYNC) {
    m_dsInfoWaitingNotifying = true;

    GetDSInfoFromSeedNodes();

    {
      unique_lock<mutex> lock(m_mutexDSInfoUpdation);
      while (!m_fetchedDSInfo) {
        LOG_EPOCH(INFO, m_mediator.m_currentEpochNum, "Waiting for DSInfo");

        if (cv_dsInfoUpdate.wait_for(lock,
                                     chrono::seconds(NEW_NODE_SYNC_INTERVAL)) ==
            std::cv_status::timeout) {
          // timed out
          LOG_EPOCH(INFO, m_mediator.m_currentEpochNum,
                    "Timed out waiting for DSInfo");
          m_dsInfoWaitingNotifying = false;
          return false;
        }
        LOG_EPOCH(INFO, m_mediator.m_currentEpochNum,
                  "Get ProcessDsInfo Notified");
        m_dsInfoWaitingNotifying = false;
      }
      m_fetchedDSInfo = false;
    }

    if (!m_currDSExpired) {
      SetSyncType(SyncType::NO_SYNC);
      m_isFirstLoop = true;
    }
    m_currDSExpired = false;
  }

  return true;
}

// Ex-Archival code
bool Lookup::ProcessGetTxnsFromLookup([[gnu::unused]] const bytes& message,
                                      [[gnu::unused]] unsigned int offset,
                                      [[gnu::unused]] const Peer& from) {
  LOG_GENERAL(WARNING, "Function not in used");
  return false;

  // vector<TxnHash> txnhashes;
  // txnhashes.clear();

  // uint32_t portNo = 0;
  // if (!Messenger::GetLookupGetTxnsFromLookup(message, offset, txnhashes,
  //                                            portNo)) {
  //   LOG_GENERAL(WARNING, "Failed to Process");
  //   return false;
  // }

  // if (txnhashes.size() == 0) {
  //   LOG_GENERAL(INFO, "No txn requested");
  //   return true;
  // }

  // vector<TransactionWithReceipt> txnvector;
  // for (const auto& txnhash : txnhashes) {
  //   shared_ptr<TransactionWithReceipt> txn;
  //   if (!BlockStorage::GetBlockStorage().GetTxBody(txnhash, txn)) {
  //     LOG_GENERAL(WARNING, "Could not find " << txnhash);
  //     continue;
  //   }
  //   txnvector.emplace_back(*txn);
  // }
  // uint128_t ipAddr = from.m_ipAddress;
  // Peer requestingNode(ipAddr, portNo);

  // bytes setTxnMsg = {MessageType::LOOKUP,
  //                    LookupInstructionType::SETTXNFROMLOOKUP};

  // if (!Messenger::SetLookupSetTxnsFromLookup(setTxnMsg, MessageOffset::BODY,
  //                                            m_mediator.m_selfKey,
  //                                            txnvector)) {
  //   LOG_GENERAL(WARNING, "Unable to Process");
  //   return false;
  // }

  // P2PComm::GetInstance().SendMessage(requestingNode, setTxnMsg);

  // return true;
}

// Ex archival code
bool Lookup::ProcessSetTxnsFromLookup([[gnu::unused]] const bytes& message,
                                      [[gnu::unused]] unsigned int offset,
                                      [[gnu::unused]] const Peer& from) {
  LOG_GENERAL(WARNING, "Function not in used");
  return false;
  // vector<TransactionWithReceipt> txns;
  // PubKey lookupPubKey;

  // if (!Messenger::GetLookupSetTxnsFromLookup(message, offset, lookupPubKey,
  //                                            txns)) {
  //   LOG_GENERAL(WARNING, "Failed to Process");
  //   return false;
  // }

  // if (!VerifySenderNode(GetLookupNodes(), lookupPubKey)) {
  //   LOG_EPOCH(WARNING, m_mediator.m_currentEpochNum,
  //             "The message sender pubkey: "
  //                 << lookupPubKey << " is not in my lookup node list.");
  //   return false;
  // }

  // return true;
}

// UNUSED
void Lookup::SendGetTxnFromLookup(const vector<TxnHash>& txnhashes) {
  bytes msg = {MessageType::LOOKUP, LookupInstructionType::GETTXNFROMLOOKUP};

  if (txnhashes.size() == 0) {
    LOG_GENERAL(INFO, "No txn requested");
    return;
  }

  if (!Messenger::SetLookupGetTxnsFromLookup(
          msg, MessageOffset::BODY, txnhashes,
          m_mediator.m_selfPeer.m_listenPortHost)) {
    LOG_GENERAL(WARNING, "Failed to process");
    return;
  }

  SendMessageToRandomLookupNode(msg);
}

bool Lookup::CheckStateRoot() {
  if (LOOKUP_NODE_MODE) {
    LOG_GENERAL(WARNING,
                "Lookup::CheckStateRoot not expected to be called from "
                "LookUp node.");
    return true;
  }

  StateHash stateRoot = AccountStore::GetInstance().GetStateRootHash();
  StateHash rootInFinalBlock =
      m_mediator.m_txBlockChain.GetLastBlock().GetHeader().GetStateRootHash();

  if (stateRoot == rootInFinalBlock) {
    LOG_GENERAL(INFO, "CheckStateRoot match");
    return true;
  } else {
    LOG_GENERAL(WARNING, "State root doesn't match. Calculated = "
                             << stateRoot << ". "
                             << "StoredInBlock = " << rootInFinalBlock);

    return false;
  }
}

bool Lookup::InitMining(uint32_t lookupIndex) {
  if (LOOKUP_NODE_MODE) {
    LOG_GENERAL(
        WARNING,
        "Lookup::InitMining not expected to be called from LookUp node.");
    return true;
  }

  LOG_MARKER();

  // General check
  if (m_mediator.m_currentEpochNum % NUM_FINAL_BLOCK_PER_POW != 0) {
    LOG_EPOCH(WARNING, m_mediator.m_currentEpochNum,
              "New DS epoch check failed");
    return false;
  }

  uint64_t curDsBlockNum =
      m_mediator.m_dsBlockChain.GetLastBlock().GetHeader().GetBlockNum();

  m_mediator.UpdateDSBlockRand();
  auto dsBlockRand = m_mediator.m_dsBlockRand;
  array<unsigned char, 32> txBlockRand{};

  // state root could be changed after repopulating states. so check is moved
  // before repopulating state in CommitTxBlocks. if (CheckStateRoot()) {
  // Attempt PoW
  m_startedPoW = true;
  dsBlockRand = m_mediator.m_dsBlockRand;
  txBlockRand = m_mediator.m_txBlockRand;

  m_mediator.m_node->SetState(Node::POW_SUBMISSION);
  POW::GetInstance().EthashConfigureClient(
      m_mediator.m_dsBlockChain.GetLastBlock().GetHeader().GetBlockNum() + 1,
      FULL_DATASET_MINE);

  LOG_EPOCH(INFO, m_mediator.m_currentEpochNum,
            "Starting PoW for new ds block number " << curDsBlockNum + 1);

  m_mediator.m_node->StartPoW(
      curDsBlockNum + 1,
      m_mediator.m_dsBlockChain.GetLastBlock().GetHeader().GetDSDifficulty(),
      m_mediator.m_dsBlockChain.GetLastBlock().GetHeader().GetDifficulty(),
      dsBlockRand, txBlockRand, lookupIndex);
  //} else {
  //  LOG_GENERAL(WARNING, "State root check failed");
  //  return false;
  //}

  uint64_t lastTxBlockNum =
      m_mediator.m_txBlockChain.GetLastBlock().GetHeader().GetBlockNum();

  unique_lock<mutex> lk(m_mutexCVJoined);
  cv_waitJoined.wait(lk);

  m_startedPoW = false;

  if (m_mediator.m_txBlockChain.GetLastBlock().GetHeader().GetBlockNum() >
      lastTxBlockNum) {
    if (GetSyncType() != SyncType::NO_SYNC) {
      LOG_EPOCH(INFO, m_mediator.m_currentEpochNum,
                "Not yet connected to network");

      m_mediator.m_node->SetState(Node::SYNC);
    }
  } else {
    Guard::GetInstance().AddDSGuardToBlacklistExcludeList(
        *m_mediator.m_DSCommittee);
    LOG_EPOCH(INFO, m_mediator.m_currentEpochNum,
              "I have successfully join the network");
  }

  return true;
}

bool Lookup::ProcessSetLookupOffline(const bytes& message, unsigned int offset,
                                     const Peer& from) {
  LOG_MARKER();
  if (!LOOKUP_NODE_MODE) {
    LOG_GENERAL(WARNING,
                "Lookup::ProcessSetLookupOffline not expected to be called "
                "from other than the LookUp node.");
    return true;
  }

  uint8_t msgType = 0;
  uint32_t portNo = 0;
  PubKey lookuppubkey;
  if (!Messenger::GetLookupSetLookupOffline(message, offset, msgType, portNo,
                                            lookuppubkey)) {
    LOG_EPOCH(WARNING, m_mediator.m_currentEpochNum,
              "Messenger::GetLookupSetLookupOffline failed.");
    return false;
  }

  if ((unsigned char)msgType != LookupInstructionType::SETLOOKUPOFFLINE) {
    LOG_GENERAL(WARNING,
                "Current message does not belong to this instrunction handler. "
                "There might be replay attack.");
    return false;
  }

  uint128_t ipAddr = from.m_ipAddress;
  Peer requestingNode(ipAddr, portNo);

  {
    lock_guard<mutex> lock(m_mutexLookupNodes);
    auto iter = std::find_if(
        m_lookupNodes.begin(), m_lookupNodes.end(),
        [&lookuppubkey, &requestingNode](const PairOfNode& node) {
          return (node.first == lookuppubkey && node.second == requestingNode);
        });
    if (iter != m_lookupNodes.end()) {
      m_lookupNodesOffline.emplace_back(*iter);
      m_lookupNodes.erase(iter);
    } else {
      LOG_GENERAL(WARNING, "The Peer Info or pubkey is not in m_lookupNodes");
      return false;
    }
  }
  return true;
}

bool Lookup::ProcessSetLookupOnline(const bytes& message, unsigned int offset,
                                    const Peer& from) {
  LOG_MARKER();

  if (!LOOKUP_NODE_MODE) {
    LOG_GENERAL(WARNING,
                "Lookup::ProcessSetLookupOnline not expected to be called "
                "from other than the LookUp node.");
    return true;
  }

  uint8_t msgType = 0;
  uint32_t portNo = 0;
  PubKey lookupPubKey;
  if (!Messenger::GetLookupSetLookupOnline(message, offset, msgType, portNo,
                                           lookupPubKey)) {
    LOG_EPOCH(WARNING, m_mediator.m_currentEpochNum,
              "Messenger::GetLookupSetLookupOnline failed.");
    return false;
  }

  if ((unsigned char)msgType != LookupInstructionType::SETLOOKUPONLINE) {
    LOG_GENERAL(WARNING,
                "Current message does not belong to this instrunction handler. "
                "There might be replay attack.");
    return false;
  }

  uint128_t ipAddr = from.m_ipAddress;
  Peer requestingNode(ipAddr, portNo);

  {
    lock_guard<mutex> lock(m_mutexLookupNodes);
    auto iter = std::find_if(
        m_lookupNodesOffline.cbegin(), m_lookupNodesOffline.cend(),
        [&lookupPubKey, &requestingNode](const PairOfNode& node) {
          return (node.first == lookupPubKey && node.second == requestingNode);
        });
    if (iter != m_lookupNodesOffline.end()) {
      m_lookupNodes.emplace_back(*iter);
      m_lookupNodesOffline.erase(iter);
    } else {
      LOG_GENERAL(WARNING, "The Peer Info is not in m_lookupNodesOffline");
      return false;
    }
  }
  return true;
}

bool Lookup::ProcessGetOfflineLookups(const bytes& message, unsigned int offset,
                                      const Peer& from) {
  LOG_MARKER();
  if (!LOOKUP_NODE_MODE) {
    LOG_GENERAL(WARNING,
                "Lookup::ProcessGetOfflineLookups not expected to be "
                "called from other than the LookUp node.");
    return true;
  }

  uint32_t portNo = 0;

  if (!Messenger::GetLookupGetOfflineLookups(message, offset, portNo)) {
    LOG_EPOCH(WARNING, m_mediator.m_currentEpochNum,
              "Messenger::GetLookupGetOfflineLookups failed.");
    return false;
  }

  uint128_t ipAddr = from.m_ipAddress;
  Peer requestingNode(ipAddr, portNo);
  LOG_GENERAL(INFO, requestingNode);

  bytes offlineLookupsMessage = {MessageType::LOOKUP,
                                 LookupInstructionType::SETOFFLINELOOKUPS};

  {
    lock_guard<mutex> lock(m_mutexLookupNodes);
    std::vector<Peer> lookupNodesOffline;
    for (const auto& pairPubKeyPeer : m_lookupNodesOffline)
      lookupNodesOffline.push_back(pairPubKeyPeer.second);

    if (!Messenger::SetLookupSetOfflineLookups(
            offlineLookupsMessage, MessageOffset::BODY, m_mediator.m_selfKey,
            lookupNodesOffline)) {
      LOG_EPOCH(WARNING, m_mediator.m_currentEpochNum,
                "Messenger::SetLookupSetOfflineLookups failed.");
      return false;
    }

    for (const auto& peer : m_lookupNodesOffline) {
      LOG_EPOCH(INFO, m_mediator.m_currentEpochNum,
                "IP:" << peer.second.GetPrintableIPAddress());
    }
  }

  P2PComm::GetInstance().SendMessage(requestingNode, offlineLookupsMessage);
  return true;
}

bool Lookup::ProcessSetOfflineLookups(const bytes& message, unsigned int offset,
                                      const Peer& from) {
  LOG_MARKER();

  if (LOOKUP_NODE_MODE) {
    LOG_GENERAL(WARNING,
                "Lookup::ProcessSetOfflineLookups not expected to be "
                "called from the LookUp node.");
    return true;
  }

  vector<Peer> nodes;
  PubKey lookupPubKey;

  if (!Messenger::GetLookupSetOfflineLookups(message, offset, lookupPubKey,
                                             nodes)) {
    LOG_EPOCH(WARNING, m_mediator.m_currentEpochNum,
              "Messenger::GetLookupSetOfflineLookups failed.");
    return false;
  }

  if (!VerifySenderNode(GetLookupNodesStatic(), lookupPubKey)) {
    LOG_EPOCH(WARNING, m_mediator.m_currentEpochNum,
              "The message sender pubkey: "
                  << lookupPubKey << " is not in my lookup node list.");
    return false;
  }

  LOG_EPOCH(INFO, m_mediator.m_currentEpochNum,
            "ProcessSetOfflineLookups sent by "
                << from << " for numOfflineLookups " << nodes.size());

  unsigned int i = 0;
  for (const auto& peer : nodes) {
    std::lock_guard<std::mutex> lock(m_mutexLookupNodes);
    // Remove selfPeerInfo from m_lookupNodes
    auto iter = std::find_if(
        m_lookupNodes.begin(), m_lookupNodes.end(),
        [&peer](const PairOfNode& node) { return node.second == peer; });
    if (iter != m_lookupNodes.end()) {
      m_lookupNodesOffline.emplace_back(*iter);
      m_lookupNodes.erase(iter);

      LOG_EPOCH(INFO, m_mediator.m_currentEpochNum,
                "ProcessSetOfflineLookups recvd offline lookup " << i << ": "
                                                                 << peer);
    }

    i++;
  }

  {
    unique_lock<mutex> lock(m_mutexOfflineLookupsUpdation);
    m_fetchedOfflineLookups = true;
    cv_offlineLookups.notify_all();
  }
  return true;
}

bool Lookup::ProcessRaiseStartPoW(const bytes& message, unsigned int offset,
                                  [[gnu::unused]] const Peer& from) {
  // Message = empty

  LOG_MARKER();

  if (!LOOKUP_NODE_MODE) {
    LOG_GENERAL(WARNING,
                "Lookup::ProcessRaiseStartPoW not expected to be called "
                "from other than the LookUp node.");
    return true;
  }

  if (m_receivedRaiseStartPoW.load()) {
    LOG_GENERAL(WARNING, "Already raised start pow");
    return false;
  }

  uint8_t msgType;
  uint64_t blockNumber;
  PubKey dspubkey;
  if (!Messenger::GetLookupSetRaiseStartPoW(message, offset, msgType,
                                            blockNumber, dspubkey)) {
    LOG_EPOCH(WARNING, m_mediator.m_currentEpochNum,
              "Messenger::GetLookupSetRaiseStartPoW failed.");
    return false;
  }

  if ((unsigned char)msgType != LookupInstructionType::RAISESTARTPOW) {
    LOG_GENERAL(WARNING,
                "Current message does not belong to this instrunction handler. "
                "There might be replay attack.");
    return false;
  }

  if (blockNumber != m_mediator.m_currentEpochNum &&
      blockNumber != m_mediator.m_currentEpochNum + 1) {
    LOG_GENERAL(WARNING, "block num is not within the current epoch.");
    return false;
  }

  PairOfNode expectedDSLeader;
  if (!Node::GetDSLeader(m_mediator.m_blocklinkchain.GetLatestBlockLink(),
                         m_mediator.m_dsBlockChain.GetLastBlock(),
                         *m_mediator.m_DSCommittee, expectedDSLeader)) {
    LOG_GENERAL(WARNING, "Does not know expected ds leader");
    return false;
  }

  if (!(expectedDSLeader.first == dspubkey)) {
    LOG_GENERAL(WARNING, "Message does not comes from DS leader");
    return false;
  }

  // DS leader has informed me that it's time to start PoW
  m_receivedRaiseStartPoW.store(true);
  cv_startPoWSubmission.notify_all();

  LOG_EPOCH(INFO, m_mediator.m_currentEpochNum,
            "Threads running ProcessGetStartPoWFromSeed notified to start PoW");

  // Sleep for a while, then let all remaining threads running
  // ProcessGetStartPoWFromSeed know that it's too late to do PoW Sleep time =
  // time it takes for new node to try getting DSInfo + actual PoW window
  this_thread::sleep_for(
      chrono::seconds(NEW_NODE_SYNC_INTERVAL + POW_WINDOW_IN_SECONDS +
                      POWPACKETSUBMISSION_WINDOW_IN_SECONDS));
  m_receivedRaiseStartPoW.store(false);
  cv_startPoWSubmission.notify_all();

  LOG_EPOCH(INFO, m_mediator.m_currentEpochNum,
            "Threads running ProcessGetStartPoWFromSeed notified it's too "
            "late to start PoW");

  return true;
}

bool Lookup::ProcessGetStartPoWFromSeed(const bytes& message,
                                        unsigned int offset, const Peer& from) {
  LOG_MARKER();

  if (!LOOKUP_NODE_MODE) {
    LOG_GENERAL(WARNING,
                "Lookup::ProcessGetStartPoWFromSeed not expected to be "
                "called from other than the LookUp node.");
    return true;
  }

  uint32_t portNo = 0;
  uint64_t blockNumber = 0;

  if (!Messenger::GetLookupGetStartPoWFromSeed(message, offset, portNo,
                                               blockNumber)) {
    LOG_EPOCH(WARNING, m_mediator.m_currentEpochNum,
              "Messenger::GetLookupGetStartPoWFromSeed failed.");
    return false;
  }

  if (blockNumber !=
      m_mediator.m_dsBlockChain.GetLastBlock().GetHeader().GetBlockNum()) {
    LOG_EPOCH(
        WARNING, m_mediator.m_currentEpochNum,
        "DS block " << blockNumber
                    << " in GetStartPoWFromSeed not equal to current DS block "
                    << m_mediator.m_dsBlockChain.GetLastBlock()
                           .GetHeader()
                           .GetBlockNum());
    return false;
  }

  // Normally I'll get this message from new nodes at the vacuous epoch
  // Wait a while if I haven't received RAISESTARTPOW from DS leader yet
  // Wait time = time it takes to finish the vacuous epoch (or at least part of
  // it) + actual PoW window
  if (!m_receivedRaiseStartPoW.load()) {
    std::unique_lock<std::mutex> cv_lk(m_MutexCVStartPoWSubmission);

    if (cv_startPoWSubmission.wait_for(
            cv_lk,
            std::chrono::seconds(POW_WINDOW_IN_SECONDS +
                                 POWPACKETSUBMISSION_WINDOW_IN_SECONDS)) ==
        std::cv_status::timeout) {
      LOG_EPOCH(INFO, m_mediator.m_currentEpochNum,
                "Timed out waiting for DS leader to raise startPoW");
      return false;
    }

    if (!m_receivedRaiseStartPoW.load()) {
      LOG_EPOCH(INFO, m_mediator.m_currentEpochNum,
                "PoW duration already passed");
      return false;
    }
  }

  // Tell the new node that it's time to start PoW
  bytes setstartpow_message = {MessageType::LOOKUP,
                               LookupInstructionType::SETSTARTPOWFROMSEED};
  if (!Messenger::SetLookupSetStartPoWFromSeed(
          setstartpow_message, MessageOffset::BODY,
          m_mediator.m_currentEpochNum, m_mediator.m_selfKey)) {
    LOG_EPOCH(WARNING, m_mediator.m_currentEpochNum,
              "Messenger::SetLookupSetStartPoWFromSeed failed.");
    return false;
  }
  P2PComm::GetInstance().SendMessage(Peer(from.m_ipAddress, portNo),
                                     setstartpow_message);

  return true;
}

bool Lookup::ProcessSetStartPoWFromSeed([[gnu::unused]] const bytes& message,
                                        [[gnu::unused]] unsigned int offset,
                                        [[gnu::unused]] const Peer& from) {
  // Message = empty

  LOG_MARKER();

  if (LOOKUP_NODE_MODE) {
    LOG_GENERAL(WARNING,
                "Lookup::ProcessSetStartPoWFromSeed not expected to be "
                "called from the LookUp node.");
    return true;
  }

  PubKey lookupPubKey;

  if (!Messenger::GetLookupSetStartPoWFromSeed(message, offset, lookupPubKey)) {
    LOG_EPOCH(WARNING, m_mediator.m_currentEpochNum,
              "Messenger::GetLookupGetStartPoWFromSeed failed.");
    return false;
  }

  auto vecLookupNodes = GetSeedNodes();
  auto it = std::find_if(vecLookupNodes.cbegin(), vecLookupNodes.cend(),
                         [&lookupPubKey](const PairOfNode& node) {
                           return node.first == lookupPubKey;
                         });
  uint32_t index;
  if (it != vecLookupNodes.cend()) {
    index = distance(vecLookupNodes.cbegin(), it);
  } else {
    LOG_EPOCH(WARNING, m_mediator.m_currentEpochNum,
              "The message sender pubkey: "
                  << lookupPubKey << " is not in my lookup node list.");
    return false;
  }

  InitMining(index);
  return true;
}

void Lookup::StartSynchronization() {
  if (!LOOKUP_NODE_MODE) {
    LOG_GENERAL(WARNING,
                "Lookup::StartSynchronization not expected to be called "
                "from other than the LookUp node.");
    return;
  }

  LOG_MARKER();

  this->CleanVariables();

  auto func = [this]() -> void {
    GetMyLookupOffline();
    GetDSInfoFromLookupNodes();
    while (GetSyncType() != SyncType::NO_SYNC) {
      GetDSBlockFromLookupNodes(m_mediator.m_dsBlockChain.GetBlockCount(), 0);
      GetTxBlockFromLookupNodes(m_mediator.m_txBlockChain.GetBlockCount(), 0);
      this_thread::sleep_for(chrono::seconds(NEW_NODE_SYNC_INTERVAL));
    }
  };
  DetachedFunction(1, func);
}

bool Lookup::GetDSInfoLoop() {
  unsigned int counter = 0;
  {
    lock_guard<mutex> g(m_mediator.m_mutexDSCommittee);
    if (m_mediator.m_DSCommittee->size() > 0) {
      LOG_GENERAL(WARNING,
                  "DS comm already set, make sure you cleaned variables");
      return false;
    }
  }

  while (counter <= FETCH_LOOKUP_MSG_MAX_RETRY) {
    GetDSInfoFromSeedNodes();
    unique_lock<mutex> lk(m_mutexDSInfoUpdation);
    if (cv_dsInfoUpdate.wait_for(lk, chrono::seconds(NEW_NODE_SYNC_INTERVAL)) ==
        cv_status::timeout) {
      counter++;

    } else {
      break;
    }
  }
  {
    lock_guard<mutex> g(m_mediator.m_mutexDSCommittee);
    if (m_mediator.m_DSCommittee->size() > 0) {
      return true;
    } else {
      LOG_GENERAL(WARNING, "ds committee still unset");
      return false;
    }
  }

  LOG_GENERAL(WARNING, "Exceeded max tries " << counter << "/"
                                             << FETCH_LOOKUP_MSG_MAX_RETRY);
  return false;
}

bytes Lookup::ComposeGetLookupOfflineMessage() {
  if (!LOOKUP_NODE_MODE) {
    LOG_GENERAL(WARNING,
                "Lookup::ComposeGetLookupOfflineMessage not expected to be "
                "called from other than the LookUp node.");
    return bytes();
  }

  LOG_MARKER();

  bytes getLookupOfflineMessage = {MessageType::LOOKUP,
                                   LookupInstructionType::SETLOOKUPOFFLINE};

  if (!Messenger::SetLookupSetLookupOffline(
          getLookupOfflineMessage, MessageOffset::BODY,
          (uint8_t)LookupInstructionType::SETLOOKUPOFFLINE,
          m_mediator.m_selfPeer.m_listenPortHost, m_mediator.m_selfKey)) {
    LOG_EPOCH(WARNING, m_mediator.m_currentEpochNum,
              "Messenger::SetLookupSetLookupOffline failed.");
    return {};
  }

  return getLookupOfflineMessage;
}

bytes Lookup::ComposeGetLookupOnlineMessage() {
  if (!LOOKUP_NODE_MODE) {
    LOG_GENERAL(WARNING,
                "Lookup::ComposeGetLookupOnlineMessage not expected to be "
                "called from other than the LookUp node.");
    return bytes();
  }

  LOG_MARKER();

  bytes getLookupOnlineMessage = {MessageType::LOOKUP,
                                  LookupInstructionType::SETLOOKUPONLINE};

  if (!Messenger::SetLookupSetLookupOnline(
          getLookupOnlineMessage, MessageOffset::BODY,
          (uint8_t)LookupInstructionType::SETLOOKUPONLINE,
          m_mediator.m_selfPeer.m_listenPortHost, m_mediator.m_selfKey)) {
    LOG_EPOCH(WARNING, m_mediator.m_currentEpochNum,
              "Messenger::SetLookupSetLookupOnline failed.");
    return {};
  }

  return getLookupOnlineMessage;
}

bool Lookup::GetMyLookupOffline() {
  if (!LOOKUP_NODE_MODE) {
    LOG_GENERAL(WARNING,
                "Lookup::GetMyLookupOffline not expected to be called from "
                "other than the LookUp node.");
    return true;
  }

  LOG_MARKER();

  {
    std::lock_guard<std::mutex> lock(m_mutexLookupNodes);
    // Remove selfPeerInfo from m_lookupNodes
    auto selfPeer(m_mediator.m_selfPeer);
    auto selfpubkey(m_mediator.m_selfKey.second);
    auto iter = std::find_if(
        m_lookupNodes.begin(), m_lookupNodes.end(),
        [&selfPeer, &selfpubkey](const PairOfNode& node) {
          return (node.first == selfpubkey && node.second == selfPeer);
        });
    if (iter != m_lookupNodes.end()) {
      m_lookupNodesOffline.emplace_back(*iter);
      m_lookupNodes.erase(iter);
    } else {
      LOG_GENERAL(WARNING, "My Peer Info is not in m_lookupNodes");
      return false;
    }
  }

  SendMessageToLookupNodesSerial(ComposeGetLookupOfflineMessage());
  return true;
}

bool Lookup::GetMyLookupOnline(bool fromRecovery) {
  if (!LOOKUP_NODE_MODE) {
    LOG_GENERAL(WARNING,
                "Lookup::GetMyLookupOnline not expected to be called from "
                "other than the LookUp node.");
    return true;
  }

  LOG_MARKER();
  bool found = false;

  if (!fromRecovery) {
    std::lock_guard<std::mutex> lock(m_mutexLookupNodes);
    auto selfPeer(m_mediator.m_selfPeer);
    auto selfPubkey(m_mediator.m_selfKey.second);
    auto iter = std::find_if(
        m_lookupNodesOffline.begin(), m_lookupNodesOffline.end(),
        [&selfPeer, &selfPubkey](const PairOfNode& node) {
          return (node.first == selfPubkey && node.second == selfPeer);
        });
    if (iter != m_lookupNodesOffline.end()) {
      found = true;
      m_lookupNodes.emplace_back(*iter);
      m_lookupNodesOffline.erase(iter);
    } else {
      LOG_GENERAL(WARNING, "My Peer Info is not in m_lookupNodesOffline");
      return false;
    }
  } else {
    // If recovering a lookup, we don't expect it to be in the offline list, so
    // just set found to true here
    found = true;
  }

  if (found) {
    bytes lookupOnlineMsg = ComposeGetLookupOnlineMessage();
    if (lookupOnlineMsg.size() != 0) {
      SendMessageToLookupNodesSerial(lookupOnlineMsg);
    } else {
      return false;
    }
  }
  return true;
}

void Lookup::RejoinAsNewLookup() {
  if (!LOOKUP_NODE_MODE || !ARCHIVAL_LOOKUP) {
    LOG_GENERAL(WARNING,
                "Lookup::RejoinAsNewLookup not expected to be called from "
                "other than the NewLookup node.");
    return;
  }

  LOG_MARKER();
  if (m_mediator.m_lookup->GetSyncType() == SyncType::NO_SYNC) {
    auto func = [this]() mutable -> void {
      while (true) {
        m_mediator.m_lookup->SetSyncType(SyncType::NEW_LOOKUP_SYNC);
        this->CleanVariables();
        while (!m_mediator.m_node->DownloadPersistenceFromS3()) {
          LOG_GENERAL(
              WARNING,
              "Downloading persistence from S3 has failed. Will try again!");
          this_thread::sleep_for(chrono::seconds(RETRY_REJOINING_TIMEOUT));
        }
        if (!BlockStorage::GetBlockStorage().RefreshAll()) {
          LOG_GENERAL(WARNING, "BlockStorage::RefreshAll failed");
          return;
        }
        if (!AccountStore::GetInstance().RefreshDB()) {
          LOG_GENERAL(WARNING, "BlockStorage::RefreshDB failed");
          return;
        }
        if (m_mediator.m_node->Install(SyncType::NEW_LOOKUP_SYNC, true)) {
          break;
        };
        this_thread::sleep_for(chrono::seconds(RETRY_REJOINING_TIMEOUT));
      }
      InitSync();
    };
    DetachedFunction(1, func);
  }
}

void Lookup::RejoinAsLookup() {
  if (!LOOKUP_NODE_MODE) {
    LOG_GENERAL(WARNING,
                "Lookup::RejoinAsLookup not expected to be called from "
                "other than the LookUp node.");
    return;
  }

  LOG_MARKER();
  if (m_syncType == SyncType::NO_SYNC) {
    auto func = [this]() mutable -> void {
      SetSyncType(SyncType::LOOKUP_SYNC);
      AccountStore::GetInstance().InitSoft();
      m_mediator.m_node->Install(SyncType::LOOKUP_SYNC);
      this->StartSynchronization();
    };
    DetachedFunction(1, func);
  }
}

bool Lookup::FinishRejoinAsLookup() {
  if (!LOOKUP_NODE_MODE) {
    LOG_GENERAL(WARNING,
                "Lookup::FinishRejoinAsLookup not expected to be called "
                "from other than the LookUp node.");
    return true;
  }

  return GetMyLookupOnline();
}

bool Lookup::CleanVariables() {
  if (!LOOKUP_NODE_MODE) {
    LOG_GENERAL(WARNING,
                "Lookup::CleanVariables not expected to be called from "
                "other than the LookUp node.");
    return true;
  }

  m_seedNodes.clear();
  m_currDSExpired = false;
  m_startedTxnBatchThread = false;
  m_isFirstLoop = true;
  {
    std::lock_guard<mutex> lock(m_mediator.m_ds->m_mutexShards);
    m_mediator.m_ds->m_shards.clear();
  }
  {
    std::lock_guard<mutex> lock(m_mutexNodesInNetwork);
    m_nodesInNetwork.clear();
    l_nodesInNetwork.clear();
  }

  return true;
}

bool Lookup::ToBlockMessage(unsigned char ins_byte) {
  if (!LOOKUP_NODE_MODE) {
    LOG_GENERAL(WARNING,
                "Lookup::ToBlockMessage not expected to be called from "
                "other than the LookUp node.");
    return true;
  }

  return m_syncType != SyncType::NO_SYNC &&
         (ins_byte != LookupInstructionType::SETDSBLOCKFROMSEED &&
          ins_byte != LookupInstructionType::SETDSINFOFROMSEED &&
          ins_byte != LookupInstructionType::SETTXBLOCKFROMSEED &&
          ins_byte != LookupInstructionType::SETSTATEFROMSEED &&
          ins_byte != LookupInstructionType::SETLOOKUPOFFLINE &&
          ins_byte != LookupInstructionType::SETLOOKUPONLINE &&
          ins_byte != LookupInstructionType::SETSTATEDELTAFROMSEED &&
          ins_byte != LookupInstructionType::SETSTATEDELTASFROMSEED &&
          ins_byte != LookupInstructionType::SETDIRBLOCKSFROMSEED);
}

bytes Lookup::ComposeGetOfflineLookupNodes() {
  if (LOOKUP_NODE_MODE) {
    LOG_GENERAL(WARNING,
                "Lookup::ComposeGetOfflineLookupNodes not expected to be "
                "called from the LookUp node.");
    return bytes();
  }

  LOG_MARKER();

  bytes getCurrLookupsMessage = {MessageType::LOOKUP,
                                 LookupInstructionType::GETOFFLINELOOKUPS};

  if (!Messenger::SetLookupGetOfflineLookups(
          getCurrLookupsMessage, MessageOffset::BODY,
          m_mediator.m_selfPeer.m_listenPortHost)) {
    LOG_EPOCH(WARNING, m_mediator.m_currentEpochNum,
              "Messenger::SetLookupGetOfflineLookups failed.");
    return {};
  }

  return getCurrLookupsMessage;
}

bool Lookup::GetOfflineLookupNodes() {
  if (LOOKUP_NODE_MODE) {
    LOG_GENERAL(WARNING,
                "Lookup::GetOfflineLookupNodes not expected to be called "
                "from the LookUp node.");
    return true;
  }

  LOG_MARKER();
  // Reset m_lookupNodes/m_lookupNodesOffline
  SetLookupNodes();
  bytes OfflineLookupNodesMsg = ComposeGetOfflineLookupNodes();
  if (OfflineLookupNodesMsg.size() != 0) {
    SendMessageToLookupNodesSerial(OfflineLookupNodesMsg);
  } else {
    return false;
  }
  return true;
}

bool Lookup::ProcessGetDirectoryBlocksFromSeed(const bytes& message,
                                               unsigned int offset,
                                               const Peer& from) {
  if (!LOOKUP_NODE_MODE) {
    LOG_GENERAL(
        WARNING,
        "Lookup::ProcessGetDirectoryBlocksFromSeed not expected to be called "
        "from other than the LookUp node.");
    return true;
  }

  LOG_MARKER();

  uint64_t index_num;
  uint32_t portNo;
  if (!Messenger::GetLookupGetDirectoryBlocksFromSeed(message, offset, portNo,
                                                      index_num)) {
    LOG_GENERAL(WARNING,
                "Messenger::GetLookupGetDirectoryBlocksFromSeed failed");
    return false;
  }

  bytes msg = {MessageType::LOOKUP,
               LookupInstructionType::SETDIRBLOCKSFROMSEED};

  vector<boost::variant<DSBlock, VCBlock, FallbackBlockWShardingStructure>>
      dirBlocks;

  for (uint64_t i = index_num;
       i <= m_mediator.m_blocklinkchain.GetLatestIndex(); i++) {
    BlockLink b = m_mediator.m_blocklinkchain.GetBlockLink(i);

    if (get<BlockLinkIndex::BLOCKTYPE>(b) == BlockType::DS) {
      dirBlocks.emplace_back(
          m_mediator.m_dsBlockChain.GetBlock(get<BlockLinkIndex::DSINDEX>(b)));
    } else if (get<BlockLinkIndex::BLOCKTYPE>(b) == BlockType::VC) {
      VCBlockSharedPtr vcblockptr;
      if (!BlockStorage::GetBlockStorage().GetVCBlock(
              get<BlockLinkIndex::BLOCKHASH>(b), vcblockptr)) {
        LOG_GENERAL(WARNING, "could not get vc block "
                                 << get<BlockLinkIndex::BLOCKHASH>(b));
        continue;
      }
      dirBlocks.emplace_back(*vcblockptr);
    } else if (get<BlockLinkIndex::BLOCKTYPE>(b) == BlockType::FB) {
      FallbackBlockSharedPtr fallbackwsharding;
      if (!BlockStorage::GetBlockStorage().GetFallbackBlock(
              get<BlockLinkIndex::BLOCKHASH>(b), fallbackwsharding)) {
        LOG_GENERAL(WARNING, "could not get fb block "
                                 << get<BlockLinkIndex::BLOCKHASH>(b));
        continue;
      }
      dirBlocks.emplace_back(*fallbackwsharding);
    }
  }

  uint128_t ipAddr = from.m_ipAddress;
  Peer peer(ipAddr, portNo);

  if (!Messenger::SetLookupSetDirectoryBlocksFromSeed(
          msg, MessageOffset::BODY, SHARDINGSTRUCTURE_VERSION, dirBlocks,
          index_num, m_mediator.m_selfKey)) {
    LOG_GENERAL(WARNING,
                "Messenger::SetLookupSetDirectoryBlocksFromSeed failed");
    return false;
  }

  P2PComm::GetInstance().SendMessage(peer, msg);

  return true;
}

bool Lookup::ProcessSetDirectoryBlocksFromSeed(
    const bytes& message, unsigned int offset,
    [[gnu::unused]] const Peer& from) {
  vector<boost::variant<DSBlock, VCBlock, FallbackBlockWShardingStructure>>
      dirBlocks;
  uint64_t index_num;
  uint32_t shardingStructureVersion = 0;
  PubKey lookupPubKey;

  lock(m_mutexCheckDirBlocks, m_mutexSetTxBlockFromSeed);

  lock_guard<mutex> g(m_mutexCheckDirBlocks, adopt_lock);
  lock_guard<mutex> lock(m_mutexSetTxBlockFromSeed, adopt_lock);
  if (!Messenger::GetLookupSetDirectoryBlocksFromSeed(
          message, offset, shardingStructureVersion, dirBlocks, index_num,
          lookupPubKey)) {
    LOG_GENERAL(WARNING,
                "Messenger::GetLookupSetDirectoryBlocksFromSeed failed");
    return false;
  }

  if (!Lookup::VerifySenderNode(GetSeedNodes(), lookupPubKey)) {
    LOG_EPOCH(WARNING, m_mediator.m_currentEpochNum,
              "The message sender pubkey: "
                  << lookupPubKey << " is not in my lookup node list.");
    return false;
  }

  // Not all calls to GetLookupSetDirectoryBlocksFromSeed set
  // shardingStructureVersion

  // if (shardingStructureVersion != SHARDINGSTRUCTURE_VERSION) {
  //   LOG_GENERAL(WARNING, "Sharding structure version check failed. Expected:
  //   "
  //                            << SHARDINGSTRUCTURE_VERSION
  //                            << " Actual: " << shardingStructureVersion);
  //   return false;
  // }

  if (dirBlocks.empty()) {
    LOG_GENERAL(WARNING, "No Directory blocks sent/ I have the latest blocks");
    return false;
  }

  if (m_mediator.m_blocklinkchain.GetLatestIndex() >= index_num) {
    LOG_GENERAL(INFO, "Already have dir blocks");
    return true;
  }

  DequeOfNode newDScomm;

  uint64_t dsblocknumbefore =
      m_mediator.m_dsBlockChain.GetLastBlock().GetHeader().GetBlockNum();
  LOG_GENERAL(INFO, "[DSINFOVERIF]"
                        << "Recvd " << dirBlocks.size() << " from lookup");
  {
    if (m_mediator.m_blocklinkchain.GetBuiltDSComm().size() == 0) {
      LOG_GENERAL(WARNING, "Initial DS comm size 0, it is unset")
      return true;
    }

    if (!m_mediator.m_validator->CheckDirBlocks(
            dirBlocks, m_mediator.m_blocklinkchain.GetBuiltDSComm(), index_num,
            newDScomm)) {
      LOG_GENERAL(WARNING, "Verification of ds information failed");
    } else {
      LOG_GENERAL(INFO, "[DSINFOVERIF]"
                            << "Verified successfully");
    }

    m_mediator.m_blocklinkchain.SetBuiltDSComm(newDScomm);
  }
  uint64_t dsblocknumafter =
      m_mediator.m_dsBlockChain.GetLastBlock().GetHeader().GetBlockNum();

  if (dsblocknumafter > dsblocknumbefore) {
    if (m_syncType == SyncType::NO_SYNC &&
        m_mediator.m_node->m_stillMiningPrimary) {
      m_fetchedLatestDSBlock = true;
      cv_latestDSBlock.notify_all();
      return true;
    }

    if (m_syncType == SyncType::DS_SYNC ||
        m_syncType == SyncType::LOOKUP_SYNC ||
        m_syncType == SyncType::NEW_LOOKUP_SYNC ||
        m_syncType == SyncType::GUARD_DS_SYNC) {
      if (!m_isFirstLoop) {
        m_currDSExpired = true;
      } else {
        m_isFirstLoop = false;
      }
    }
    m_mediator.UpdateDSBlockRand();
  }

  CheckBufferTxBlocks();
  return true;
}

void Lookup::CheckBufferTxBlocks() {
  if (!m_txBlockBuffer.empty()) {
    ValidatorBase::TxBlockValidationMsg res =
        m_mediator.m_validator->CheckTxBlocks(
            m_txBlockBuffer, m_mediator.m_blocklinkchain.GetBuiltDSComm(),
            m_mediator.m_blocklinkchain.GetLatestBlockLink());

    switch (res) {
      case ValidatorBase::TxBlockValidationMsg::VALID:
        CommitTxBlocks(m_txBlockBuffer);
        m_txBlockBuffer.clear();
        break;
      case ValidatorBase::TxBlockValidationMsg::STALEDSINFO:
        LOG_GENERAL(
            WARNING,
            "Even after the recving latest ds info, the information is stale ");
        break;
      case ValidatorBase::TxBlockValidationMsg::INVALID:
        LOG_GENERAL(WARNING, "The blocks in buffer are invalid ");
        m_txBlockBuffer.clear();
        break;
      default:
        LOG_GENERAL(WARNING,
                    "The return value of ValidatorBase::CheckTxBlocks does not "
                    "match any type");
    }
  }
}

void Lookup::ComposeAndSendGetDirectoryBlocksFromSeed(const uint64_t& index_num,
                                                      bool toSendSeed) {
  LOG_MARKER();
  bytes message = {MessageType::LOOKUP,
                   LookupInstructionType::GETDIRBLOCKSFROMSEED};

  if (!Messenger::SetLookupGetDirectoryBlocksFromSeed(
          message, MessageOffset::BODY, m_mediator.m_selfPeer.m_listenPortHost,
          index_num)) {
    LOG_GENERAL(WARNING, "Messenger::SetLookupGetDirectoryBlocksFromSeed");
    return;
  }

  if (!toSendSeed) {
    SendMessageToRandomLookupNode(message);
  } else {
    SendMessageToRandomSeedNode(message);
  }
}

void Lookup::ComposeAndSendGetShardingStructureFromSeed() {
  LOG_MARKER();
  bytes message = {MessageType::LOOKUP,
                   LookupInstructionType::GETSHARDSFROMSEED};

  if (!Messenger::SetLookupGetShardsFromSeed(
          message, MessageOffset::BODY,
          m_mediator.m_selfPeer.m_listenPortHost)) {
    LOG_GENERAL(WARNING, "Messenger::SetLookupGetShardsFromSeed");
    return;
  }

  SendMessageToRandomSeedNode(message);
}

bool Lookup::Execute(const bytes& message, unsigned int offset,
                     const Peer& from) {
  LOG_MARKER();

  bool result = true;

  typedef bool (Lookup::*InstructionHandler)(const bytes&, unsigned int,
                                             const Peer&);

  InstructionHandler ins_handlers[] = {
      &Lookup::ProcessGetDSInfoFromSeed,
      &Lookup::ProcessSetDSInfoFromSeed,
      &Lookup::ProcessGetDSBlockFromSeed,
      &Lookup::ProcessSetDSBlockFromSeed,
      &Lookup::ProcessGetTxBlockFromSeed,
      &Lookup::ProcessSetTxBlockFromSeed,
      &Lookup::ProcessGetStateFromSeed,
      &Lookup::ProcessSetStateFromSeed,
      &Lookup::ProcessSetLookupOffline,
      &Lookup::ProcessSetLookupOnline,
      &Lookup::ProcessGetOfflineLookups,
      &Lookup::ProcessSetOfflineLookups,
      &Lookup::ProcessRaiseStartPoW,
      &Lookup::ProcessGetStartPoWFromSeed,
      &Lookup::ProcessSetStartPoWFromSeed,
      &Lookup::ProcessGetShardFromSeed,         // UNUSED
      &Lookup::ProcessSetShardFromSeed,         // UNUSED
      &Lookup::ProcessGetMicroBlockFromLookup,  // UNUSED
      &Lookup::ProcessSetMicroBlockFromLookup,  // UNUSED
      &Lookup::ProcessGetTxnsFromLookup,        // UNUSED
      &Lookup::ProcessSetTxnsFromLookup,        // UNUSED
      &Lookup::ProcessGetDirectoryBlocksFromSeed,
      &Lookup::ProcessSetDirectoryBlocksFromSeed,
      &Lookup::ProcessGetStateDeltaFromSeed,
      &Lookup::ProcessGetStateDeltasFromSeed,
      &Lookup::ProcessSetStateDeltaFromSeed,
      &Lookup::ProcessSetStateDeltasFromSeed,
      &Lookup::ProcessVCGetLatestDSTxBlockFromSeed,
      &Lookup::ProcessForwardTxn,
      &Lookup::ProcessGetDSGuardNetworkInfo,
      &Lookup::ProcessSetHistoricalDB};

  const unsigned char ins_byte = message.at(offset);
  const unsigned int ins_handlers_count =
      sizeof(ins_handlers) / sizeof(InstructionHandler);

  if (LOOKUP_NODE_MODE) {
    if (ToBlockMessage(ins_byte)) {
      LOG_EPOCH(INFO, m_mediator.m_currentEpochNum, "Ignore lookup message");
      return false;
    }
  }

  if (ins_byte < ins_handlers_count) {
    result = (this->*ins_handlers[ins_byte])(message, offset + 1, from);
    if (!result) {
      // To-do: Error recovery
    }
  } else {
    LOG_GENERAL(WARNING, "Unknown instruction byte "
                             << hex << (unsigned int)ins_byte << " from "
                             << from);
    LOG_PAYLOAD(WARNING, "Unknown payload is ", message, message.size());
  }

  return result;
}

bool Lookup::AlreadyJoinedNetwork() { return m_syncType == SyncType::NO_SYNC; }

bool Lookup::AddToTxnShardMap(const Transaction& tx, uint32_t shardId) {
  if (!LOOKUP_NODE_MODE) {
    LOG_GENERAL(WARNING,
                "Lookup::AddToTxnShardMap not expected to be called from "
                "other than the LookUp node.");
    return true;
  }

  lock_guard<mutex> g(m_txnShardMapMutex);

  uint32_t size = 0;

  for (const auto& x : m_txnShardMap) {
    size += x.second.size();
  }

  if (size >= TXN_STORAGE_LIMIT) {
    LOG_GENERAL(INFO, "Number of txns exceeded limit");
    return false;
  }

  // case where txn already exist
  if (find_if(m_txnShardMap[shardId].begin(), m_txnShardMap[shardId].end(),
              [tx](const Transaction& txn) {
                return tx.GetTranID() == txn.GetTranID();
              }) != m_txnShardMap[shardId].end()) {
    LOG_GENERAL(WARNING, "Same hash present " << tx.GetTranID());
    return false;
  }

  m_txnShardMap[shardId].push_back(tx);

  return true;
}

bool Lookup::DeleteTxnShardMap(uint32_t shardId) {
  if (!LOOKUP_NODE_MODE) {
    LOG_GENERAL(WARNING,
                "Lookup::DeleteTxnShardMap not expected to be called from "
                "other than the LookUp node.");
    return true;
  }

  lock_guard<mutex> g(m_txnShardMapMutex);

  m_txnShardMap[shardId].clear();

  return true;
}

void Lookup::SenderTxnBatchThread(const uint32_t oldNumShards) {
  if (!LOOKUP_NODE_MODE) {
    LOG_GENERAL(WARNING,
                "Lookup::SenderTxnBatchThread not expected to be called from "
                "other than the LookUp node.");
    return;
  }
  LOG_MARKER();

  if (m_startedTxnBatchThread) {
    LOG_GENERAL(WARNING,
                "The last TxnBatchThread hasn't finished, discard this time");
    return;
  }

  auto main_func = [this, oldNumShards]() mutable -> void {
    m_startedTxnBatchThread = true;
    uint32_t numShards = 0;
    while (true) {
      if (!m_mediator.GetIsVacuousEpoch()) {
        numShards = m_mediator.m_ds->GetNumShards();
        if (numShards == 0) {
          this_thread::sleep_for(chrono::milliseconds(1000));
          continue;
        }
        SendTxnPacketToNodes(oldNumShards, numShards);
      }
      break;
    }
    m_startedTxnBatchThread = false;
  };
  DetachedFunction(1, main_func);
}

void Lookup::RectifyTxnShardMap(const uint32_t oldNumShards,
                                const uint32_t newNumShards) {
  LOG_MARKER();

  auto t_start = std::chrono::high_resolution_clock::now();

  map<uint, vector<Transaction>> tempTxnShardMap;

  lock_guard<mutex> g(m_txnShardMapMutex);

  LOG_GENERAL(INFO, "Shard dropped or gained, shuffling txn shard map");
  LOG_GENERAL(INFO, "New Shard Size: " << newNumShards
                                       << "  Old Shard Size: " << oldNumShards);
  for (const auto& shard : m_txnShardMap) {
    if (shard.first == oldNumShards) {
      // ds txns
      continue;
    }
    for (const auto& tx : shard.second) {
      unsigned int fromShard = tx.GetShardIndex(newNumShards);

      if (Transaction::GetTransactionType(tx) == Transaction::CONTRACT_CALL) {
        // if shard do not match directly send to ds
        unsigned int toShard =
            Transaction::GetShardIndex(tx.GetToAddr(), newNumShards);
        if (toShard != fromShard) {
          // later would be placed in the new ds shard
          m_txnShardMap[oldNumShards].emplace_back(move(tx));
          continue;
        }
      }

      tempTxnShardMap[fromShard].emplace_back(move(tx));
    }
  }
  tempTxnShardMap[newNumShards] = move(m_txnShardMap[oldNumShards]);

  m_txnShardMap.clear();

  m_txnShardMap = move(tempTxnShardMap);

  auto t_end = std::chrono::high_resolution_clock::now();

  double elaspedTimeMs =
      std::chrono::duration<double, std::milli>(t_end - t_start).count();

  LOG_GENERAL(INFO, "Elapsed time for exchange " << elaspedTimeMs);
}

void Lookup::SendTxnPacketToNodes(const uint32_t oldNumShards,
                                  const uint32_t newNumShards) {
  LOG_MARKER();

  if (!LOOKUP_NODE_MODE) {
    LOG_GENERAL(WARNING,
                "Lookup::SendTxnPacketToNodes not expected to be called from "
                "other than the LookUp node.");
    return;
  }

  const uint32_t numShards = newNumShards;

  map<uint32_t, vector<Transaction>> mp;

  if (!GenTxnToSend(NUM_TXN_TO_SEND_PER_ACCOUNT, mp, numShards)) {
    LOG_GENERAL(WARNING, "GenTxnToSend failed");
    // return;
  }

  if (oldNumShards != newNumShards) {
    auto rectifyFunc = [this, oldNumShards, newNumShards]() mutable -> void {
      RectifyTxnShardMap(oldNumShards, newNumShards);
    };
    DetachedFunction(1, rectifyFunc);
  }

  this_thread::sleep_for(
      chrono::milliseconds(LOOKUP_DELAY_SEND_TXNPACKET_IN_MS));

  for (unsigned int i = 0; i < numShards + 1; i++) {
    bytes msg = {MessageType::NODE, NodeInstructionType::FORWARDTXNPACKET};
    bool result = false;

    {
      lock_guard<mutex> g(m_txnShardMapMutex);
      auto transactionNumber = mp[i].size();

      LOG_GENERAL(INFO, "Txn number generated: " << transactionNumber);

      if (GetTxnFromShardMap(i).empty() && mp[i].empty()) {
        LOG_GENERAL(INFO, "No txns to send to shard " << i);
        continue;
      }

      result = Messenger::SetNodeForwardTxnBlock(
          msg, MessageOffset::BODY, m_mediator.m_currentEpochNum,
          m_mediator.m_dsBlockChain.GetLastBlock().GetHeader().GetBlockNum(), i,
          m_mediator.m_selfKey, GetTxnFromShardMap(i), mp[i]);
    }

    if (!result) {
      LOG_EPOCH(WARNING, m_mediator.m_currentEpochNum,
                "Messenger::SetNodeForwardTxnBlock failed.");
      LOG_GENERAL(WARNING, "Cannot create packet for " << i << " shard");
      continue;
    }
    vector<Peer> toSend;
    if (i < numShards) {
      {
        lock_guard<mutex> g(m_mediator.m_ds->m_mutexShards);
        uint16_t lastBlockHash = DataConversion::charArrTo16Bits(
            m_mediator.m_txBlockChain.GetLastBlock().GetBlockHash().asBytes());
        uint32_t leader_id = m_mediator.m_node->CalculateShardLeaderFromShard(
            lastBlockHash, m_mediator.m_ds->m_shards.at(i).size(),
            m_mediator.m_ds->m_shards.at(i));
        LOG_EPOCH(INFO, m_mediator.m_currentEpochNum,
                  "Shard leader id " << leader_id);

        auto it = m_mediator.m_ds->m_shards.at(i).begin();
        // Lookup sends to NUM_NODES_TO_SEND_LOOKUP + Leader
        unsigned int num_node_to_send = NUM_NODES_TO_SEND_LOOKUP;
        for (unsigned int j = 0; j < num_node_to_send &&
                                 it != m_mediator.m_ds->m_shards.at(i).end();
             j++, it++) {
          if (distance(m_mediator.m_ds->m_shards.at(i).begin(), it) ==
              leader_id) {
            num_node_to_send++;
          } else {
            toSend.push_back(std::get<SHARD_NODE_PEER>(*it));
            LOG_GENERAL(INFO, "Sent to node " << get<SHARD_NODE_PEER>(*it));
          }
        }
        if (m_mediator.m_ds->m_shards.at(i).empty()) {
          continue;
        }
      }

      P2PComm::GetInstance().SendBroadcastMessage(toSend, msg);

      DeleteTxnShardMap(i);
    } else if (i == numShards) {
      // To send DS
      {
        lock_guard<mutex> g(m_mediator.m_mutexDSCommittee);

        if (m_mediator.m_DSCommittee->empty()) {
          continue;
        }

        // Send to NUM_NODES_TO_SEND_LOOKUP which including DS leader
        PairOfNode dsLeader;
        if (Node::GetDSLeader(m_mediator.m_blocklinkchain.GetLatestBlockLink(),
                              m_mediator.m_dsBlockChain.GetLastBlock(),
                              *m_mediator.m_DSCommittee, dsLeader)) {
          toSend.push_back(dsLeader.second);
        }

        for (auto const& i : *m_mediator.m_DSCommittee) {
          if (toSend.size() < NUM_NODES_TO_SEND_LOOKUP &&
              i.second != dsLeader.second) {
            toSend.push_back(i.second);
          }

          if (toSend.size() >= NUM_NODES_TO_SEND_LOOKUP) {
            break;
          }
        }
      }

      P2PComm::GetInstance().SendBroadcastMessage(toSend, msg);

      LOG_GENERAL(INFO, "[DSMB]"
                            << " Sent DS the txns");

      DeleteTxnShardMap(i);
    }
  }
}

void Lookup::SetServerTrue() {
  if (!LOOKUP_NODE_MODE) {
    LOG_GENERAL(WARNING,
                "Lookup::SetServerTrue not expected to be called from "
                "other than the LookUp node.");
    return;
  }

  m_isServer = true;
}

bool Lookup::GetIsServer() {
  if (!LOOKUP_NODE_MODE) {
    LOG_GENERAL(WARNING,
                "Lookup::GetIsServer not expected to be called from "
                "other than the LookUp node.");
    return true;
  }

  return m_isServer;
}

bool Lookup::VerifySenderNode(const VectorOfNode& vecLookupNodes,
                              const PubKey& pubKeyToVerify) {
  auto iter = std::find_if(vecLookupNodes.cbegin(), vecLookupNodes.cend(),
                           [&pubKeyToVerify](const PairOfNode& node) {
                             return node.first == pubKeyToVerify;
                           });
  return vecLookupNodes.cend() != iter;
}

bool Lookup::ProcessForwardTxn(const bytes& message, unsigned int offset,
                               const Peer& from) {
  if (!LOOKUP_NODE_MODE) {
    LOG_GENERAL(WARNING,
                "Lookup::ProcessForwardTxn not expected to be called from "
                "non-lookup node");
  }

  vector<Transaction> txnsShard;
  vector<Transaction> txnsDS;

  if (!Messenger::GetForwardTxnBlockFromSeed(message, offset, txnsShard,
                                             txnsDS)) {
    LOG_GENERAL(WARNING, "Failed to Messenger::GetForwardTxnBlockFromSeed");
    return false;
  }

  LOG_GENERAL(INFO, "Recvd from " << from);

  if (!ARCHIVAL_LOOKUP) {
    uint32_t shard_size = m_mediator.m_ds->GetNumShards();

    if (shard_size == 0) {
      LOG_GENERAL(WARNING, "Shard size 0");
      return false;
    }

    for (const auto& txn : txnsShard) {
      unsigned int shard = txn.GetShardIndex(shard_size);
      AddToTxnShardMap(txn, shard);
    }
    for (const auto& txn : txnsDS) {
      AddToTxnShardMap(txn, shard_size);
    }
  } else {
    for (const auto& txn : txnsShard) {
      AddToTxnShardMap(txn, SEND_TYPE::ARCHIVAL_SEND_SHARD);
    }
    for (const auto& txn : txnsDS) {
      AddToTxnShardMap(txn, SEND_TYPE::ARCHIVAL_SEND_DS);
    }
  }

  return true;
}

bool Lookup::ProcessVCGetLatestDSTxBlockFromSeed(const bytes& message,
                                                 unsigned int offset,
                                                 const Peer& from) {
  LOG_MARKER();

  if (!LOOKUP_NODE_MODE) {
    LOG_GENERAL(
        WARNING,
        "Lookup::ProcessVCGetLatestDSTxBlockFromSeed not expected to be "
        "called from other than the LookUp node.");
    return true;
  }

  uint64_t dsLowBlockNum = 0;
  uint64_t dsHighBlockNum = 0;
  uint64_t txLowBlockNum = 0;
  uint64_t txHighBlockNum = 0;
  uint32_t listenPort = 0;

  if (!Messenger::GetLookupGetDSTxBlockFromSeed(message, offset, dsLowBlockNum,
                                                dsHighBlockNum, txLowBlockNum,
                                                txHighBlockNum, listenPort)) {
    LOG_EPOCH(WARNING, m_mediator.m_currentEpochNum,
              "Messenger::GetLookupGetSeedPeers failed.");
    return false;
  }

  LOG_EPOCH(INFO, m_mediator.m_currentEpochNum,
            "ProcessVCGetLatestDSTxBlockFromSeed (pre) requested by "
                << from << " for ds blocks " << dsLowBlockNum << " to "
                << dsHighBlockNum << " and tx blocks " << txLowBlockNum
                << " to " << txHighBlockNum << " with receiving port "
                << listenPort);

  vector<DSBlock> dsBlocks;
  RetrieveDSBlocks(dsBlocks, dsLowBlockNum, dsHighBlockNum, true);

  vector<TxBlock> txBlocks;
  RetrieveTxBlocks(txBlocks, txLowBlockNum, txHighBlockNum);

  LOG_EPOCH(INFO, m_mediator.m_currentEpochNum,
            "ProcessVCGetLatestDSTxBlockFromSeed (final) requested by "
                << from << " for ds blocks " << dsLowBlockNum << " to "
                << dsHighBlockNum << " and tx blocks " << txLowBlockNum
                << " to " << txHighBlockNum << " with receiving port "
                << listenPort);

  bytes dsTxBlocksMessage = {MessageType::DIRECTORY,
                             DSInstructionType::VCPUSHLATESTDSTXBLOCK};

  if (!Messenger::SetVCNodeSetDSTxBlockFromSeed(
          dsTxBlocksMessage, MessageOffset::BODY, m_mediator.m_selfKey,
          dsBlocks, txBlocks)) {
    LOG_EPOCH(WARNING, m_mediator.m_currentEpochNum,
              "Messenger::SetVCNodeSetDSTxBlockFromSeed failed.");
    return false;
  }

  Peer requestingNode(from.m_ipAddress, listenPort);
  P2PComm::GetInstance().SendMessage(requestingNode, dsTxBlocksMessage);
  return true;
}

void Lookup::SetSyncType(SyncType syncType) {
  m_syncType.store(syncType);
  LOG_EPOCH(INFO, m_mediator.m_currentEpochNum,
            "Set sync type to " << syncType);
}

bool Lookup::ProcessGetDSGuardNetworkInfo(const bytes& message,
                                          unsigned int offset,
                                          const Peer& from) {
  if (!LOOKUP_NODE_MODE) {
    LOG_GENERAL(WARNING,
                "Lookup::ProcessGetDSGuardNetworkInfo not expected to be "
                "called from other than the LookUp node.");
    return true;
  }

  if (!GUARD_MODE) {
    LOG_GENERAL(WARNING,
                "Not in guard mode. Unable to process request to update ds "
                "guard network info.");
    return false;
  }

  LOG_MARKER();

  uint32_t portNo = 0;
  uint64_t dsEpochNo = 0;

  if (!Messenger::GetLookupGetNewDSGuardNetworkInfoFromLookup(
          message, offset, portNo, dsEpochNo)) {
    LOG_EPOCH(WARNING, m_mediator.m_currentEpochNum,
              "Messenger::GetLookupGetNewDSGuardNetworkInfoFromLookup failed.");
    return false;
  }

  if (m_mediator.m_ds->m_lookupStoreForGuardNodeUpdate.find(dsEpochNo) ==
      m_mediator.m_ds->m_lookupStoreForGuardNodeUpdate.end()) {
    LOG_EPOCH(
        INFO, m_mediator.m_currentEpochNum,
        "No record found for guard ds update. No update needed. dsEpochNo: "
            << dsEpochNo);
    return false;
  }

  Peer requestingNode(from.m_ipAddress, portNo);
  bytes setNewDSGuardNetworkInfo = {
      MessageType::NODE, NodeInstructionType::DSGUARDNODENETWORKINFOUPDATE};

  if (!Messenger::SetNodeSetNewDSGuardNetworkInfo(
          setNewDSGuardNetworkInfo, MessageOffset::BODY,
          m_mediator.m_ds->m_lookupStoreForGuardNodeUpdate.at(dsEpochNo),
          m_mediator.m_selfKey)) {
    LOG_EPOCH(WARNING, m_mediator.m_currentEpochNum,
              "Messenger::SetNodeSetNewDSGuardNetworkInfo failed.");
    return false;
  }

  LOG_GENERAL(INFO, "[update ds guard] Sending guard node update info to "
                        << requestingNode);
  P2PComm::GetInstance().SendMessage(requestingNode, setNewDSGuardNetworkInfo);
  return true;
}

bool Lookup::ProcessSetHistoricalDB(const bytes& message, unsigned int offset,
                                    [[gnu::unused]] const Peer& from) {
  string path = "";
  uint32_t code = 0;
  PubKey archPubkey;

  if (!Messenger::GetSeedNodeHistoricalDB(message, offset, archPubkey, code,
                                          path)) {
    LOG_GENERAL(WARNING, "GetSeedNodeHistoricalDB failed");
    return false;
  }

  bytes verifierPubkeyBytes;
  if (!DataConversion::HexStrToUint8Vec(VERIFIER_PUBKEY, verifierPubkeyBytes)) {
    LOG_GENERAL(WARNING, "VERIFIER_PUBKEY is not a hex str");
    return false;
  }

  if (!(archPubkey == PubKey(verifierPubkeyBytes, 0))) {
    LOG_GENERAL(WARNING, "PubKey not of verifier");
    return false;
  }

  if (code == 1) {
<<<<<<< HEAD
    if (!BlockStorage::GetBlockStorage().InitiateHistoricalDB(VERIFIER_PATH +
                                                              "/" + path)) {
      LOG_GENERAL(WARNING,
                  "BlockStorage::InitiateHistoricalDB failed, path: " << path);
      return false;
    }
=======
    BlockStorage::GetBlockStorage().InitiateHistoricalDB(VERIFIER_PATH + path);
>>>>>>> 18b9f6e1

    m_historicalDB = true;
  } else {
    LOG_GENERAL(WARNING, "Code is errored " << code);
    return false;
  }

  LOG_GENERAL(INFO, "HistDB Success");
  return true;
}<|MERGE_RESOLUTION|>--- conflicted
+++ resolved
@@ -4063,16 +4063,12 @@
   }
 
   if (code == 1) {
-<<<<<<< HEAD
     if (!BlockStorage::GetBlockStorage().InitiateHistoricalDB(VERIFIER_PATH +
-                                                              "/" + path)) {
+                                                              path)) {
       LOG_GENERAL(WARNING,
                   "BlockStorage::InitiateHistoricalDB failed, path: " << path);
       return false;
     }
-=======
-    BlockStorage::GetBlockStorage().InitiateHistoricalDB(VERIFIER_PATH + path);
->>>>>>> 18b9f6e1
 
     m_historicalDB = true;
   } else {
