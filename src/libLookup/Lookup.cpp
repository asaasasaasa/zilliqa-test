--- conflicted
+++ resolved
@@ -453,13 +453,9 @@
   const unsigned int NUM_TXN_TO_DS_PER_ACCOUNT =
       num_txn / myGenesisAccounts.size();
 
-<<<<<<< HEAD
-    auto txnShard = AddressShardIndex(addr, numShards);
-=======
   for (unsigned int i = 0; i < myGenesisAccounts.size(); i++) {
     const auto& addr = myGenesisAccounts.at(i);
-    auto txnShard = Transaction::GetShardIndex(addr, numShards);
->>>>>>> 361ce822
+    auto txnShard = AddressShardIndex(addr, numShards);
     txns.clear();
 
     uint64_t nonce;
@@ -5312,12 +5308,6 @@
     return false;
   }
 
-<<<<<<< HEAD
-  txnShardMap[shardId].push_back(tx);
-  LOG_GENERAL(INFO,
-              "Added Txn " << tx.GetTranID().hex() << " with nonce " << tx.GetNonce()
-              << " to shard " << shardId);
-=======
   txnShardMap[shardId].emplace_back(make_pair(tx, 0));
   LOG_GENERAL(INFO, "Added Txn " << tx.GetTranID().hex() << " to shard "
                                  << shardId << " of fromAddr "
@@ -5326,7 +5316,6 @@
     RemoteStorageDB::GetInstance().InsertTxn(tx, TxnStatus::DISPATCHED,
                                              m_mediator.m_currentEpochNum);
   }
->>>>>>> 361ce822
 
   return true;
 }
@@ -5401,19 +5390,13 @@
       // ds txns
       continue;
     }
-<<<<<<< HEAD
-    for (const auto& tx : shard.second) {
-      unsigned int fromShard = tx.GetShardIndex(newNumShards);
-      tempTxnShardMap[fromShard].emplace_back(tx);
-=======
     for (const auto& tx_and_count : shard.second) {
       unsigned int fromShard = tx_and_count.first.GetShardIndex(newNumShards);
 
       if (Transaction::GetTransactionType(tx_and_count.first) ==
           Transaction::CONTRACT_CALL) {
         // if shard do not match directly send to ds
-        unsigned int toShard = Transaction::GetShardIndex(
-            tx_and_count.first.GetToAddr(), newNumShards);
+        unsigned int toShard = AddressShardIndex(tx_and_count.first.GetToAddr(), newNumShards);
         if (toShard != fromShard) {
           // later would be placed in the new ds shard
           m_txnShardMap[oldNumShards].emplace_back(tx_and_count);
@@ -5422,7 +5405,6 @@
       }
 
       tempTxnShardMap[fromShard].emplace_back(tx_and_count);
->>>>>>> 361ce822
     }
   }
   tempTxnShardMap[newNumShards] = move(m_txnShardMap[oldNumShards]);
@@ -5450,16 +5432,13 @@
     return;
   }
 
-<<<<<<< HEAD
   // Need to lock to prevent receiving transactions between
   // SetNodeForwardTxnBlock and DeleteTxnShardMap
   lock_guard<mutex> g(m_txnShardMapMutex);
-=======
   if (m_mediator.m_disableTxns) {
     LOG_GENERAL(INFO, "Txns disabled - skipping dispatch to shards");
     return;
   }
->>>>>>> 361ce822
 
   const uint32_t numShards = newNumShards;
 
@@ -5481,11 +5460,6 @@
     bytes msg = {MessageType::NODE, NodeInstructionType::FORWARDTXNPACKET};
     bool result = false;
     {
-<<<<<<< HEAD
-=======
-      lock_guard<mutex> g(m_txnShardMapMutex);
-
->>>>>>> 361ce822
       auto transactionNumber = mp[i].size();
 
       LOG_GENERAL(INFO, "Txn number generated: " << transactionNumber);
