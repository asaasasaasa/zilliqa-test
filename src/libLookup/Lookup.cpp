/*
 * Copyright (c) 2018 Zilliqa
 * This source code is being disclosed to you solely for the purpose of your
 * participation in testing Zilliqa. You may view, compile and run the code for
 * that purpose and pursuant to the protocols and algorithms that are programmed
 * into, and intended by, the code. You may not do anything else with the code
 * without express permission from Zilliqa Research Pte. Ltd., including
 * modifying or publishing the code (or any part of it), and developing or
 * forming another public or private blockchain network. This source code is
 * provided 'as is' and no warranties are given as to title or non-infringement,
 * merchantability or fitness for purpose and, to the extent permitted by law,
 * all liability for your use of the code is disclaimed. Some programs in this
 * code are governed by the GNU General Public License v3.0 (available at
 * https://www.gnu.org/licenses/gpl-3.0.en.html) ('GPLv3'). The programs that
 * are governed by GPLv3.0 are those programs that are located in the folders
 * src/depends and tests/depends and which include a reference to GPLv3 in their
 * program files.
 */

#include <arpa/inet.h>
#include <errno.h>
#include <netinet/in.h>
#include <stdint.h>
#include <sys/socket.h>
#include <unistd.h>
#include <cstring>
#include <exception>
#include <fstream>
#include <random>

#include <boost/property_tree/ptree.hpp>
#include <boost/property_tree/xml_parser.hpp>

#include "Lookup.h"
#include "common/Messages.h"
#include "libData/AccountData/Account.h"
#include "libData/AccountData/AccountStore.h"
#include "libData/AccountData/Transaction.h"
#include "libData/BlockChainData/BlockChain.h"
#include "libData/BlockChainData/BlockLinkChain.h"
#include "libData/BlockData/Block.h"
#include "libData/BlockData/Block/FallbackBlockWShardingStructure.h"
#include "libMediator/Mediator.h"
#include "libMessage/Messenger.h"
#include "libNetwork/P2PComm.h"
#include "libPOW/pow.h"
#include "libPersistence/BlockStorage.h"
#include "libUtils/DataConversion.h"
#include "libUtils/DetachedFunction.h"
#include "libUtils/GetTxnFromFile.h"
#include "libUtils/SanityChecks.h"
#include "libUtils/SysCommand.h"

using namespace std;
using namespace boost::multiprecision;

Lookup::Lookup(Mediator& mediator) : m_mediator(mediator) {
  SetLookupNodes();

  if (LOOKUP_NODE_MODE) {
    SetDSCommitteInfo();
    SetAboveLayer();
  }
}

Lookup::~Lookup() {}

void Lookup::InitAsNewJoiner() {
  m_mediator.m_dsBlockChain.Reset();
  m_mediator.m_txBlockChain.Reset();
  m_mediator.m_blocklinkchain.Reset();

  SetLookupNodes();
  {
    std::lock_guard<mutex> lock(m_mediator.m_mutexDSCommittee);
    m_mediator.m_DSCommittee->clear();
  }
  AccountStore::GetInstance().Init();

  Synchronizer tempSyncer;
  tempSyncer.InitializeGenesisBlocks(m_mediator.m_dsBlockChain,
                                     m_mediator.m_txBlockChain);
  const auto& dsBlock = m_mediator.m_dsBlockChain.GetBlock(0);
  m_mediator.m_blocklinkchain.AddBlockLink(0, 0, BlockType::DS,
                                           dsBlock.GetBlockHash());
}

void Lookup::InitSync() {
  auto func = [this]() -> void {
    uint64_t dsBlockNum = 0;
    uint64_t txBlockNum = 0;

    // Hack to allow seed server to be restarted so as to get my newlookup ip
    // and register me with multiplier.
    this_thread::sleep_for(chrono::seconds(NEW_LOOKUP_SYNC_DELAY_IN_SECONDS));

    // Initialize all blockchains and blocklinkchain
    InitAsNewJoiner();

    // Set myself offline
    GetMyLookupOffline();

    while (GetSyncType() != SyncType::NO_SYNC) {
      if (m_mediator.m_dsBlockChain.GetBlockCount() != 1) {
        dsBlockNum = m_mediator.m_dsBlockChain.GetBlockCount();
      }
      if (m_mediator.m_txBlockChain.GetBlockCount() != 1) {
        txBlockNum = m_mediator.m_txBlockChain.GetBlockCount();
      }
      LOG_GENERAL(INFO,
                  "TxBlockNum " << txBlockNum << " DSBlockNum: " << dsBlockNum);
      ComposeAndSendGetDirectoryBlocksFromSeed(
          m_mediator.m_blocklinkchain.GetLatestIndex() + 1);
      GetTxBlockFromLookupNodes(txBlockNum, 0);

      this_thread::sleep_for(chrono::seconds(NEW_NODE_SYNC_INTERVAL));
    }
  };
  DetachedFunction(1, func);
}

void Lookup::SetLookupNodes() {
  LOG_MARKER();

  std::lock_guard<std::mutex> lock(m_mutexLookupNodes);

  m_startedTxnBatchThread = false;
  m_lookupNodes.clear();
  m_lookupNodesOffline.clear();
  // Populate tree structure pt
  using boost::property_tree::ptree;
  ptree pt;
  read_xml("constants.xml", pt);

  const vector<string> lookupTypes = {"node.lookups", "node.upper_seed",
                                      "node.lower_seed"};

  uint8_t level = 0;
  vector<Peer> levelAbove;
  for (const auto& lookupType : lookupTypes) {
    for (const ptree::value_type& v : pt.get_child(lookupType)) {
      if (v.first == "peer") {
        struct in_addr ip_addr;
        inet_pton(AF_INET, v.second.get<string>("ip").c_str(), &ip_addr);
        Peer lookup_node((uint128_t)ip_addr.s_addr,
                         v.second.get<uint32_t>("port"));
        PubKey pubKey(DataConversion::HexStrToUint8Vec(
                          v.second.get<std::string>("pubkey")),
                      0);
        if (pubKey == m_mediator.m_selfKey.second) {
          m_level = level;
        }
        m_lookupNodes.emplace_back(pubKey, lookup_node);
      }
    }
    level++;
  }

  // Add myself to lookupnodes
  if (m_syncType == SyncType::NEW_LOOKUP_SYNC) {
    const PubKey& myPubKey = m_mediator.m_selfKey.second;
    if (std::find_if(m_lookupNodes.begin(), m_lookupNodes.end(),
                     [&myPubKey](const std::pair<PubKey, Peer>& node) {
                       return node.first == myPubKey;
                     }) == m_lookupNodes.end()) {
      m_lookupNodes.emplace_back(m_mediator.m_selfKey.second,
                                 m_mediator.m_selfPeer);
    }
  }
}

void Lookup::SetAboveLayer() {
  using boost::property_tree::ptree;
  ptree pt;
  read_xml("constants.xml", pt);
  if (m_level == 0) {
    LOG_GENERAL(INFO, "I am lookup node");
    m_seedNodes.clear();
  } else if (m_level > 1) {
    LOG_GENERAL(INFO, "I am a layer " << m_level << " node");
    for (const ptree::value_type& v : pt.get_child("node.upper_seed")) {
      if (v.first == "peer") {
        struct in_addr ip_addr;
        inet_pton(AF_INET, v.second.get<string>("ip").c_str(), &ip_addr);
        Peer lookup_node((uint128_t)ip_addr.s_addr,
                         v.second.get<uint32_t>("port"));
        PubKey pubKey(DataConversion::HexStrToUint8Vec(
                          v.second.get<std::string>("pubkey")),
                      0);
        m_seedNodes.emplace_back(lookup_node);
      }
    }
  } else {
    LOG_GENERAL(INFO, "I am an upper layer seed node");
    for (const ptree::value_type& v : pt.get_child("node.lookups")) {
      if (v.first == "peer") {
        struct in_addr ip_addr;
        inet_pton(AF_INET, v.second.get<string>("ip").c_str(), &ip_addr);
        Peer lookup_node((uint128_t)ip_addr.s_addr,
                         v.second.get<uint32_t>("port"));
        PubKey pubKey(DataConversion::HexStrToUint8Vec(
                          v.second.get<std::string>("pubkey")),
                      0);
        m_seedNodes.emplace_back(lookup_node);
      }
    }
  }
}

vector<Peer> Lookup::GetAboveLayer() { return m_seedNodes; }

std::once_flag generateReceiverOnce;

Address GenOneReceiver() {
  static Address receiverAddr;
  std::call_once(generateReceiverOnce, []() {
    auto receiver = Schnorr::GetInstance().GenKeyPair();
    receiverAddr = Account::GetAddressFromPublicKey(receiver.second);
    LOG_GENERAL(INFO, "Generate testing transaction receiver " << receiverAddr);
  });
  return receiverAddr;
}

Transaction CreateValidTestingTransaction(PrivKey& fromPrivKey,
                                          PubKey& fromPubKey,
                                          const Address& toAddr,
                                          uint128_t amount,
                                          uint64_t prevNonce) {
  unsigned int version = 0;
  auto nonce = prevNonce + 1;

  // LOG_GENERAL("fromPrivKey " << fromPrivKey << " / fromPubKey " << fromPubKey
  // << " / toAddr" << toAddr);

  Transaction txn(version, nonce, toAddr, make_pair(fromPrivKey, fromPubKey),
                  amount, 1, 1, {}, {});

  // std::vector<unsigned char> buf;
  // txn.SerializeWithoutSignature(buf, 0);

  // Signature sig;
  // Schnorr::GetInstance().Sign(buf, fromPrivKey, fromPubKey, sig);

  // vector<unsigned char> sigBuf;
  // sig.Serialize(sigBuf, 0);
  // txn.SetSignature(sigBuf);

  return txn;
}

bool Lookup::GenTxnToSend(size_t num_txn, vector<Transaction>& txn) {
  vector<Transaction> txns;
  unsigned int NUM_TXN_TO_DS = num_txn / GENESIS_WALLETS.size();

  for (auto& addrStr : GENESIS_WALLETS) {
    Address addr{DataConversion::HexStrToUint8Vec(addrStr)};

    txns.clear();

    uint64_t nonce = AccountStore::GetInstance().GetAccount(addr)->GetNonce();

    if (!GetTxnFromFile::GetFromFile(addr, static_cast<uint32_t>(nonce) + 1,
                                     num_txn, txns)) {
      LOG_GENERAL(WARNING, "Failed to get txns from file");
      continue;
    }

    copy(txns.begin(), txns.end(), back_inserter(txn));

    LOG_GENERAL(INFO, "[Batching] Last Nonce sent "
                          << nonce + num_txn << " of Addr " << addr.hex());
    txns.clear();

    if (!GetTxnFromFile::GetFromFile(addr,
                                     static_cast<uint32_t>(nonce) + num_txn + 1,
                                     NUM_TXN_TO_DS, txns)) {
      LOG_GENERAL(WARNING, "Failed to get txns for DS");
      continue;
    }

    copy(txns.begin(), txns.end(), back_inserter(txn));
  }
  return !txn.empty();
}

bool Lookup::GenTxnToSend(size_t num_txn,
                          map<uint32_t, vector<Transaction>>& mp,
                          uint32_t numShards) {
  LOG_MARKER();
  vector<Transaction> txns;

  if (GENESIS_WALLETS.size() == 0) {
    LOG_GENERAL(WARNING, "No genesis accounts found");
    return false;
  }

  if (!USE_REMOTE_TXN_CREATOR) {
    return false;
  }

  unsigned int NUM_TXN_TO_DS = num_txn / GENESIS_WALLETS.size();

  if (numShards == 0) {
    return false;
  }

  for (auto& addrStr : GENESIS_WALLETS) {
    Address addr{DataConversion::HexStrToUint8Vec(addrStr)};

    auto txnShard = Transaction::GetShardIndex(addr, numShards);
    txns.clear();

    uint64_t nonce = AccountStore::GetInstance().GetAccount(addr)->GetNonce();

    if (!GetTxnFromFile::GetFromFile(addr, static_cast<uint32_t>(nonce) + 1,
                                     num_txn, txns)) {
      LOG_GENERAL(WARNING, "Failed to get txns from file");
      return false;
    }

    copy(txns.begin(), txns.end(), back_inserter(mp[txnShard]));

    LOG_GENERAL(INFO, "[Batching] Last Nonce sent "
                          << nonce + num_txn << " of Addr " << addr.hex());
    txns.clear();

    if (!GetTxnFromFile::GetFromFile(addr,
                                     static_cast<uint32_t>(nonce) + num_txn + 1,
                                     NUM_TXN_TO_DS, txns)) {
      LOG_GENERAL(WARNING, "Failed to get txns for DS");
    }

    copy(txns.begin(), txns.end(), back_inserter(mp[numShards]));
  }

  return true;
}

VectorOfLookupNode Lookup::GetLookupNodes() const {
  LOG_MARKER();
  lock_guard<mutex> lock(m_mutexLookupNodes);
  return m_lookupNodes;
}

bool Lookup::IsLookupNode(const PubKey& pubKey) const {
  VectorOfLookupNode lookups = GetLookupNodes();
  return std::find_if(lookups.begin(), lookups.end(),
                      [&pubKey](const std::pair<PubKey, Peer>& node) {
                        return node.first == pubKey;
                      }) != lookups.end();
}

bool Lookup::IsLookupNode(const Peer& peerInfo) const {
  VectorOfLookupNode lookups = GetLookupNodes();
  return std::find_if(lookups.begin(), lookups.end(),
                      [&peerInfo](const std::pair<PubKey, Peer>& node) {
                        return node.second.GetIpAddress() ==
                               peerInfo.GetIpAddress();
                      }) != lookups.end();
}

void Lookup::SendMessageToLookupNodes(
    const std::vector<unsigned char>& message) const {
  LOG_MARKER();

  // LOG_GENERAL(INFO, "i am here " <<
  // to_string(m_mediator.m_currentEpochNum).c_str())

  // TODO: provide interface in P2PComm instead of repopulating the lookup into
  // vector of Peer
  vector<Peer> allLookupNodes;

  {
    lock_guard<mutex> lock(m_mutexLookupNodes);
    for (const auto& node : m_lookupNodes) {
      LOG_EPOCH(INFO, to_string(m_mediator.m_currentEpochNum).c_str(),
                "Sending msg to lookup node "
                    << node.second.GetPrintableIPAddress() << ":"
                    << node.second.m_listenPortHost);

      allLookupNodes.emplace_back(node.second);
    }
  }

  P2PComm::GetInstance().SendBroadcastMessage(allLookupNodes, message);
}

void Lookup::SendMessageToLookupNodesSerial(
    const std::vector<unsigned char>& message) const {
  LOG_MARKER();

  // LOG_GENERAL("i am here " <<
  // to_string(m_mediator.m_currentEpochNum).c_str())
  vector<Peer> allLookupNodes;

  {
    lock_guard<mutex> lock(m_mutexLookupNodes);
    for (const auto& node : m_lookupNodes) {
      LOG_EPOCH(INFO, to_string(m_mediator.m_currentEpochNum).c_str(),
                "Sending msg to lookup node "
                    << node.second.GetPrintableIPAddress() << ":"
                    << node.second.m_listenPortHost);

      allLookupNodes.emplace_back(node.second);
    }
  }

  P2PComm::GetInstance().SendMessage(allLookupNodes, message);
}

void Lookup::SendMessageToRandomLookupNode(
    const std::vector<unsigned char>& message) const {
  LOG_MARKER();

  // int index = rand() % (NUM_LOOKUP_USE_FOR_SYNC) + m_lookupNodes.size()
  // - NUM_LOOKUP_USE_FOR_SYNC;
  lock_guard<mutex> lock(m_mutexLookupNodes);
  if (0 == m_lookupNodes.size()) {
    LOG_GENERAL(WARNING, "There is no lookup node existed yet!");
    return;
  }

  int index = rand() % m_lookupNodes.size();
  P2PComm::GetInstance().SendMessage(m_lookupNodes[index].second, message);
}

void Lookup::SendMessageToSeedNodes(
    const std::vector<unsigned char>& message) const {
  LOG_MARKER();

  for (auto node : m_seedNodes) {
    LOG_EPOCH(INFO, to_string(m_mediator.m_currentEpochNum).c_str(),
              "Sending msg to seed node " << node.GetPrintableIPAddress() << ":"
                                          << node.m_listenPortHost);
    P2PComm::GetInstance().SendMessage(node, message);
  }
}

bool Lookup::GetSeedPeersFromLookup() {
  LOG_MARKER();

  vector<unsigned char> getSeedPeersMessage = {
      MessageType::LOOKUP, LookupInstructionType::GETSEEDPEERS};

  if (!Messenger::SetLookupGetSeedPeers(
          getSeedPeersMessage, MessageOffset::BODY,
          m_mediator.m_selfPeer.m_listenPortHost)) {
    LOG_EPOCH(WARNING, to_string(m_mediator.m_currentEpochNum).c_str(),
              "Messenger::SetLookupGetSeedPeers failed.");
    return false;
  }

  SendMessageToRandomLookupNode(getSeedPeersMessage);

  return true;
}

vector<unsigned char> Lookup::ComposeGetDSInfoMessage(bool initialDS) {
  LOG_MARKER();

  vector<unsigned char> getDSNodesMessage = {
      MessageType::LOOKUP, LookupInstructionType::GETDSINFOFROMSEED};

  if (!Messenger::SetLookupGetDSInfoFromSeed(
          getDSNodesMessage, MessageOffset::BODY,
          m_mediator.m_selfPeer.m_listenPortHost, initialDS)) {
    LOG_EPOCH(WARNING, to_string(m_mediator.m_currentEpochNum).c_str(),
              "Messenger::SetLookupGetDSInfoFromSeed failed.");
    return {};
  }

  return getDSNodesMessage;
}

vector<unsigned char> Lookup::ComposeGetStateMessage() {
  LOG_MARKER();

  vector<unsigned char> getStateMessage = {
      MessageType::LOOKUP, LookupInstructionType::GETSTATEFROMSEED};

  if (!Messenger::SetLookupGetStateFromSeed(
          getStateMessage, MessageOffset::BODY,
          m_mediator.m_selfPeer.m_listenPortHost)) {
    LOG_EPOCH(WARNING, to_string(m_mediator.m_currentEpochNum).c_str(),
              "Messenger::SetLookupGetStateFromSeed failed.");
    return {};
  }

  return getStateMessage;
}

bool Lookup::GetDSInfoFromSeedNodes() {
  LOG_MARKER();
  SendMessageToSeedNodes(ComposeGetDSInfoMessage());
  return true;
}

bool Lookup::GetDSInfoFromLookupNodes(bool initialDS) {
  LOG_MARKER();
  SendMessageToRandomLookupNode(ComposeGetDSInfoMessage(initialDS));
  return true;
}

bool Lookup::GetStateFromLookupNodes() {
  LOG_MARKER();
  SendMessageToRandomLookupNode(ComposeGetStateMessage());

  return true;
}

vector<unsigned char> Lookup::ComposeGetDSBlockMessage(uint64_t lowBlockNum,
                                                       uint64_t highBlockNum) {
  LOG_MARKER();

  vector<unsigned char> getDSBlockMessage = {
      MessageType::LOOKUP, LookupInstructionType::GETDSBLOCKFROMSEED};

  if (!Messenger::SetLookupGetDSBlockFromSeed(
          getDSBlockMessage, MessageOffset::BODY, lowBlockNum, highBlockNum,
          m_mediator.m_selfPeer.m_listenPortHost)) {
    LOG_EPOCH(WARNING, to_string(m_mediator.m_currentEpochNum).c_str(),
              "Messenger::SetLookupGetDSBlockFromSeed failed.");
    return {};
  }

  return getDSBlockMessage;
}

// TODO: Refactor the code to remove the following assumption
// lowBlockNum = 1 => Latest block number
// lowBlockNum = 0 => lowBlockNum set to 1
// highBlockNum = 0 => Latest block number
bool Lookup::GetDSBlockFromLookupNodes(uint64_t lowBlockNum,
                                       uint64_t highBlockNum) {
  LOG_MARKER();
  SendMessageToRandomLookupNode(
      ComposeGetDSBlockMessage(lowBlockNum, highBlockNum));
  return true;
}

vector<unsigned char> Lookup::ComposeGetTxBlockMessage(uint64_t lowBlockNum,
                                                       uint64_t highBlockNum) {
  LOG_MARKER();

  vector<unsigned char> getTxBlockMessage = {
      MessageType::LOOKUP, LookupInstructionType::GETTXBLOCKFROMSEED};

  LOG_EPOCH(INFO, to_string(m_mediator.m_currentEpochNum).c_str(),
            "ComposeGetTxBlockMessage for blocks " << lowBlockNum << " to "
                                                   << highBlockNum);

  if (!Messenger::SetLookupGetTxBlockFromSeed(
          getTxBlockMessage, MessageOffset::BODY, lowBlockNum, highBlockNum,
          m_mediator.m_selfPeer.m_listenPortHost)) {
    LOG_EPOCH(WARNING, to_string(m_mediator.m_currentEpochNum).c_str(),
              "Messenger::SetLookupGetTxBlockFromSeed failed.");
    return {};
  }

  return getTxBlockMessage;
}

vector<unsigned char> Lookup::ComposeGetStateDeltaMessage(uint64_t blockNum) {
  LOG_MARKER();

  vector<unsigned char> getStateDeltaMessage = {
      MessageType::LOOKUP, LookupInstructionType::GETSTATEDELTAFROMSEED};

  if (!Messenger::SetLookupGetStateDeltaFromSeed(
          getStateDeltaMessage, MessageOffset::BODY, blockNum,
          m_mediator.m_selfPeer.m_listenPortHost)) {
    LOG_EPOCH(WARNING, to_string(m_mediator.m_currentEpochNum).c_str(),
              "Messenger::SetLookupGetStateDeltaFromSeed failed.");
    return {};
  }

  return getStateDeltaMessage;
}

// TODO: Refactor the code to remove the following assumption
// lowBlockNum = 1 => Latest block number
// lowBlockNum = 0 => lowBlockNum set to 1
// highBlockNum = 0 => Latest block number
bool Lookup::GetTxBlockFromLookupNodes(uint64_t lowBlockNum,
                                       uint64_t highBlockNum) {
  LOG_MARKER();

  SendMessageToRandomLookupNode(
      ComposeGetTxBlockMessage(lowBlockNum, highBlockNum));

  return true;
}

bool Lookup::GetStateDeltaFromLookupNodes(const uint64_t& blockNum) {
  LOG_MARKER();

  SendMessageToRandomLookupNode(ComposeGetStateDeltaMessage(blockNum));

  return true;
}

bool Lookup::GetTxBodyFromSeedNodes(string txHashStr) {
  LOG_MARKER();

  vector<unsigned char> getTxBodyMessage = {
      MessageType::LOOKUP, LookupInstructionType::GETTXBODYFROMSEED};

  if (!Messenger::SetLookupGetTxBodyFromSeed(
          getTxBodyMessage, MessageOffset::BODY,
          DataConversion::HexStrToUint8Vec(txHashStr),
          m_mediator.m_selfPeer.m_listenPortHost)) {
    LOG_EPOCH(WARNING, to_string(m_mediator.m_currentEpochNum).c_str(),
              "Messenger::SetLookupGetTxBodyFromSeed failed.");
    return false;
  }

  SendMessageToSeedNodes(getTxBodyMessage);

  return true;
}

bool Lookup::SetDSCommitteInfo() {
  if (!LOOKUP_NODE_MODE) {
    LOG_GENERAL(WARNING,
                "Lookup::SetDSCommitteInfo not expected to be called from "
                "other than the LookUp node.");
    return true;
  }
  // Populate tree structure pt

  LOG_MARKER();

  using boost::property_tree::ptree;
  ptree pt;
  read_xml("config.xml", pt);

  lock_guard<mutex> g(m_mediator.m_mutexDSCommittee);

  for (ptree::value_type const& v : pt.get_child("nodes")) {
    if (v.first == "peer") {
      PubKey key(DataConversion::HexStrToUint8Vec(v.second.get<string>("pubk")),
                 0);

      struct in_addr ip_addr;
      inet_pton(AF_INET, v.second.get<string>("ip").c_str(), &ip_addr);
      Peer peer((uint128_t)ip_addr.s_addr, v.second.get<unsigned int>("port"));
      m_mediator.m_DSCommittee->emplace_back(make_pair(key, peer));
    }
  }

  return true;
}

DequeOfShard Lookup::GetShardPeers() {
  if (!LOOKUP_NODE_MODE) {
    LOG_GENERAL(WARNING,
                "Lookup::GetShardPeers not expected to be called from "
                "other than the LookUp node.");
    return DequeOfShard();
  }

  lock_guard<mutex> g(m_mediator.m_ds->m_mutexShards);
  return m_mediator.m_ds->m_shards;
}

vector<Peer> Lookup::GetNodePeers() {
  if (!LOOKUP_NODE_MODE) {
    LOG_GENERAL(WARNING,
                "Lookup::GetNodePeers not expected to be called from other "
                "than the LookUp node.");
    return vector<Peer>();
  }

  lock_guard<mutex> g(m_mutexNodesInNetwork);
  return m_nodesInNetwork;
}

bool Lookup::ProcessEntireShardingStructure() {
  LOG_MARKER();

  if (!LOOKUP_NODE_MODE) {
    LOG_GENERAL(WARNING,
                "Lookup::ProcessEntireShardingStructure not expected to be "
                "called from other than the LookUp node.");
    return true;
  }

  LOG_GENERAL(INFO, "[LOOKUP received sharding structure]");

  lock(m_mediator.m_ds->m_mutexShards, m_mutexNodesInNetwork);
  lock_guard<mutex> g(m_mediator.m_ds->m_mutexShards, adopt_lock);
  lock_guard<mutex> h(m_mutexNodesInNetwork, adopt_lock);

  m_nodesInNetwork.clear();
  unordered_set<Peer> t_nodesInNetwork;
  unsigned int totalNodeCount = 0;

  for (unsigned int i = 0; i < m_mediator.m_ds->m_shards.size(); i++) {
    unsigned int index = 0;

    totalNodeCount += m_mediator.m_ds->m_shards.at(i).size();
    LOG_STATE("[SHARD " << to_string(i) << "] Num nodes = "
                        << m_mediator.m_ds->m_shards.at(i).size());

    for (const auto& shardNode : m_mediator.m_ds->m_shards.at(i)) {
      const PubKey& key = std::get<SHARD_NODE_PUBKEY>(shardNode);
      const Peer& peer = std::get<SHARD_NODE_PEER>(shardNode);

      m_nodesInNetwork.emplace_back(peer);
      t_nodesInNetwork.emplace(peer);

      LOG_GENERAL(INFO, "[SHARD "
                            << to_string(i) << "] "
                            << "[PEER " << to_string(index) << "] "
                            << "Inserting Pubkey to shard : " << string(key));
      LOG_GENERAL(INFO, "[SHARD " << to_string(i) << "] "
                                  << "[PEER " << to_string(index) << "] "
                                  << "Corresponding peer : " << string(peer));

      index++;
    }
  }

  LOG_STATE("[SHARDS] Total num nodes = " << totalNodeCount);

  for (auto& peer : t_nodesInNetwork) {
    if (!l_nodesInNetwork.erase(peer)) {
      LOG_STATE("[JOINPEER]["
                << std::setw(15) << std::left
                << m_mediator.m_selfPeer.GetPrintableIPAddress() << "]["
                << std::setw(6) << std::left << m_mediator.m_currentEpochNum
                << "][" << std::setw(4) << std::left
                << m_mediator.GetNodeMode(peer) << "]" << string(peer));
    }
  }

  for (auto& peer : l_nodesInNetwork) {
    LOG_STATE("[LOSTPEER]["
              << std::setw(15) << std::left
              << m_mediator.m_selfPeer.GetPrintableIPAddress() << "]["
              << std::setw(6) << std::left << m_mediator.m_currentEpochNum
              << "][" << std::setw(4) << std::left
              << m_mediator.GetNodeMode(peer) << "]" << string(peer));
  }

  l_nodesInNetwork = t_nodesInNetwork;

  return true;
}

bool Lookup::ProcessGetSeedPeersFromLookup(const vector<unsigned char>& message,
                                           unsigned int offset,
                                           const Peer& from) {
  LOG_MARKER();

  if (!LOOKUP_NODE_MODE) {
    LOG_GENERAL(WARNING,
                "Lookup::ProcessGetSeedPeersFromLookup not expected to be "
                "called from other than the LookUp node.");
    return true;
  }

  uint32_t portNo = 0;

  if (!Messenger::GetLookupGetSeedPeers(message, offset, portNo)) {
    LOG_EPOCH(WARNING, to_string(m_mediator.m_currentEpochNum).c_str(),
              "Messenger::GetLookupGetSeedPeers failed.");
    return false;
  }

  uint128_t ipAddr = from.m_ipAddress;
  Peer peer(ipAddr, portNo);

  lock_guard<mutex> g(m_mutexNodesInNetwork);

  uint32_t numPeersInNetwork = m_nodesInNetwork.size();

  if (numPeersInNetwork < SEED_PEER_LIST_SIZE) {
    LOG_GENERAL(WARNING,
                "[Lookup Node] numPeersInNetwork < SEED_PEER_LIST_SIZE");
    return false;
  }

  // Which of the following two implementations is more efficient and
  // parallelizable?
  // ================================================

  unordered_set<uint32_t> indicesAlreadyAdded;

  random_device rd;
  mt19937 gen(rd());
  uniform_int_distribution<> dis(0, numPeersInNetwork - 1);

  vector<Peer> candidateSeeds;

  for (unsigned int i = 0; i < SEED_PEER_LIST_SIZE; i++) {
    uint32_t index = dis(gen);
    while (indicesAlreadyAdded.find(index) != indicesAlreadyAdded.end()) {
      index = dis(gen);
    }
    indicesAlreadyAdded.insert(index);

    candidateSeeds.emplace_back(m_nodesInNetwork[index]);
  }

  // ================================================

  // auto nodesInNetworkCopy = m_nodesInNetwork;
  // int upperLimit = numPeersInNetwork-1;
  // random_device rd;
  // mt19937 gen(rd());

  // for(unsigned int i = 0; i < SEED_PEER_LIST_SIZE; ++i, --upperLimit)
  // {
  //     uniform_int_distribution<> dis(0, upperLimit);
  //     uint32_t index = dis(gen);

  //     Peer candidateSeed = m_nodesInNetwork[index];
  //     candidateSeed.Serialize(seedPeersMessage, curr_offset);
  //     curr_offset += (IP_SIZE + PORT_SIZE);

  //     swap(nodesInNetworkCopy[index], nodesInNetworkCopy[upperLimit]);
  // }

  // ================================================

  vector<unsigned char> seedPeersMessage = {
      MessageType::LOOKUP, LookupInstructionType::SETSEEDPEERS};

  if (!Messenger::SetLookupSetSeedPeers(seedPeersMessage, MessageOffset::BODY,
                                        m_mediator.m_selfKey, candidateSeeds)) {
    LOG_EPOCH(WARNING, to_string(m_mediator.m_currentEpochNum).c_str(),
              "Messenger::SetLookupSetSeedPeers failed.");
    return false;
  }

  P2PComm::GetInstance().SendMessage(peer, seedPeersMessage);

  return true;
}

bool Lookup::ProcessGetDSInfoFromSeed(const vector<unsigned char>& message,
                                      unsigned int offset, const Peer& from) {
  //#ifndef IS_LOOKUP_NODE

  LOG_MARKER();

  uint32_t portNo = 0;
  bool initialDS;

  if (!Messenger::GetLookupGetDSInfoFromSeed(message, offset, portNo,
                                             initialDS)) {
    LOG_EPOCH(WARNING, to_string(m_mediator.m_currentEpochNum).c_str(),
              "Messenger::GetLookupGetDSInfoFromSeed failed.");
    return false;
  }

  vector<unsigned char> dsInfoMessage = {
      MessageType::LOOKUP, LookupInstructionType::SETDSINFOFROMSEED};

  if (initialDS) {
    LOG_GENERAL(WARNING, "[DSINFOVERIF]"
                             << "Recvd call to send initial ds "
                             << " Unsupported");

  }

  else {
    lock_guard<mutex> g(m_mediator.m_mutexDSCommittee);

    for (const auto& ds : *m_mediator.m_DSCommittee) {
      LOG_EPOCH(INFO, to_string(m_mediator.m_currentEpochNum).c_str(),
                "IP:" << ds.second.GetPrintableIPAddress());
    }

    if (!Messenger::SetLookupSetDSInfoFromSeed(
            dsInfoMessage, MessageOffset::BODY, m_mediator.m_selfKey,
            *m_mediator.m_DSCommittee, false)) {
      LOG_EPOCH(WARNING, to_string(m_mediator.m_currentEpochNum).c_str(),
                "Messenger::SetLookupSetDSInfoFromSeed failed.");
      return false;
    }
  }

  uint128_t ipAddr = from.m_ipAddress;
  Peer requestingNode(ipAddr, portNo);
  P2PComm::GetInstance().SendMessage(requestingNode, dsInfoMessage);

  //#endif // IS_LOOKUP_NODE

  return true;
}

// TODO: Refactor the code to remove the following assumption
// lowBlockNum = 1 => Latest block number
// lowBlockNum = 0 => lowBlockNum set to 1
// highBlockNum = 0 => Latest block number
bool Lookup::ProcessGetDSBlockFromSeed(const vector<unsigned char>& message,
                                       unsigned int offset, const Peer& from) {
  //#ifndef IS_LOOKUP_NODE // TODO: remove the comment

  LOG_MARKER();

  uint64_t lowBlockNum = 0;
  uint64_t highBlockNum = 0;
  uint32_t portNo = 0;

  if (!Messenger::GetLookupGetDSBlockFromSeed(message, offset, lowBlockNum,
                                              highBlockNum, portNo)) {
    LOG_EPOCH(WARNING, to_string(m_mediator.m_currentEpochNum).c_str(),
              "Messenger::GetLookupGetDSBlockFromSeed failed.");
    return false;
  }

  vector<DSBlock> dsBlocks;
  RetrieveDSBlocks(dsBlocks, lowBlockNum, highBlockNum);
  LOG_EPOCH(INFO, to_string(m_mediator.m_currentEpochNum).c_str(),
            "ProcessGetDSBlockFromSeed requested by " << from << " for blocks "
                                                      << lowBlockNum << " to "
                                                      << highBlockNum);

  vector<unsigned char> dsBlockMessage = {
      MessageType::LOOKUP, LookupInstructionType::SETDSBLOCKFROMSEED};

  if (!Messenger::SetLookupSetDSBlockFromSeed(
          dsBlockMessage, MessageOffset::BODY, lowBlockNum, highBlockNum,
          m_mediator.m_selfKey, dsBlocks)) {
    LOG_EPOCH(WARNING, to_string(m_mediator.m_currentEpochNum).c_str(),
              "Messenger::SetLookupSetDSBlockFromSeed failed.");
    return false;
  }

  Peer requestingNode(from.m_ipAddress, portNo);
  LOG_GENERAL(INFO, requestingNode);
  P2PComm::GetInstance().SendMessage(requestingNode, dsBlockMessage);

  //#endif // IS_LOOKUP_NODE

  return true;
}

// TODO: Refactor the code to remove the following assumption
// lowBlockNum = 1 => Latest block number
// lowBlockNum = 0 => lowBlockNum set to 1
// highBlockNum = 0 => Latest block number
void Lookup::RetrieveDSBlocks(vector<DSBlock>& dsBlocks, uint64_t& lowBlockNum,
                              uint64_t& highBlockNum, bool partialRetrieve) {
  lock_guard<mutex> g(m_mediator.m_node->m_mutexDSBlock);

  uint64_t curBlockNum =
      m_mediator.m_dsBlockChain.GetLastBlock().GetHeader().GetBlockNum();

  if (INIT_BLOCK_NUMBER == curBlockNum) {
    LOG_GENERAL(WARNING,
                "Blockchain is still bootstraping, no ds blocks available.");
    return;
  }

  uint64_t minBlockNum = (curBlockNum > MEAN_GAS_PRICE_DS_NUM)
                             ? (curBlockNum - MEAN_GAS_PRICE_DS_NUM)
                             : 1;

  if (lowBlockNum == 1) {
    lowBlockNum = minBlockNum;
  } else if (lowBlockNum == 0) {
    // give all the blocks in the ds blockchain
    lowBlockNum = 1;
  }

  lowBlockNum = partialRetrieve ? max(minBlockNum, lowBlockNum)
                                : min(minBlockNum, lowBlockNum);

  if (highBlockNum == 0) {
    highBlockNum = curBlockNum;
  }

  uint64_t blockNum;
  for (blockNum = lowBlockNum; blockNum <= highBlockNum; blockNum++) {
    try {
      dsBlocks.emplace_back(m_mediator.m_dsBlockChain.GetBlock(blockNum));
    } catch (const char* e) {
      LOG_GENERAL(INFO, "Block Number " << blockNum
                                        << " absent. Didn't include it in "
                                           "response message. Reason: "
                                        << e);
      break;
    }
  }

  // Reset the highBlockNum value if retrieval failed
  if (blockNum != highBlockNum + 1) {
    highBlockNum = blockNum - 1;
  }
}

bool Lookup::ProcessGetStateFromSeed(const vector<unsigned char>& message,
                                     unsigned int offset, const Peer& from) {
  LOG_MARKER();

  uint32_t portNo = 0;

  if (!Messenger::GetLookupGetStateFromSeed(message, offset, portNo)) {
    LOG_EPOCH(WARNING, to_string(m_mediator.m_currentEpochNum).c_str(),
              "Messenger::GetLookupGetStateFromSeed failed.");
    return false;
  }

  Peer requestingNode(from.m_ipAddress, portNo);
  vector<unsigned char> setStateMessage = {
      MessageType::LOOKUP, LookupInstructionType::SETSTATEFROMSEED};

  if (!Messenger::SetLookupSetStateFromSeed(
          setStateMessage, MessageOffset::BODY, m_mediator.m_selfKey,
          AccountStore::GetInstance())) {
    LOG_EPOCH(WARNING, to_string(m_mediator.m_currentEpochNum).c_str(),
              "Messenger::SetLookupSetStateFromSeed failed.");
    return false;
  }

  P2PComm::GetInstance().SendMessage(requestingNode, setStateMessage);
  // #endif // IS_LOOKUP_NODE

  return true;
}

// TODO: Refactor the code to remove the following assumption
// lowBlockNum = 1 => Latest block number
// lowBlockNum = 0 => lowBlockNum set to 1
// highBlockNum = 0 => Latest block number
bool Lookup::ProcessGetTxBlockFromSeed(const vector<unsigned char>& message,
                                       unsigned int offset, const Peer& from) {
  // #ifndef IS_LOOKUP_NODE // TODO: remove the comment

  LOG_MARKER();

  uint64_t lowBlockNum = 0;
  uint64_t highBlockNum = 0;
  uint32_t portNo = 0;

  if (!Messenger::GetLookupGetTxBlockFromSeed(message, offset, lowBlockNum,
                                              highBlockNum, portNo)) {
    LOG_EPOCH(WARNING, to_string(m_mediator.m_currentEpochNum).c_str(),
              "Messenger::GetLookupGetTxBlockFromSeed failed.");
    return false;
  }

  vector<TxBlock> txBlocks;
  RetrieveTxBlocks(txBlocks, lowBlockNum, highBlockNum);

  LOG_EPOCH(INFO, to_string(m_mediator.m_currentEpochNum).c_str(),
            "ProcessGetTxBlockFromSeed requested by " << from << " for blocks "
                                                      << lowBlockNum << " to "
                                                      << highBlockNum);

  vector<unsigned char> txBlockMessage = {
      MessageType::LOOKUP, LookupInstructionType::SETTXBLOCKFROMSEED};
  if (!Messenger::SetLookupSetTxBlockFromSeed(
          txBlockMessage, MessageOffset::BODY, lowBlockNum, highBlockNum,
          m_mediator.m_selfKey, txBlocks)) {
    LOG_EPOCH(WARNING, to_string(m_mediator.m_currentEpochNum).c_str(),
              "Messenger::SetLookupSetTxBlockFromSeed failed.");
    return false;
  }

  Peer requestingNode(from.m_ipAddress, portNo);
  P2PComm::GetInstance().SendMessage(requestingNode, txBlockMessage);

  // #endif // IS_LOOKUP_NODE

  return true;
}

// TODO: Refactor the code to remove the following assumption
// lowBlockNum = 1 => Latest block number
// lowBlockNum = 0 => lowBlockNum set to 1
// highBlockNum = 0 => Latest block number
void Lookup::RetrieveTxBlocks(vector<TxBlock>& txBlocks, uint64_t& lowBlockNum,
                              uint64_t& highBlockNum) {
  lock_guard<mutex> g(m_mediator.m_node->m_mutexFinalBlock);

  if (lowBlockNum == 1) {
    // To get block num from dsblockchain instead of txblock chain as node
    // recover from the last ds epoch
    lowBlockNum =
        m_mediator.m_dsBlockChain.GetLastBlock().GetHeader().GetEpochNum();
  } else if (lowBlockNum == 0) {
    // give all the blocks till now in blockchain
    lowBlockNum = 1;
  }

  if (highBlockNum == 0) {
    highBlockNum =
        m_mediator.m_txBlockChain.GetLastBlock().GetHeader().GetBlockNum();
  }

  if (INIT_BLOCK_NUMBER == highBlockNum) {
    LOG_GENERAL(WARNING,
                "Blockchain is still bootstraping, no tx blocks available.");
    return;
  }

  uint64_t blockNum;
  for (blockNum = lowBlockNum; blockNum <= highBlockNum; blockNum++) {
    try {
      txBlocks.emplace_back(m_mediator.m_txBlockChain.GetBlock(blockNum));
    } catch (const char* e) {
      LOG_GENERAL(INFO, "Block Number " << blockNum
                                        << " absent. Didn't include it in "
                                           "response message. Reason: "
                                        << e);
      break;
    }
  }

  // if serialization got interrupted in between, reset the highBlockNum value
  // in msg
  if (blockNum != highBlockNum + 1) {
    highBlockNum = blockNum - 1;
  }
}

bool Lookup::ProcessGetStateDeltaFromSeed(const vector<unsigned char>& message,
                                          unsigned int offset,
                                          const Peer& from) {
  LOG_MARKER();

  uint64_t blockNum = 0;
  uint32_t portNo = 0;

  if (!Messenger::GetLookupGetStateDeltaFromSeed(message, offset, blockNum,
                                                 portNo)) {
    LOG_EPOCH(WARNING, to_string(m_mediator.m_currentEpochNum).c_str(),
              "Messenger::GetLookupGetStateDeltaFromSeed failed.");
    return false;
  }

  LOG_EPOCH(INFO, to_string(m_mediator.m_currentEpochNum).c_str(),
            "ProcessGetStateDeltaFromSeed requested by "
                << from << " for block " << blockNum);

  vector<unsigned char> stateDelta;

  if (!BlockStorage::GetBlockStorage().GetStateDelta(blockNum, stateDelta)) {
    LOG_GENERAL(INFO, "Block Number "
                          << blockNum
                          << " absent. Didn't include it in response message.");
  }

  vector<unsigned char> stateDeltaMessage = {
      MessageType::LOOKUP, LookupInstructionType::SETSTATEDELTAFROMSEED};

  if (!Messenger::SetLookupSetStateDeltaFromSeed(
          stateDeltaMessage, MessageOffset::BODY, blockNum,
          m_mediator.m_selfKey, stateDelta)) {
    LOG_EPOCH(WARNING, to_string(m_mediator.m_currentEpochNum).c_str(),
              "Messenger::SetLookupSetStateDeltaFromSeed failed.");
    return false;
  }

  uint128_t ipAddr = from.m_ipAddress;
  Peer requestingNode(ipAddr, portNo);
  LOG_GENERAL(INFO, requestingNode);
  P2PComm::GetInstance().SendMessage(requestingNode, stateDeltaMessage);
  return true;
}

bool Lookup::ProcessGetTxBodyFromSeed(const vector<unsigned char>& message,
                                      unsigned int offset, const Peer& from) {
  // #ifndef IS_LOOKUP_NODE // TODO: remove the comment

  LOG_MARKER();

  TxnHash tranHash;
  uint32_t portNo = 0;

  if (!Messenger::GetLookupGetTxBodyFromSeed(message, offset, tranHash,
                                             portNo)) {
    LOG_EPOCH(WARNING, to_string(m_mediator.m_currentEpochNum).c_str(),
              "Messenger::GetLookupGetTxBodyFromSeed failed.");
    return false;
  }

  TxBodySharedPtr tptr;

  BlockStorage::GetBlockStorage().GetTxBody(TxnHash(tranHash), tptr);

  vector<unsigned char> txBodyMessage = {
      MessageType::LOOKUP, LookupInstructionType::SETTXBODYFROMSEED};

  if (!Messenger::SetLookupSetTxBodyFromSeed(txBodyMessage, MessageOffset::BODY,
                                             tranHash, *tptr)) {
    LOG_EPOCH(WARNING, to_string(m_mediator.m_currentEpochNum).c_str(),
              "Messenger::SetLookupSetTxBodyFromSeed failed.");
    return false;
  }

  Peer requestingNode(from.m_ipAddress, portNo);
  P2PComm::GetInstance().SendMessage(requestingNode, txBodyMessage);

  // #endif // IS_LOOKUP_NODE

  return true;
}

bool Lookup::ProcessGetShardFromSeed(const vector<unsigned char>& message,
                                     unsigned int offset, const Peer& from) {
  LOG_MARKER();

  uint32_t portNo = 0;

  if (!Messenger::GetLookupGetShardsFromSeed(message, offset, portNo)) {
    LOG_EPOCH(WARNING, to_string(m_mediator.m_currentEpochNum).c_str(),
              "Messenger::GetLookupGetShardsFromSeed failed.");
    return false;
  }

  Peer requestingNode(from.m_ipAddress, portNo);
  vector<unsigned char> msg = {MessageType::LOOKUP,
                               LookupInstructionType::SETSHARDSFROMSEED};

  lock_guard<mutex> g(m_mediator.m_ds->m_mutexShards);

  if (!Messenger::SetLookupSetShardsFromSeed(msg, MessageOffset::BODY,
                                             m_mediator.m_selfKey,
                                             m_mediator.m_ds->m_shards)) {
    LOG_EPOCH(WARNING, to_string(m_mediator.m_currentEpochNum).c_str(),
              "Messenger::SetLookupSetShardsFromSeed failed.");
    return false;
  }

  P2PComm::GetInstance().SendMessage(requestingNode, msg);

  return true;
}

bool Lookup::ProcessSetShardFromSeed(const vector<unsigned char>& message,
                                     unsigned int offset, const Peer& from) {
  LOG_MARKER();

  DequeOfShard shards;
  PubKey lookupPubKey;
  if (!Messenger::GetLookupSetShardsFromSeed(message, offset, lookupPubKey,
                                             shards)) {
    LOG_EPOCH(WARNING, to_string(m_mediator.m_currentEpochNum).c_str(),
              "Messenger::GetLookupSetShardsFromSeed failed.");
    return false;
  }

  if (!VerifyLookupNode(GetLookupNodes(), lookupPubKey)) {
    LOG_EPOCH(WARNING, std::to_string(m_mediator.m_currentEpochNum).c_str(),
              "The message sender pubkey: "
                  << lookupPubKey << " is not in my lookup node list.");
    return false;
  }

  LOG_GENERAL(INFO, "Sharding Structure Recvd from " << from);

  uint32_t i = 0;
  for (const auto& shard : shards) {
    LOG_GENERAL(INFO, "Size of shard " << i << " " << shard.size());
    i++;
  }
  lock_guard<mutex> g(m_mediator.m_ds->m_mutexShards);

  m_mediator.m_ds->m_shards = move(shards);

  return true;
}

bool Lookup::GetShardFromLookup() {
  LOG_MARKER();

  vector<unsigned char> msg = {MessageType::LOOKUP,
                               LookupInstructionType::GETSHARDSFROMSEED};

  if (!Messenger::SetLookupGetShardsFromSeed(
          msg, MessageOffset::BODY, m_mediator.m_selfPeer.m_listenPortHost)) {
    LOG_EPOCH(WARNING, to_string(m_mediator.m_currentEpochNum).c_str(),
              "Messenger::SetLookupGetShardsFromSeed failed.");
    return false;
  }

  SendMessageToRandomLookupNode(msg);

  return true;
}

bool Lookup::ProcessGetNetworkId(const vector<unsigned char>& message,
                                 unsigned int offset, const Peer& from) {
  // #ifndef IS_LOOKUP_NODE
  LOG_MARKER();

  // 4-byte portNo
  uint32_t portNo =
      Serializable::GetNumber<uint32_t>(message, offset, sizeof(uint32_t));
  offset += sizeof(uint32_t);

  Peer requestingNode(from.m_ipAddress, portNo);

  vector<unsigned char> networkIdMessage = {
      MessageType::LOOKUP, LookupInstructionType::SETNETWORKIDFROMSEED};
  unsigned int curr_offset = MessageOffset::BODY;

  string networkId = "TESTNET";  // TODO: later convert it to a enum

  copy(networkId.begin(), networkId.end(),
       networkIdMessage.begin() + curr_offset);
  P2PComm::GetInstance().SendMessage(requestingNode, networkIdMessage);

  return true;
  // #endif // IS_LOOKUP_NODE
}

bool Lookup::ProcessSetSeedPeersFromLookup(const vector<unsigned char>& message,
                                           unsigned int offset,
                                           [[gnu::unused]] const Peer& from) {
  LOG_MARKER();

  if (LOOKUP_NODE_MODE) {
    LOG_GENERAL(WARNING,
                "Lookup::ProcessSetSeedPeersFromLookup not expected to be "
                "called from LookUp node.");
    return true;
  }

  std::vector<Peer> candidateSeeds;
  PubKey lookupPubKey;

  if (!Messenger::GetLookupSetSeedPeers(message, offset, lookupPubKey,
                                        candidateSeeds)) {
    LOG_EPOCH(WARNING, to_string(m_mediator.m_currentEpochNum).c_str(),
              "Messenger::GetLookupSetSeedPeers failed.");
    return false;
  }

  if (!VerifyLookupNode(GetLookupNodes(), lookupPubKey)) {
    LOG_EPOCH(WARNING, std::to_string(m_mediator.m_currentEpochNum).c_str(),
              "The message sender pubkey: "
                  << lookupPubKey << " is not in my lookup node list.");
    return false;
  }

  m_seedNodes = std::move(candidateSeeds);

  unsigned int i = 0;
  for (const auto& candidateSeed : candidateSeeds) {
    LOG_GENERAL(INFO, "Peer " << i++ << ": " << candidateSeed);
  }

  return true;
}

bool Lookup::AddMicroBlockToStorage(const MicroBlock& microblock) {
  TxBlock txblk =
      m_mediator.m_txBlockChain.GetBlock(microblock.GetHeader().GetEpochNum());
  LOG_GENERAL(INFO, "[SendMB]"
                        << "Add MicroBlock hash: "
                        << microblock.GetBlockHash());
  unsigned int i = 0;

  if (txblk == TxBlock()) {
    LOG_GENERAL(WARNING, "Failed to fetch Txblock");
    return false;
  }
  for (i = 0; i < txblk.GetMicroBlockInfos().size(); i++) {
    if (txblk.GetMicroBlockInfos().at(i).m_microBlockHash ==
        microblock.GetBlockHash()) {
      break;
    }
  }
  if (i == txblk.GetMicroBlockInfos().size()) {
    LOG_GENERAL(WARNING, "Failed to find mbHash " << microblock.GetBlockHash());
    return false;
  }

  vector<unsigned char> body;
  microblock.Serialize(body, 0);
  if (!BlockStorage::GetBlockStorage().PutMicroBlock(microblock.GetBlockHash(),
                                                     body)) {
    LOG_GENERAL(WARNING, "Failed to put microblock in body");
    return false;
  }

  return true;
}

bool Lookup::ProcessGetMicroBlockFromLookup(
    const vector<unsigned char>& message, unsigned int offset,
    const Peer& from) {
  LOG_MARKER();

  if (!LOOKUP_NODE_MODE) {
    LOG_GENERAL(WARNING,
                "Function not expected to be called from non-lookup node");
    return false;
  }
  vector<BlockHash> microBlockHashes;
  uint32_t portNo = 0;

  if (!Messenger::GetLookupGetMicroBlockFromLookup(message, offset,
                                                   microBlockHashes, portNo)) {
    LOG_GENERAL(WARNING, "Failed to process");
    return false;
  }

  if (microBlockHashes.size() == 0) {
    LOG_GENERAL(INFO, "No MicroBlock requested");
    return true;
  }

  LOG_GENERAL(INFO, "Reques for " << microBlockHashes.size() << " blocks");

  uint128_t ipAddr = from.m_ipAddress;
  Peer requestingNode(ipAddr, portNo);
  vector<MicroBlock> retMicroBlocks;

  for (const auto& mbhash : microBlockHashes) {
    LOG_GENERAL(INFO, "[SendMB]"
                          << "Request for microBlockHash " << mbhash);
    shared_ptr<MicroBlock> mbptr;
    if (!BlockStorage::GetBlockStorage().GetMicroBlock(mbhash, mbptr)) {
      LOG_GENERAL(WARNING, "Failed to fetch micro block Hash " << mbhash);
      continue;
    } else {
      retMicroBlocks.push_back(*mbptr);
    }
  }

  vector<unsigned char> retMsg = {
      MessageType::LOOKUP, LookupInstructionType::SETMICROBLOCKFROMLOOKUP};

  if (retMicroBlocks.size() == 0) {
    LOG_GENERAL(WARNING, "return size 0 for microblocks");
    return true;
  }

  if (!Messenger::SetLookupSetMicroBlockFromLookup(
          retMsg, MessageOffset::BODY, m_mediator.m_selfKey, retMicroBlocks)) {
    LOG_GENERAL(WARNING, "Failed to Process ");
    return false;
  }

  P2PComm::GetInstance().SendMessage(requestingNode, retMsg);
  return true;
}

bool Lookup::ProcessSetMicroBlockFromLookup(
    const vector<unsigned char>& message, unsigned int offset,
    [[gnu::unused]] const Peer& from) {
  //[numberOfMicroBlocks][microblock1][microblock2]...

  vector<MicroBlock> mbs;
  PubKey lookupPubKey;
  if (!Messenger::GetLookupSetMicroBlockFromLookup(message, offset,
                                                   lookupPubKey, mbs)) {
    LOG_GENERAL(WARNING, "Failed to process");
    return false;
  }

  if (!VerifyLookupNode(GetLookupNodes(), lookupPubKey)) {
    LOG_EPOCH(WARNING, std::to_string(m_mediator.m_currentEpochNum).c_str(),
              "The message sender pubkey: "
                  << lookupPubKey << " is not in my lookup node list.");
    return false;
  }

  for (const auto& mb : mbs) {
    LOG_GENERAL(INFO, "[SendMB]"
                          << " Recvd " << mb.GetHeader().GetEpochNum()
                          << " MBHash:" << mb.GetBlockHash());

    if (ARCHIVAL_NODE) {
      if (!m_mediator.m_archival->RemoveFromFetchMicroBlockInfo(
              mb.GetBlockHash())) {
        LOG_GENERAL(WARNING, "Error in remove fetch micro block");
        continue;
      }
      m_mediator.m_archival->AddToUnFetchedTxn(mb.GetTranHashes());
    }
  }

  return true;
}

void Lookup::SendGetMicroBlockFromLookup(const vector<BlockHash>& mbHashes) {
  vector<unsigned char> msg = {MessageType::LOOKUP,
                               LookupInstructionType::GETMICROBLOCKFROMLOOKUP};

  if (mbHashes.size() == 0) {
    LOG_GENERAL(INFO, "No microBlock requested");
    return;
  }

  if (!Messenger::SetLookupGetMicroBlockFromLookup(
          msg, MessageOffset::BODY, mbHashes,
          m_mediator.m_selfPeer.m_listenPortHost)) {
    LOG_GENERAL(WARNING, "Failed to process");
    return;
  }

  SendMessageToRandomLookupNode(msg);
}

bool Lookup::ProcessSetDSInfoFromSeed(const vector<unsigned char>& message,
                                      unsigned int offset, const Peer& from) {
  //#ifndef IS_LOOKUP_NODE

  LOG_MARKER();

  bool initialDS = false;

  PubKey senderPubKey;
  std::deque<std::pair<PubKey, Peer>> dsNodes;
  if (!Messenger::GetLookupSetDSInfoFromSeed(message, offset, senderPubKey,
                                             dsNodes, initialDS)) {
    LOG_EPOCH(WARNING, to_string(m_mediator.m_currentEpochNum).c_str(),
              "Messenger::GetLookupSetDSInfoFromSeed failed.");
    return false;
  }

  if (!LOOKUP_NODE_MODE) {
    if (!VerifyLookupNode(GetLookupNodes(), senderPubKey)) {
      LOG_EPOCH(WARNING, std::to_string(m_mediator.m_currentEpochNum).c_str(),
                "The message sender pubkey: "
                    << senderPubKey << " is not in my lookup node list.");
      return false;
    }
  }

  if (initialDS && !LOOKUP_NODE_MODE) {
    LOG_GENERAL(INFO, "[DSINFOVERIF]"
                          << "Recvd inital ds config "
                          << "Call Unsupported");
    return false;
  }

  else {
    bool isVerif = true;

    if (m_mediator.m_currentEpochNum == 1 && LOOKUP_NODE_MODE) {
      lock_guard<mutex> h(m_mediator.m_mutexInitialDSCommittee);
      LOG_GENERAL(INFO, "[DSINFOVERIF]"
                            << "Recvd initial ds config");
      if (dsNodes.size() != m_mediator.m_initialDSCommittee->size()) {
        LOG_GENERAL(WARNING, "The initial ds comm recvd and from file differs "
                                 << dsNodes.size() << " "
                                 << m_mediator.m_initialDSCommittee->size());
      }
      for (unsigned int i = 0; i < dsNodes.size(); i++) {
        if (!(m_mediator.m_initialDSCommittee->at(i) == dsNodes.at(i).first)) {
          LOG_GENERAL(WARNING,
                      "The key from ds comm recvd and from file differs "
                          << dsNodes.at(i).first << " "
                          << m_mediator.m_initialDSCommittee->at(i));
        }
      }

      m_mediator.m_blocklinkchain.SetBuiltDSComm(dsNodes);
    }

    lock_guard<mutex> g(m_mediator.m_mutexDSCommittee);
    *m_mediator.m_DSCommittee = move(dsNodes);

    LOG_EPOCH(INFO, to_string(m_mediator.m_currentEpochNum).c_str(),
              "ProcessSetDSInfoFromSeed sent by "
                  << from << " for numPeers "
                  << m_mediator.m_DSCommittee->size());

    unsigned int i = 0;
    for (auto& ds : *m_mediator.m_DSCommittee) {
      if ((GetSyncType() == SyncType::DS_SYNC ||
           GetSyncType() == SyncType::GUARD_DS_SYNC) &&
          ds.second == m_mediator.m_selfPeer) {
        ds.second = Peer();
      }
      LOG_EPOCH(
          INFO, to_string(m_mediator.m_currentEpochNum).c_str(),
          "ProcessSetDSInfoFromSeed recvd peer " << i++ << ": " << ds.second);
    }

    if (m_mediator.m_blocklinkchain.GetBuiltDSComm().size() !=
        m_mediator.m_DSCommittee->size()) {
      isVerif = false;
      LOG_GENERAL(WARNING,
                  "Size of "
                      << m_mediator.m_blocklinkchain.GetBuiltDSComm().size()
                      << " " << m_mediator.m_DSCommittee->size()
                      << " does not match");
    }

    for (i = 0; i < m_mediator.m_blocklinkchain.GetBuiltDSComm().size(); i++) {
      if (!(m_mediator.m_DSCommittee->at(i).first ==
            m_mediator.m_blocklinkchain.GetBuiltDSComm().at(i).first)) {
        LOG_GENERAL(WARNING, "Mis-match of ds comm at index " << i);
        isVerif = false;
        break;
      }
    }

    if (isVerif) {
      LOG_GENERAL(INFO, "[DSINFOVERIF]"
                            << " Sucess ");
    }
  }

  //    Data::GetInstance().SetDSPeers(dsPeers);
  //#endif // IS_LOOKUP_NODE

  if ((!LOOKUP_NODE_MODE && m_dsInfoWaitingNotifying &&
       (m_mediator.m_currentEpochNum % NUM_FINAL_BLOCK_PER_POW == 0)) ||
      (LOOKUP_NODE_MODE && m_syncType == SyncType::NEW_LOOKUP_SYNC &&
       m_dsInfoWaitingNotifying)) {
    LOG_EPOCH(
        INFO, to_string(m_mediator.m_currentEpochNum).c_str(),
        "Notifying ProcessSetStateFromSeed that DSInfo has been received");
    unique_lock<mutex> lock(m_mutexDSInfoUpdation);
    m_fetchedDSInfo = true;
  }
  cv_dsInfoUpdate.notify_all();

  return true;
}

bool Lookup::ProcessSetDSBlockFromSeed(const vector<unsigned char>& message,
                                       unsigned int offset,
                                       [[gnu::unused]] const Peer& from) {
  // #ifndef IS_LOOKUP_NODE TODO: uncomment later

  LOG_MARKER();

  unique_lock<mutex> lock(m_mutexSetDSBlockFromSeed);

  uint64_t lowBlockNum;
  uint64_t highBlockNum;
  PubKey lookupPubKey;
  std::vector<DSBlock> dsBlocks;
  if (!Messenger::GetLookupSetDSBlockFromSeed(
          message, offset, lowBlockNum, highBlockNum, lookupPubKey, dsBlocks)) {
    LOG_EPOCH(WARNING, to_string(m_mediator.m_currentEpochNum).c_str(),
              "Messenger::SetLookupGetDSBlockFromSeed failed.");
    return false;
  }

  if (!VerifyLookupNode(GetLookupNodes(), lookupPubKey)) {
    LOG_EPOCH(WARNING, std::to_string(m_mediator.m_currentEpochNum).c_str(),
              "The message sender pubkey: "
                  << lookupPubKey << " is not in my lookup node list.");
    return false;
  }

  uint64_t latestSynBlockNum =
      m_mediator.m_dsBlockChain.GetLastBlock().GetHeader().GetBlockNum() + 1;

  if (latestSynBlockNum > highBlockNum) {
    // TODO: We should get blocks from n nodes.
    LOG_EPOCH(INFO, to_string(m_mediator.m_currentEpochNum).c_str(),
              "I already have the block");
  } else {
    if (AlreadyJoinedNetwork()) {
      m_fetchedLatestDSBlock = true;
      cv_latestDSBlock.notify_all();
      return true;
    }

    for (const auto& dsblock : dsBlocks) {
      if (!(m_mediator.m_dsBlockChain.GetBlock(
                dsblock.GetHeader().GetBlockNum()) == DSBlock())) {
        continue;
      }
      m_mediator.m_dsBlockChain.AddBlock(dsblock);
      // Store DS Block to disk
      if (!ARCHIVAL_NODE) {
        vector<unsigned char> serializedDSBlock;
        dsblock.Serialize(serializedDSBlock, 0);
        BlockStorage::GetBlockStorage().PutDSBlock(
            dsblock.GetHeader().GetBlockNum(), serializedDSBlock);
      } else {
        m_mediator.m_archDB->InsertDSBlock(dsblock);
      }
    }

    if (m_syncType == SyncType::DS_SYNC ||
        m_syncType == SyncType::LOOKUP_SYNC) {
      if (!m_isFirstLoop) {
        m_currDSExpired = true;
      } else {
        m_isFirstLoop = false;
      }
    }
    m_mediator.UpdateDSBlockRand();
  }

  return true;
}

bool Lookup::ProcessSetTxBlockFromSeed(const vector<unsigned char>& message,
                                       unsigned int offset, const Peer& from) {
  //#ifndef IS_LOOKUP_NODE
  LOG_MARKER();

  if (AlreadyJoinedNetwork()) {
    cv_setTxBlockFromSeed.notify_all();
    return true;
  }

  unique_lock<mutex> lock(m_mutexSetTxBlockFromSeed);

  uint64_t lowBlockNum = 0;
  uint64_t highBlockNum = 0;
  std::vector<TxBlock> txBlocks;
  PubKey lookupPubKey;

  if (!Messenger::GetLookupSetTxBlockFromSeed(
          message, offset, lowBlockNum, highBlockNum, lookupPubKey, txBlocks)) {
    LOG_EPOCH(WARNING, to_string(m_mediator.m_currentEpochNum).c_str(),
              "Messenger::GetLookupSetTxBlockFromSeed failed.");
    return false;
  }

  if (!VerifyLookupNode(GetLookupNodes(), lookupPubKey)) {
    LOG_EPOCH(WARNING, std::to_string(m_mediator.m_currentEpochNum).c_str(),
              "The message sender pubkey: "
                  << lookupPubKey << " is not in my lookup node list.");
    return false;
  }

  LOG_EPOCH(INFO, to_string(m_mediator.m_currentEpochNum).c_str(),
            "ProcessSetTxBlockFromSeed sent by " << from << " for blocks "
                                                 << lowBlockNum << " to "
                                                 << highBlockNum);

  if (lowBlockNum > highBlockNum) {
    LOG_GENERAL(
        WARNING,
        "The lowBlockNum is higher the highblocknum, maybe DS epoch ongoing");
    cv_setTxBlockFromSeed.notify_all();
    return false;
  }

  if (txBlocks.empty()) {
    LOG_GENERAL(WARNING, "No block actually sent");
    cv_setTxBlockFromSeed.notify_all();
    return false;
  }

  uint64_t latestSynBlockNum =
      m_mediator.m_txBlockChain.GetLastBlock().GetHeader().GetBlockNum() + 1;

  if (latestSynBlockNum > highBlockNum) {
    // TODO: We should get blocks from n nodes.
    LOG_EPOCH(INFO, to_string(m_mediator.m_currentEpochNum).c_str(),
              "I already have the block");
    return false;
  } else {
    auto res = m_mediator.m_validator->CheckTxBlocks(
        txBlocks, m_mediator.m_blocklinkchain.GetBuiltDSComm(),
        m_mediator.m_blocklinkchain.GetLatestBlockLink());
    switch (res) {
      case ValidatorBase::TxBlockValidationMsg::VALID:
        CommitTxBlocks(txBlocks);
        break;
      case ValidatorBase::TxBlockValidationMsg::INVALID:
        LOG_GENERAL(INFO, "[TxBlockVerif]"
                              << "Invalid blocks");
        break;
      case ValidatorBase::TxBlockValidationMsg::STALEDSINFO:
        LOG_GENERAL(INFO, "[TxBlockVerif]"
                              << "Saved to buffer");
        m_txBlockBuffer.clear();
        for (const auto& txBlock : txBlocks) {
          m_txBlockBuffer.emplace_back(txBlock);
        }
        break;
      default:;
    }
  }

  return true;
}

void LogTxBlock(const TxBlock& txBlock, const uint64_t& epochNum) {
  LOG_EPOCH(INFO, to_string(epochNum).c_str(),
            "txBlock.GetHeader().GetType(): " << txBlock.GetHeader().GetType());
  LOG_EPOCH(
      INFO, to_string(epochNum).c_str(),
      "txBlock.GetHeader().GetVersion(): " << txBlock.GetHeader().GetVersion());
  LOG_EPOCH(INFO, to_string(epochNum).c_str(),
            "txBlock.GetHeader().GetGasLimit(): "
                << txBlock.GetHeader().GetGasLimit());
  LOG_EPOCH(
      INFO, to_string(epochNum).c_str(),
      "txBlock.GetHeader().GetGasUsed(): " << txBlock.GetHeader().GetGasUsed());
  LOG_EPOCH(INFO, to_string(epochNum).c_str(),
            "txBlock.GetHeader().GetBlockNum(): "
                << txBlock.GetHeader().GetBlockNum());
  LOG_EPOCH(INFO, to_string(epochNum).c_str(),
            "txBlock.GetHeader().GetMicroBlockInfos().size(): "
                << txBlock.GetMicroBlockInfos().size());
  LOG_EPOCH(
      INFO, to_string(epochNum).c_str(),
      "txBlock.GetHeader().GetNumTxs(): " << txBlock.GetHeader().GetNumTxs());
  LOG_EPOCH(INFO, to_string(epochNum).c_str(),
            "txBlock.GetHeader().GetMinerPubKey(): "
                << txBlock.GetHeader().GetMinerPubKey());
  LOG_EPOCH(INFO, to_string(epochNum).c_str(),
            "txBlock.GetHeader().GetStateRootHash(): "
                << txBlock.GetHeader().GetStateRootHash());
}

void Lookup::CommitTxBlocks(const vector<TxBlock>& txBlocks) {
  LOG_GENERAL(INFO, "[TxBlockVerif]"
                        << "Success");
  for (const auto& txBlock : txBlocks) {
    LogTxBlock(txBlock, m_mediator.m_currentEpochNum);

    m_mediator.m_node->AddBlock(txBlock);

    // Store Tx Block to disk
    if (!ARCHIVAL_NODE) {
      vector<unsigned char> serializedTxBlock;
      txBlock.Serialize(serializedTxBlock, 0);
      BlockStorage::GetBlockStorage().PutTxBlock(
          txBlock.GetHeader().GetBlockNum(), serializedTxBlock);
    } else {
      for (const auto& info : txBlock.GetMicroBlockInfos()) {
        if (info.m_txnRootHash != TxnHash()) {
          m_mediator.m_archival->AddToFetchMicroBlockInfo(
              info.m_microBlockHash);
        } else {
          LOG_GENERAL(INFO, "MicroBlock of hash " << info.m_microBlockHash.hex()
                                                  << " empty");
        }
      }
      m_mediator.m_archDB->InsertTxBlock(txBlock);
    }
  }

  m_mediator.m_currentEpochNum =
      m_mediator.m_txBlockChain.GetLastBlock().GetHeader().GetBlockNum() + 1;

  m_mediator.UpdateTxBlockRand();

  if ((m_mediator.m_currentEpochNum % NUM_FINAL_BLOCK_PER_POW == 0) &&
      !ARCHIVAL_NODE) {
    LOG_EPOCH(INFO, to_string(m_mediator.m_currentEpochNum).c_str(),
              "At new DS epoch now, try getting state from lookup");
    GetStateFromLookupNodes();
  } else if (m_syncType == SyncType::NEW_LOOKUP_SYNC) {
    LOG_EPOCH(INFO, to_string(m_mediator.m_currentEpochNum).c_str(),
              "New lookup - always try getting state from other lookup");
    GetStateFromLookupNodes();
  }

  cv_setTxBlockFromSeed.notify_all();
}

bool Lookup::ProcessSetStateDeltaFromSeed(const vector<unsigned char>& message,
                                          unsigned int offset,
                                          const Peer& from) {
  LOG_MARKER();

  if (AlreadyJoinedNetwork()) {
    cv_setStateDeltaFromSeed.notify_all();
    return true;
  }

  unique_lock<mutex> lock(m_mutexSetStateDeltaFromSeed);

  uint64_t blockNum = 0;
  std::vector<unsigned char> stateDelta;
  PubKey lookupPubKey;

  if (!Messenger::GetLookupSetStateDeltaFromSeed(message, offset, blockNum,
                                                 lookupPubKey, stateDelta)) {
    LOG_EPOCH(WARNING, to_string(m_mediator.m_currentEpochNum).c_str(),
              "Messenger::GetLookupSetStateDeltaFromSeed failed.");
    return false;
  }

  if (!VerifyLookupNode(GetLookupNodes(), lookupPubKey)) {
    LOG_EPOCH(WARNING, std::to_string(m_mediator.m_currentEpochNum).c_str(),
              "The message sender pubkey: "
                  << lookupPubKey << " is not in my lookup node list.");
    return false;
  }

  LOG_EPOCH(INFO, to_string(m_mediator.m_currentEpochNum).c_str(),
            "ProcessSetStateDeltaFromSeed sent by " << from << " for block "
                                                    << blockNum);

  if (!AccountStore::GetInstance().DeserializeDelta(stateDelta, 0)) {
    LOG_GENERAL(WARNING, "AccountStore::GetInstance().DeserializeDelta failed");
    return false;
  }
  m_mediator.m_ds->SaveCoinbase(
      m_mediator.m_txBlockChain.GetLastBlock().GetB1(),
      m_mediator.m_txBlockChain.GetLastBlock().GetB2(),
      CoinbaseReward::FINALBLOCK_REWARD, m_mediator.m_currentEpochNum);
  cv_setStateDeltaFromSeed.notify_all();
  return true;
}

bool Lookup::ProcessSetStateFromSeed(const vector<unsigned char>& message,
                                     unsigned int offset,
                                     [[gnu::unused]] const Peer& from) {
  LOG_MARKER();

  if (AlreadyJoinedNetwork()) {
    return true;
  }

  unique_lock<mutex> lock(m_mutexSetState);
  PubKey lookupPubKey;
  vector<unsigned char> accountStoreBytes;
  if (!Messenger::GetLookupSetStateFromSeed(message, offset, lookupPubKey,
                                            accountStoreBytes)) {
    LOG_EPOCH(WARNING, to_string(m_mediator.m_currentEpochNum).c_str(),
              "Messenger::GetLookupSetStateFromSeed failed.");
    return false;
  }

  if (!VerifyLookupNode(GetLookupNodes(), lookupPubKey)) {
    LOG_EPOCH(WARNING, std::to_string(m_mediator.m_currentEpochNum).c_str(),
              "The message sender pubkey: "
                  << lookupPubKey << " is not in my lookup node list.");
    return false;
  }

  if (!AccountStore::GetInstance().Deserialize(accountStoreBytes, 0)) {
    LOG_GENERAL(WARNING, "Deserialize AccountStore Failed");
    return false;
  }

  if (ARCHIVAL_NODE) {
    LOG_GENERAL(INFO, "Succesfull state change");
    return true;
  }

  if (!LOOKUP_NODE_MODE) {
    if (m_syncType == SyncType::NEW_SYNC ||
        m_syncType == SyncType::NORMAL_SYNC) {
      m_dsInfoWaitingNotifying = true;

      GetDSInfoFromLookupNodes();

      {
        unique_lock<mutex> lock(m_mutexDSInfoUpdation);
        while (!m_fetchedDSInfo) {
          LOG_EPOCH(INFO, to_string(m_mediator.m_currentEpochNum).c_str(),
                    "Waiting for DSInfo");

          if (cv_dsInfoUpdate.wait_for(
                  lock, chrono::seconds(NEW_NODE_SYNC_INTERVAL)) ==
              std::cv_status::timeout) {
            // timed out
            LOG_EPOCH(INFO, to_string(m_mediator.m_currentEpochNum).c_str(),
                      "Timed out waiting for DSInfo");
            m_dsInfoWaitingNotifying = false;
            return false;
          }
          LOG_EPOCH(INFO, to_string(m_mediator.m_currentEpochNum).c_str(),
                    "Get ProcessDsInfo Notified");
          m_dsInfoWaitingNotifying = false;
        }
        m_fetchedDSInfo = false;
      }

      LOG_EPOCH(INFO, to_string(m_mediator.m_currentEpochNum).c_str(),
                "DSInfo received -> Ask lookup to let me know when to "
                "start PoW");

      // Ask lookup to inform me when it's time to do PoW
      vector<unsigned char> getpowsubmission_message = {
          MessageType::LOOKUP, LookupInstructionType::GETSTARTPOWFROMSEED};

      if (!Messenger::SetLookupGetStartPoWFromSeed(
              getpowsubmission_message, MessageOffset::BODY,
              m_mediator.m_selfPeer.m_listenPortHost)) {
        LOG_EPOCH(WARNING, to_string(m_mediator.m_currentEpochNum).c_str(),
                  "Messenger::SetLookupGetStartPoWFromSeed failed.");
        return false;
      }

      m_mediator.m_lookup->SendMessageToRandomLookupNode(
          getpowsubmission_message);
    } else if (m_syncType == SyncType::DS_SYNC ||
               m_syncType == SyncType::GUARD_DS_SYNC) {
      if (!m_currDSExpired && m_mediator.m_ds->m_latestActiveDSBlockNum <
                                  m_mediator.m_dsBlockChain.GetLastBlock()
                                      .GetHeader()
                                      .GetBlockNum()) {
        m_isFirstLoop = true;
        SetSyncType(SyncType::NO_SYNC);
        m_mediator.m_ds->FinishRejoinAsDS();
      }
      m_currDSExpired = false;
    }
  } else if (m_syncType == SyncType::LOOKUP_SYNC) {
    if (!m_currDSExpired) {
      if (FinishRejoinAsLookup()) {
        SetSyncType(SyncType::NO_SYNC);
      }
    }
    m_currDSExpired = false;
  } else if (LOOKUP_NODE_MODE && m_syncType == SyncType::NEW_LOOKUP_SYNC) {
    m_dsInfoWaitingNotifying = true;

    GetDSInfoFromLookupNodes();

    {
      unique_lock<mutex> lock(m_mutexDSInfoUpdation);
      while (!m_fetchedDSInfo) {
        LOG_EPOCH(INFO, to_string(m_mediator.m_currentEpochNum).c_str(),
                  "Waiting for DSInfo");

        if (cv_dsInfoUpdate.wait_for(lock,
                                     chrono::seconds(NEW_NODE_SYNC_INTERVAL)) ==
            std::cv_status::timeout) {
          // timed out
          LOG_EPOCH(INFO, to_string(m_mediator.m_currentEpochNum).c_str(),
                    "Timed out waiting for DSInfo");
          m_dsInfoWaitingNotifying = false;
          return false;
        }
        LOG_EPOCH(INFO, to_string(m_mediator.m_currentEpochNum).c_str(),
                  "Get ProcessDsInfo Notified");
        m_dsInfoWaitingNotifying = false;
      }
      m_fetchedDSInfo = false;
    }

    if (!m_currDSExpired) {
      if (FinishNewJoinAsLookup()) {
        SetSyncType(SyncType::NO_SYNC);
        m_isFirstLoop = true;
      }
    }
    m_currDSExpired = false;
  }

  return true;
}

bool Lookup::ProcessGetTxnsFromLookup(const vector<unsigned char>& message,
                                      unsigned int offset, const Peer& from) {
  vector<TxnHash> txnhashes;
  txnhashes.clear();

  uint32_t portNo = 0;
  if (!Messenger::GetLookupGetTxnsFromLookup(message, offset, txnhashes,
                                             portNo)) {
    LOG_GENERAL(WARNING, "Failed to Process");
    return false;
  }

  if (txnhashes.size() == 0) {
    LOG_GENERAL(INFO, "No txn requested");
    return true;
  }

  vector<TransactionWithReceipt> txnvector;
  for (const auto& txnhash : txnhashes) {
    shared_ptr<TransactionWithReceipt> txn;
    if (!BlockStorage::GetBlockStorage().GetTxBody(txnhash, txn)) {
      LOG_GENERAL(WARNING, "Could not find " << txnhash);
      continue;
    }
    txnvector.emplace_back(*txn);
  }
  uint128_t ipAddr = from.m_ipAddress;
  Peer requestingNode(ipAddr, portNo);

  vector<unsigned char> setTxnMsg = {MessageType::LOOKUP,
                                     LookupInstructionType::SETTXNFROMLOOKUP};

  if (!Messenger::SetLookupSetTxnsFromLookup(setTxnMsg, MessageOffset::BODY,
                                             m_mediator.m_selfKey, txnvector)) {
    LOG_GENERAL(WARNING, "Unable to Process");
    return false;
  }

  P2PComm::GetInstance().SendMessage(requestingNode, setTxnMsg);

  return true;
}

bool Lookup::ProcessSetTxnsFromLookup(const vector<unsigned char>& message,
                                      unsigned int offset,
                                      [[gnu::unused]] const Peer& from) {
  vector<TransactionWithReceipt> txns;
  PubKey lookupPubKey;

  if (!Messenger::GetLookupSetTxnsFromLookup(message, offset, lookupPubKey,
                                             txns)) {
    LOG_GENERAL(WARNING, "Failed to Process");
    return false;
  }

  if (!VerifyLookupNode(GetLookupNodes(), lookupPubKey)) {
    LOG_EPOCH(WARNING, std::to_string(m_mediator.m_currentEpochNum).c_str(),
              "The message sender pubkey: "
                  << lookupPubKey << " is not in my lookup node list.");
    return false;
  }

  if (ARCHIVAL_NODE) {
    m_mediator.m_archival->AddTxnToDB(txns, *m_mediator.m_archDB);
  }
  return true;
}

void Lookup::SendGetTxnFromLookup(const vector<TxnHash>& txnhashes) {
  vector<unsigned char> msg = {MessageType::LOOKUP,
                               LookupInstructionType::GETTXNFROMLOOKUP};

  if (txnhashes.size() == 0) {
    LOG_GENERAL(INFO, "No txn requested");
    return;
  }

  if (!Messenger::SetLookupGetTxnsFromLookup(
          msg, MessageOffset::BODY, txnhashes,
          m_mediator.m_selfPeer.m_listenPortHost)) {
    LOG_GENERAL(WARNING, "Failed to process");
    return;
  }

  SendMessageToRandomLookupNode(msg);
}

bool Lookup::ProcessSetTxBodyFromSeed(const vector<unsigned char>& message,
                                      unsigned int offset,
                                      [[gnu::unused]] const Peer& from) {
  LOG_MARKER();

  if (AlreadyJoinedNetwork()) {
    return true;
  }

  unique_lock<mutex> lock(m_mutexSetTxBodyFromSeed);

  TxnHash tranHash;
  TransactionWithReceipt twr;

  if (!Messenger::GetLookupSetTxBodyFromSeed(message, offset, tranHash, twr)) {
    LOG_EPOCH(WARNING, to_string(m_mediator.m_currentEpochNum).c_str(),
              "Messenger::GetLookupSetTxBodyFromSeed failed.");
    return false;
  }

  // if (!AccountStore::GetInstance().UpdateAccounts(
  //         m_mediator.m_currentEpochNum - 1, transaction))
  // {
  //     LOG_GENERAL(WARNING, "UpdateAccounts failed");
  //     return false;
  // }
  vector<unsigned char> serializedTxBody;
  twr.Serialize(serializedTxBody, 0);
  BlockStorage::GetBlockStorage().PutTxBody(tranHash, serializedTxBody);

  return true;
}

bool Lookup::CheckStateRoot() {
  if (LOOKUP_NODE_MODE) {
    LOG_GENERAL(WARNING,
                "Lookup::CheckStateRoot not expected to be called from "
                "LookUp node.");
    return true;
  }

  StateHash stateRoot = AccountStore::GetInstance().GetStateRootHash();
  StateHash rootInFinalBlock =
      m_mediator.m_txBlockChain.GetLastBlock().GetHeader().GetStateRootHash();

  if (stateRoot == rootInFinalBlock) {
    LOG_GENERAL(INFO, "CheckStateRoot match");
    return true;
  } else {
    LOG_GENERAL(WARNING, "State root doesn't match. Calculated = "
                             << stateRoot << ". "
                             << "StoredInBlock = " << rootInFinalBlock);

    return false;
  }
}

bool Lookup::InitMining(uint32_t lookupIndex) {
  if (LOOKUP_NODE_MODE) {
    LOG_GENERAL(
        WARNING,
        "Lookup::InitMining not expected to be called from LookUp node.");
    return true;
  }

  LOG_MARKER();

  // General check
  if (m_mediator.m_currentEpochNum % NUM_FINAL_BLOCK_PER_POW != 0) {
    LOG_EPOCH(WARNING, to_string(m_mediator.m_currentEpochNum).c_str(),
              "New DS epoch check failed");
    return false;
  }

  uint64_t curDsBlockNum =
      m_mediator.m_dsBlockChain.GetLastBlock().GetHeader().GetBlockNum();

  m_mediator.UpdateDSBlockRand();
  auto dsBlockRand = m_mediator.m_dsBlockRand;
  array<unsigned char, 32> txBlockRand{};

  if (CheckStateRoot()) {
    // Attempt PoW
    m_startedPoW = true;
    dsBlockRand = m_mediator.m_dsBlockRand;
    txBlockRand = m_mediator.m_txBlockRand;

    m_mediator.m_node->SetState(Node::POW_SUBMISSION);
    POW::GetInstance().EthashConfigureClient(
        m_mediator.m_dsBlockChain.GetLastBlock().GetHeader().GetBlockNum() + 1,
        FULL_DATASET_MINE);

    this_thread::sleep_for(chrono::seconds(NEW_NODE_POW_DELAY));

    LOG_EPOCH(INFO, to_string(m_mediator.m_currentEpochNum).c_str(),
              "Starting PoW for new ds block number " << curDsBlockNum + 1);

    m_mediator.m_node->StartPoW(
        curDsBlockNum + 1,
        m_mediator.m_dsBlockChain.GetLastBlock().GetHeader().GetDSDifficulty(),
        m_mediator.m_dsBlockChain.GetLastBlock().GetHeader().GetDifficulty(),
        dsBlockRand, txBlockRand, lookupIndex);
  } else {
    LOG_GENERAL(WARNING, "State root check failed");
    return false;
  }

  // Check whether is the new node connected to the network. Else, initiate
  // re-sync process again.
  this_thread::sleep_for(chrono::seconds(
      POW_WINDOW_IN_SECONDS + POWPACKETSUBMISSION_WINDOW_IN_SECONDS +
      2 * NEW_NODE_SYNC_INTERVAL + (TX_DISTRIBUTE_TIME_IN_MS / 1000)));
  m_startedPoW = false;
  if (GetSyncType() != SyncType::NO_SYNC) {
    LOG_EPOCH(INFO, to_string(m_mediator.m_currentEpochNum).c_str(),
              "Not yet connected to network");
    m_mediator.m_node->SetState(Node::SYNC);
  } else {
    LOG_EPOCH(INFO, to_string(m_mediator.m_currentEpochNum).c_str(),
              "I have successfully join the network");
  }

  return true;
}

bool Lookup::ProcessSetLookupOffline(const vector<unsigned char>& message,
                                     unsigned int offset, const Peer& from) {
  LOG_MARKER();
  if (!LOOKUP_NODE_MODE) {
    LOG_GENERAL(WARNING,
                "Lookup::ProcessSetLookupOffline not expected to be called "
                "from other than the LookUp node.");
    return true;
  }

  uint32_t portNo = 0;

  if (!Messenger::GetLookupSetLookupOffline(message, offset, portNo)) {
    LOG_EPOCH(WARNING, to_string(m_mediator.m_currentEpochNum).c_str(),
              "Messenger::GetLookupSetLookupOffline failed.");
    return false;
  }

  uint128_t ipAddr = from.m_ipAddress;
  Peer requestingNode(ipAddr, portNo);

  {
    lock_guard<mutex> lock(m_mutexLookupNodes);
    auto iter =
        std::find_if(m_lookupNodes.begin(), m_lookupNodes.end(),
                     [&requestingNode](const std::pair<PubKey, Peer>& node) {
                       return node.second == requestingNode;
                     });
    if (iter != m_lookupNodes.end()) {
      m_lookupNodesOffline.emplace_back(*iter);
      m_lookupNodes.erase(iter);
    } else {
      LOG_GENERAL(WARNING, "The Peer Info is not in m_lookupNodes");
      return false;
    }
  }
  return true;
}

bool Lookup::ProcessSetLookupOnline(const vector<unsigned char>& message,
                                    unsigned int offset, const Peer& from) {
  LOG_MARKER();

  if (!LOOKUP_NODE_MODE) {
    LOG_GENERAL(WARNING,
                "Lookup::ProcessSetLookupOnline not expected to be called "
                "from other than the LookUp node.");
    return true;
  }

  uint32_t portNo = 0;
  PubKey lookupPubKey;
  if (!Messenger::GetLookupSetLookupOnline(message, offset, portNo,
                                           lookupPubKey)) {
    LOG_EPOCH(WARNING, to_string(m_mediator.m_currentEpochNum).c_str(),
              "Messenger::GetLookupSetLookupOnline failed.");
    return false;
  }

  if (!VerifyLookupNode(GetLookupNodes(), lookupPubKey)) {
    LOG_EPOCH(WARNING, std::to_string(m_mediator.m_currentEpochNum).c_str(),
              "The message sender pubkey: "
                  << lookupPubKey << " is not in my lookup node list.");
    return false;
  }

  uint128_t ipAddr = from.m_ipAddress;
  Peer requestingNode(ipAddr, portNo);

  {
    lock_guard<mutex> lock(m_mutexLookupNodes);
    auto iter =
        std::find_if(m_lookupNodesOffline.cbegin(), m_lookupNodesOffline.cend(),
                     [&requestingNode](const std::pair<PubKey, Peer>& node) {
                       return node.second == requestingNode;
                     });
    if (iter != m_lookupNodesOffline.end()) {
      m_lookupNodes.emplace_back(*iter);
      m_lookupNodesOffline.erase(iter);
    } else {
      LOG_GENERAL(WARNING, "The Peer Info is not in m_lookupNodesOffline");
      return false;
    }
  }
  return true;
}

bool Lookup::ProcessGetOfflineLookups(const std::vector<unsigned char>& message,
                                      unsigned int offset, const Peer& from) {
  LOG_MARKER();
  if (!LOOKUP_NODE_MODE) {
    LOG_GENERAL(WARNING,
                "Lookup::ProcessGetOfflineLookups not expected to be "
                "called from other than the LookUp node.");
    return true;
  }

  uint32_t portNo = 0;

  if (!Messenger::GetLookupGetOfflineLookups(message, offset, portNo)) {
    LOG_EPOCH(WARNING, to_string(m_mediator.m_currentEpochNum).c_str(),
              "Messenger::GetLookupGetOfflineLookups failed.");
    return false;
  }

  uint128_t ipAddr = from.m_ipAddress;
  Peer requestingNode(ipAddr, portNo);
  LOG_GENERAL(INFO, requestingNode);

  vector<unsigned char> offlineLookupsMessage = {
      MessageType::LOOKUP, LookupInstructionType::SETOFFLINELOOKUPS};

  {
    lock_guard<mutex> lock(m_mutexLookupNodes);
    std::vector<Peer> lookupNodesOffline;
    for (const auto& pairPubKeyPeer : m_lookupNodesOffline)
      lookupNodesOffline.push_back(pairPubKeyPeer.second);

    if (!Messenger::SetLookupSetOfflineLookups(
            offlineLookupsMessage, MessageOffset::BODY, m_mediator.m_selfKey,
            lookupNodesOffline)) {
      LOG_EPOCH(WARNING, to_string(m_mediator.m_currentEpochNum).c_str(),
                "Messenger::SetLookupSetOfflineLookups failed.");
      return false;
    }

    for (const auto& peer : m_lookupNodesOffline) {
      LOG_EPOCH(INFO, to_string(m_mediator.m_currentEpochNum).c_str(),
                "IP:" << peer.second.GetPrintableIPAddress());
    }
  }

  P2PComm::GetInstance().SendMessage(requestingNode, offlineLookupsMessage);
  return true;
}

bool Lookup::ProcessSetOfflineLookups(const std::vector<unsigned char>& message,
                                      unsigned int offset, const Peer& from) {
  LOG_MARKER();

  if (LOOKUP_NODE_MODE) {
    LOG_GENERAL(WARNING,
                "Lookup::ProcessSetOfflineLookups not expected to be "
                "called from the LookUp node.");
    return true;
  }

  vector<Peer> nodes;
  PubKey lookupPubKey;

  if (!Messenger::GetLookupSetOfflineLookups(message, offset, lookupPubKey,
                                             nodes)) {
    LOG_EPOCH(WARNING, to_string(m_mediator.m_currentEpochNum).c_str(),
              "Messenger::GetLookupSetOfflineLookups failed.");
    return false;
  }

  if (!VerifyLookupNode(GetLookupNodes(), lookupPubKey)) {
    LOG_EPOCH(WARNING, std::to_string(m_mediator.m_currentEpochNum).c_str(),
              "The message sender pubkey: "
                  << lookupPubKey << " is not in my lookup node list.");
    return false;
  }

  LOG_EPOCH(INFO, to_string(m_mediator.m_currentEpochNum).c_str(),
            "ProcessSetOfflineLookups sent by "
                << from << " for numOfflineLookups " << nodes.size());

  unsigned int i = 0;
  for (const auto& peer : nodes) {
    std::lock_guard<std::mutex> lock(m_mutexLookupNodes);
    // Remove selfPeerInfo from m_lookupNodes
    auto iter = std::find_if(m_lookupNodes.begin(), m_lookupNodes.end(),
                             [&peer](const std::pair<PubKey, Peer>& node) {
                               return node.second == peer;
                             });
    if (iter != m_lookupNodes.end()) {
      m_lookupNodesOffline.emplace_back(*iter);
      m_lookupNodes.erase(iter);

      LOG_EPOCH(INFO, to_string(m_mediator.m_currentEpochNum).c_str(),
                "ProcessSetOfflineLookups recvd offline lookup " << i << ": "
                                                                 << peer);
    }

    i++;
  }

  {
    unique_lock<mutex> lock(m_mutexOfflineLookupsUpdation);
    m_fetchedOfflineLookups = true;
    cv_offlineLookups.notify_all();
  }
  return true;
}

bool Lookup::ProcessRaiseStartPoW(
    [[gnu::unused]] const vector<unsigned char>& message,
    [[gnu::unused]] unsigned int offset, [[gnu::unused]] const Peer& from) {
  // Message = empty

  LOG_MARKER();

  if (!LOOKUP_NODE_MODE) {
    LOG_GENERAL(WARNING,
                "Lookup::ProcessRaiseStartPoW not expected to be called "
                "from other than the LookUp node.");
    return true;
  }

  // DS leader has informed me that it's time to start PoW
  m_receivedRaiseStartPoW = true;
  cv_startPoWSubmission.notify_all();

  LOG_EPOCH(INFO, to_string(m_mediator.m_currentEpochNum).c_str(),
            "Threads running ProcessGetStartPoWFromSeed notified to start PoW");

  // Sleep for a while, then let all remaining threads running
  // ProcessGetStartPoWFromSeed know that it's too late to do PoW Sleep time =
  // time it takes for new node to try getting DSInfo + actual PoW window
  this_thread::sleep_for(
      chrono::seconds(NEW_NODE_SYNC_INTERVAL + POW_WINDOW_IN_SECONDS +
                      POWPACKETSUBMISSION_WINDOW_IN_SECONDS));
  m_receivedRaiseStartPoW = false;
  cv_startPoWSubmission.notify_all();

  LOG_EPOCH(INFO, to_string(m_mediator.m_currentEpochNum).c_str(),
            "Threads running ProcessGetStartPoWFromSeed notified it's too "
            "late to start PoW");

  return true;
}

bool Lookup::ProcessGetStartPoWFromSeed(const vector<unsigned char>& message,
                                        unsigned int offset, const Peer& from) {
  LOG_MARKER();

  if (!LOOKUP_NODE_MODE) {
    LOG_GENERAL(WARNING,
                "Lookup::ProcessGetStartPoWFromSeed not expected to be "
                "called from other than the LookUp node.");
    return true;
  }

  uint32_t portNo = 0;

  if (!Messenger::GetLookupGetStartPoWFromSeed(message, offset, portNo)) {
    LOG_EPOCH(WARNING, to_string(m_mediator.m_currentEpochNum).c_str(),
              "Messenger::GetLookupGetStartPoWFromSeed failed.");
    return false;
  }

  // Normally I'll get this message from new nodes at the vacuous epoch
  // Wait a while if I haven't received RAISESTARTPOW from DS leader yet
  // Wait time = time it takes to finish the vacuous epoch (or at least part of
  // it) + actual PoW window
  if (!m_receivedRaiseStartPoW) {
    std::unique_lock<std::mutex> cv_lk(m_MutexCVStartPoWSubmission);

    if (cv_startPoWSubmission.wait_for(
            cv_lk,
            std::chrono::seconds(POW_WINDOW_IN_SECONDS +
                                 POWPACKETSUBMISSION_WINDOW_IN_SECONDS)) ==
        std::cv_status::timeout) {
      LOG_EPOCH(INFO, to_string(m_mediator.m_currentEpochNum).c_str(),
                "Timed out waiting for DS leader to raise startPoW");
      return false;
    }

    if (!m_receivedRaiseStartPoW) {
      LOG_EPOCH(INFO, to_string(m_mediator.m_currentEpochNum).c_str(),
                "PoW duration already passed");
      return false;
    }
  }

  // Tell the new node that it's time to start PoW
  vector<unsigned char> setstartpow_message = {
      MessageType::LOOKUP, LookupInstructionType::SETSTARTPOWFROMSEED};
  if (!Messenger::SetLookupSetStartPoWFromSeed(
          setstartpow_message, MessageOffset::BODY,
          m_mediator.m_currentEpochNum, m_mediator.m_selfKey)) {
    LOG_EPOCH(WARNING, to_string(m_mediator.m_currentEpochNum).c_str(),
              "Messenger::SetLookupSetStartPoWFromSeed failed.");
    return false;
  }
  P2PComm::GetInstance().SendMessage(Peer(from.m_ipAddress, portNo),
                                     setstartpow_message);

  return true;
}

bool Lookup::ProcessSetStartPoWFromSeed(
    [[gnu::unused]] const vector<unsigned char>& message,
    [[gnu::unused]] unsigned int offset, [[gnu::unused]] const Peer& from) {
  // Message = empty

  LOG_MARKER();

  if (LOOKUP_NODE_MODE) {
    LOG_GENERAL(WARNING,
                "Lookup::ProcessSetStartPoWFromSeed not expected to be "
                "called from the LookUp node.");
    return true;
  }

  PubKey lookupPubKey;

  if (!Messenger::GetLookupSetStartPoWFromSeed(message, offset, lookupPubKey)) {
    LOG_EPOCH(WARNING, to_string(m_mediator.m_currentEpochNum).c_str(),
              "Messenger::GetLookupGetStartPoWFromSeed failed.");
    return false;
  }

  auto vecLookupNodes = GetLookupNodes();
  auto it = std::find_if(vecLookupNodes.cbegin(), vecLookupNodes.cend(),
                         [&lookupPubKey](const std::pair<PubKey, Peer>& node) {
                           return node.first == lookupPubKey;
                         });
  uint32_t index;
  if (it != vecLookupNodes.cend()) {
    index = distance(vecLookupNodes.cbegin(), it);
  } else {
    LOG_EPOCH(WARNING, std::to_string(m_mediator.m_currentEpochNum).c_str(),
              "The message sender pubkey: "
                  << lookupPubKey << " is not in my lookup node list.");
    return false;
  }

  InitMining(index);

  if (m_syncType == SyncType::DS_SYNC ||
      m_syncType == SyncType::GUARD_DS_SYNC) {
    if (!m_currDSExpired && m_mediator.m_ds->m_latestActiveDSBlockNum <
                                m_mediator.m_dsBlockChain.GetLastBlock()
                                    .GetHeader()
                                    .GetBlockNum()) {
      m_isFirstLoop = true;
      SetSyncType(SyncType::NO_SYNC);
      m_mediator.m_ds->FinishRejoinAsDS();
    }

    m_currDSExpired = false;
  }

  return true;
}

void Lookup::StartSynchronization() {
  if (!LOOKUP_NODE_MODE) {
    LOG_GENERAL(WARNING,
                "Lookup::StartSynchronization not expected to be called "
                "from other than the LookUp node.");
    return;
  }

  LOG_MARKER();

  this->CleanVariables();

  auto func = [this]() -> void {
    GetMyLookupOffline();
    GetDSInfoFromLookupNodes();
    while (GetSyncType() != SyncType::NO_SYNC) {
      GetDSBlockFromLookupNodes(m_mediator.m_dsBlockChain.GetBlockCount(), 0);
      GetTxBlockFromLookupNodes(m_mediator.m_txBlockChain.GetBlockCount(), 0);
      this_thread::sleep_for(chrono::seconds(NEW_NODE_SYNC_INTERVAL));
    }
  };
  DetachedFunction(1, func);
}

bool Lookup::GetDSInfoLoop() {
  unsigned int counter = 0;
  {
    lock_guard<mutex> g(m_mediator.m_mutexDSCommittee);
    if (m_mediator.m_DSCommittee->size() > 0) {
      LOG_GENERAL(WARNING,
                  "DS comm already set, make sure you cleaned variables");
      return false;
    }
  }

  while (counter <= FETCH_LOOKUP_MSG_MAX_RETRY) {
    GetDSInfoFromLookupNodes();
    unique_lock<mutex> lk(m_mutexDSInfoUpdation);
    if (cv_dsInfoUpdate.wait_for(lk, chrono::seconds(NEW_NODE_SYNC_INTERVAL)) ==
        cv_status::timeout) {
      counter++;

    } else {
      break;
    }
  }
  {
    lock_guard<mutex> g(m_mediator.m_mutexDSCommittee);
    if (m_mediator.m_DSCommittee->size() > 0) {
      return true;
    } else {
      LOG_GENERAL(WARNING, "ds committee still unset");
      return false;
    }
  }

  LOG_GENERAL(WARNING, "Exceeded max tries " << counter << "/"
                                             << FETCH_LOOKUP_MSG_MAX_RETRY);
  return false;
}

Peer Lookup::GetLookupPeerToRsync() {
  if (!LOOKUP_NODE_MODE) {
    LOG_GENERAL(WARNING,
                "Lookup::GetLookupPeerToRsync not expected to be called "
                "from other than the LookUp node.");
    return Peer();
  }

  LOG_MARKER();

  std::vector<Peer> t_Peers;
  {
    lock_guard<mutex> lock(m_mutexLookupNodes);
    for (const auto& p : m_lookupNodes) {
      if (p.second != m_mediator.m_selfPeer) {
        t_Peers.emplace_back(p.second);
      }
    }
  }

  int index = rand() % t_Peers.size();

  return t_Peers[index];
}

std::vector<unsigned char> Lookup::ComposeGetLookupOfflineMessage() {
  if (!LOOKUP_NODE_MODE) {
    LOG_GENERAL(WARNING,
                "Lookup::ComposeGetLookupOfflineMessage not expected to be "
                "called from other than the LookUp node.");
    return std::vector<unsigned char>();
  }

  LOG_MARKER();

  vector<unsigned char> getLookupOfflineMessage = {
      MessageType::LOOKUP, LookupInstructionType::SETLOOKUPOFFLINE};

  if (!Messenger::SetLookupSetLookupOffline(
          getLookupOfflineMessage, MessageOffset::BODY,
          m_mediator.m_selfPeer.m_listenPortHost)) {
    LOG_EPOCH(WARNING, to_string(m_mediator.m_currentEpochNum).c_str(),
              "Messenger::SetLookupSetLookupOffline failed.");
    return {};
  }

  return getLookupOfflineMessage;
}

std::vector<unsigned char> Lookup::ComposeGetLookupOnlineMessage() {
  if (!LOOKUP_NODE_MODE) {
    LOG_GENERAL(WARNING,
                "Lookup::ComposeGetLookupOnlineMessage not expected to be "
                "called from other than the LookUp node.");
    return std::vector<unsigned char>();
  }

  LOG_MARKER();

  vector<unsigned char> getLookupOnlineMessage = {
      MessageType::LOOKUP, LookupInstructionType::SETLOOKUPONLINE};

  if (!Messenger::SetLookupSetLookupOnline(
          getLookupOnlineMessage, MessageOffset::BODY,
          m_mediator.m_selfPeer.m_listenPortHost,
          m_mediator.m_selfKey.second)) {
    LOG_EPOCH(WARNING, to_string(m_mediator.m_currentEpochNum).c_str(),
              "Messenger::SetLookupSetLookupOnline failed.");
    return {};
  }

  return getLookupOnlineMessage;
}

bool Lookup::GetMyLookupOffline() {
  if (!LOOKUP_NODE_MODE) {
    LOG_GENERAL(WARNING,
                "Lookup::GetMyLookupOffline not expected to be called from "
                "other than the LookUp node.");
    return true;
  }

  LOG_MARKER();

  {
    std::lock_guard<std::mutex> lock(m_mutexLookupNodes);
    // Remove selfPeerInfo from m_lookupNodes
    auto selfPeer(m_mediator.m_selfPeer);
    auto iter = std::find_if(m_lookupNodes.begin(), m_lookupNodes.end(),
                             [&selfPeer](const std::pair<PubKey, Peer>& node) {
                               return node.second == selfPeer;
                             });
    if (iter != m_lookupNodes.end()) {
      m_lookupNodesOffline.emplace_back(*iter);
      m_lookupNodes.erase(iter);
    } else {
      LOG_GENERAL(WARNING, "My Peer Info is not in m_lookupNodes");
      return false;
    }
  }

  SendMessageToLookupNodesSerial(ComposeGetLookupOfflineMessage());
  return true;
}

bool Lookup::GetMyLookupOnline() {
  if (!LOOKUP_NODE_MODE) {
    LOG_GENERAL(WARNING,
                "Lookup::GetMyLookupOnline not expected to be called from "
                "other than the LookUp node.");
    return true;
  }

  LOG_MARKER();
  bool found = false;
  {
    std::lock_guard<std::mutex> lock(m_mutexLookupNodes);
    auto selfPeer(m_mediator.m_selfPeer);
    auto iter =
        std::find_if(m_lookupNodesOffline.begin(), m_lookupNodesOffline.end(),
                     [&selfPeer](const std::pair<PubKey, Peer>& node) {
                       return node.second == selfPeer;
                     });
    if (iter != m_lookupNodesOffline.end()) {
      found = true;
      m_lookupNodes.emplace_back(*iter);
      m_lookupNodesOffline.erase(iter);
    } else {
      LOG_GENERAL(WARNING, "My Peer Info is not in m_lookupNodesOffline");
      return false;
    }
  }

  if (found) {
    SendMessageToLookupNodesSerial(ComposeGetLookupOnlineMessage());
  }
  return true;
}

bool Lookup::RsyncTxBodies() {
  if (!LOOKUP_NODE_MODE) {
    LOG_GENERAL(WARNING,
                "Lookup::RsyncTxBodies not expected to be called from "
                "other than the LookUp node.");
    return true;
  }

  LOG_MARKER();
  const Peer& p = GetLookupPeerToRsync();
  string ipAddr = std::string(p.GetPrintableIPAddress());
  string port = std::to_string(p.m_listenPortHost);
  string dbNameStr =
      BlockStorage::GetBlockStorage().GetDBName(BlockStorage::TX_BODY)[0];
  string cmdStr;
  if (ipAddr == "127.0.0.1" || ipAddr == "localhost") {
    string indexStr = port;
    indexStr.erase(indexStr.begin());
    cmdStr = "rsync -iraz --size-only ../node_0" + indexStr + "/" +
             PERSISTENCE_PATH + "/" + dbNameStr + "/* " + PERSISTENCE_PATH +
             "/" + dbNameStr + "/";
  } else {
    cmdStr =
        "rsync -iraz --size-only -e \"ssh -o "
        "StrictHostKeyChecking=no\" ubuntu@" +
        ipAddr + ":" + REMOTE_TEST_DIR + "/" + PERSISTENCE_PATH + "/" +
        dbNameStr + "/* " + PERSISTENCE_PATH + "/" + dbNameStr + "/";
  }
  LOG_GENERAL(INFO, cmdStr);

  string output;
  if (!SysCommand::ExecuteCmdWithOutput(cmdStr, output)) {
    return false;
  }
  LOG_GENERAL(INFO, "RunRsync: " << output);
  return true;
}

void Lookup::RejoinAsLookup() {
  if (!LOOKUP_NODE_MODE) {
    LOG_GENERAL(WARNING,
                "Lookup::RejoinAsLookup not expected to be called from "
                "other than the LookUp node.");
    return;
  }

  LOG_MARKER();
  if (m_syncType == SyncType::NO_SYNC) {
    auto func = [this]() mutable -> void {
      SetSyncType(SyncType::LOOKUP_SYNC);
      AccountStore::GetInstance().InitSoft();
      m_mediator.m_node->Install(SyncType::LOOKUP_SYNC);
      this->StartSynchronization();
    };
    DetachedFunction(1, func);
  }
}

bool Lookup::FinishRejoinAsLookup() {
  if (!LOOKUP_NODE_MODE) {
    LOG_GENERAL(WARNING,
                "Lookup::FinishRejoinAsLookup not expected to be called "
                "from other than the LookUp node.");
    return true;
  }

  return GetMyLookupOnline();
}

bool Lookup::FinishNewJoinAsLookup() {
  if (!LOOKUP_NODE_MODE) {
    LOG_GENERAL(WARNING,
                "Lookup::FinishNewJoinAsLookup not expected to be called "
                "from other than the LookUp node.");
    return true;
  }

  return GetMyLookupOnline();
}

bool Lookup::CleanVariables() {
  if (!LOOKUP_NODE_MODE) {
    LOG_GENERAL(WARNING,
                "Lookup::CleanVariables not expected to be called from "
                "other than the LookUp node.");
    return true;
  }

  m_seedNodes.clear();
  m_currDSExpired = false;
  m_startedTxnBatchThread = false;
  m_isFirstLoop = true;
  {
    std::lock_guard<mutex> lock(m_mediator.m_ds->m_mutexShards);
    m_mediator.m_ds->m_shards.clear();
  }
  {
    std::lock_guard<mutex> lock(m_mutexNodesInNetwork);
    m_nodesInNetwork.clear();
    l_nodesInNetwork.clear();
  }

  return true;
}

bool Lookup::ToBlockMessage(unsigned char ins_byte) {
  if (!LOOKUP_NODE_MODE) {
    LOG_GENERAL(WARNING,
                "Lookup::ToBlockMessage not expected to be called from "
                "other than the LookUp node.");
    return true;
  }

  return m_syncType != SyncType::NO_SYNC &&
         (ins_byte != LookupInstructionType::SETDSBLOCKFROMSEED &&
          ins_byte != LookupInstructionType::SETDSINFOFROMSEED &&
          ins_byte != LookupInstructionType::SETTXBLOCKFROMSEED &&
          ins_byte != LookupInstructionType::SETSTATEFROMSEED &&
          ins_byte != LookupInstructionType::SETLOOKUPOFFLINE &&
          ins_byte != LookupInstructionType::SETLOOKUPONLINE &&
          ins_byte != LookupInstructionType::SETSTATEDELTAFROMSEED &&
          ins_byte != LookupInstructionType::SETDIRBLOCKSFROMSEED);
}

std::vector<unsigned char> Lookup::ComposeGetOfflineLookupNodes() {
  if (LOOKUP_NODE_MODE) {
    LOG_GENERAL(WARNING,
                "Lookup::ComposeGetOfflineLookupNodes not expected to be "
                "called from the LookUp node.");
    return std::vector<unsigned char>();
  }

  LOG_MARKER();

  vector<unsigned char> getCurrLookupsMessage = {
      MessageType::LOOKUP, LookupInstructionType::GETOFFLINELOOKUPS};

  if (!Messenger::SetLookupGetOfflineLookups(
          getCurrLookupsMessage, MessageOffset::BODY,
          m_mediator.m_selfPeer.m_listenPortHost)) {
    LOG_EPOCH(WARNING, to_string(m_mediator.m_currentEpochNum).c_str(),
              "Messenger::SetLookupGetOfflineLookups failed.");
    return {};
  }

  return getCurrLookupsMessage;
}

bool Lookup::GetOfflineLookupNodes() {
  if (LOOKUP_NODE_MODE) {
    LOG_GENERAL(WARNING,
                "Lookup::GetOfflineLookupNodes not expected to be called "
                "from the LookUp node.");
    return true;
  }

  LOG_MARKER();
  // Reset m_lookupNodes/m_lookupNodesOffline
  SetLookupNodes();
  SendMessageToLookupNodesSerial(ComposeGetOfflineLookupNodes());
  return true;
}

bool Lookup::ProcessGetDirectoryBlocksFromSeed(
    const vector<unsigned char>& message, unsigned int offset,
    const Peer& from) {
  uint64_t index_num;
  uint32_t portNo;

  LOG_MARKER();

  if (!Messenger::GetLookupGetDirectoryBlocksFromSeed(message, offset, portNo,
                                                      index_num)) {
    LOG_GENERAL(WARNING,
                "Messenger::GetLookupGetDirectoryBlocksFromSeed failed");
    return false;
  }

  vector<unsigned char> msg = {MessageType::LOOKUP,
                               LookupInstructionType::SETDIRBLOCKSFROMSEED};

  vector<boost::variant<DSBlock, VCBlock, FallbackBlockWShardingStructure>>
      dirBlocks;

  for (uint64_t i = index_num;
       i <= m_mediator.m_blocklinkchain.GetLatestIndex(); i++) {
    BlockLink b = m_mediator.m_blocklinkchain.GetBlockLink(i);

    if (get<BlockLinkIndex::BLOCKTYPE>(b) == BlockType::DS) {
      dirBlocks.emplace_back(
          m_mediator.m_dsBlockChain.GetBlock(get<BlockLinkIndex::DSINDEX>(b)));
    } else if (get<BlockLinkIndex::BLOCKTYPE>(b) == BlockType::VC) {
      VCBlockSharedPtr vcblockptr;
      if (!BlockStorage::GetBlockStorage().GetVCBlock(
              get<BlockLinkIndex::BLOCKHASH>(b), vcblockptr)) {
        LOG_GENERAL(WARNING, "could not get vc block "
                                 << get<BlockLinkIndex::BLOCKHASH>(b));
        continue;
      }
      dirBlocks.emplace_back(*vcblockptr);
    } else if (get<BlockLinkIndex::BLOCKTYPE>(b) == BlockType::FB) {
      FallbackBlockSharedPtr fallbackwsharding;
      if (!BlockStorage::GetBlockStorage().GetFallbackBlock(
              get<BlockLinkIndex::BLOCKHASH>(b), fallbackwsharding)) {
        LOG_GENERAL(WARNING, "could not get fb block "
                                 << get<BlockLinkIndex::BLOCKHASH>(b));
        continue;
      }
      dirBlocks.emplace_back(*fallbackwsharding);
    }
  }

  uint128_t ipAddr = from.m_ipAddress;
  Peer peer(ipAddr, portNo);

  if (!Messenger::SetLookupSetDirectoryBlocksFromSeed(msg, MessageOffset::BODY,
                                                      dirBlocks, index_num)) {
    LOG_GENERAL(WARNING,
                "Messenger::SetLookupSetDirectoryBlocksFromSeed failed");
    return false;
  }

  P2PComm::GetInstance().SendMessage(peer, msg);

  return true;
}

bool Lookup::ProcessSetDirectoryBlocksFromSeed(
    const vector<unsigned char>& message, unsigned int offset,
    [[gnu::unused]] const Peer& from) {
  vector<boost::variant<DSBlock, VCBlock, FallbackBlockWShardingStructure>>
      dirBlocks;
  uint64_t index_num;

  if (!Messenger::GetLookupSetDirectoryBlocksFromSeed(message, offset,
                                                      dirBlocks, index_num)) {
    LOG_GENERAL(WARNING,
                "Messenger::GetLookupSetDirectoryBlocksFromSeed failed");
    return false;
  }

  if (dirBlocks.empty()) {
    LOG_GENERAL(WARNING, "No Directory blocks sent/ I have the latest blocks");
    return false;
  }

  if (m_mediator.m_blocklinkchain.GetLatestIndex() >= index_num) {
    LOG_GENERAL(INFO, "Already have dir blocks");
    return true;
  }

  deque<pair<PubKey, Peer>> newDScomm;

  uint64_t dsblocknumbefore =
      m_mediator.m_dsBlockChain.GetLastBlock().GetHeader().GetBlockNum();
  LOG_GENERAL(INFO, "[DSINFOVERIF]"
                        << "Recvd " << dirBlocks.size() << " from lookup");
  {
    if (m_mediator.m_blocklinkchain.GetBuiltDSComm().size() == 0) {
      LOG_GENERAL(WARNING, "Initial DS comm size 0, it is unset")
      return true;
    }

    if (!m_mediator.m_validator->CheckDirBlocks(
            dirBlocks, m_mediator.m_blocklinkchain.GetBuiltDSComm(), index_num,
            newDScomm)) {
      LOG_GENERAL(WARNING, "Verification of ds information failed");
    } else {
      LOG_GENERAL(INFO, "[DSINFOVERIF]"
                            << "Verified successfully");
    }

    m_mediator.m_blocklinkchain.SetBuiltDSComm(newDScomm);
  }
  uint64_t dsblocknumafter =
      m_mediator.m_dsBlockChain.GetLastBlock().GetHeader().GetBlockNum();

  if (dsblocknumafter > dsblocknumbefore) {
    if (m_syncType == SyncType::NO_SYNC &&
        m_mediator.m_node->m_stillMiningPrimary) {
      m_fetchedLatestDSBlock = true;
      cv_latestDSBlock.notify_all();
      return true;
    }

    if (m_syncType == SyncType::DS_SYNC ||
        m_syncType == SyncType::LOOKUP_SYNC ||
        m_syncType == SyncType::NEW_LOOKUP_SYNC ||
        m_syncType == SyncType::GUARD_DS_SYNC) {
      if (!m_isFirstLoop) {
        m_currDSExpired = true;
      } else {
        m_isFirstLoop = false;
      }
    }
    m_mediator.UpdateDSBlockRand();
  }

  CheckBufferTxBlocks();

  return true;
}

void Lookup::CheckBufferTxBlocks() {
  unique_lock<mutex> lock(m_mutexSetTxBlockFromSeed);

  if (!m_txBlockBuffer.empty()) {
    ValidatorBase::TxBlockValidationMsg res =
        m_mediator.m_validator->CheckTxBlocks(
            m_txBlockBuffer, m_mediator.m_blocklinkchain.GetBuiltDSComm(),
            m_mediator.m_blocklinkchain.GetLatestBlockLink());

    switch (res) {
      case ValidatorBase::TxBlockValidationMsg::VALID:
        CommitTxBlocks(m_txBlockBuffer);
        m_txBlockBuffer.clear();
        break;
      case ValidatorBase::TxBlockValidationMsg::STALEDSINFO:
        LOG_GENERAL(
            WARNING,
            "Even after the recving latest ds info, the information is stale ");
        break;
      case ValidatorBase::TxBlockValidationMsg::INVALID:
        LOG_GENERAL(WARNING, "The blocks in buffer are invalid ");
        m_txBlockBuffer.clear();
        break;
      default:
        LOG_GENERAL(WARNING,
                    "The return value of ValidatorBase::CheckTxBlocks does not "
                    "match any type");
    }
  }
}

void Lookup::ComposeAndSendGetDirectoryBlocksFromSeed(
    const uint64_t& index_num) {
  LOG_MARKER();
  vector<unsigned char> message = {MessageType::LOOKUP,
                                   LookupInstructionType::GETDIRBLOCKSFROMSEED};

  if (!Messenger::SetLookupGetDirectoryBlocksFromSeed(
          message, MessageOffset::BODY, m_mediator.m_selfPeer.m_listenPortHost,
          index_num)) {
    LOG_GENERAL(WARNING, "Messenger::SetLookupGetDirectoryBlocksFromSeed");
    return;
  }

  SendMessageToRandomLookupNode(message);
}

bool Lookup::Execute(const vector<unsigned char>& message, unsigned int offset,
                     const Peer& from) {
  LOG_MARKER();

  bool result = true;

  typedef bool (Lookup::*InstructionHandler)(const vector<unsigned char>&,
                                             unsigned int, const Peer&);

  InstructionHandler ins_handlers[] = {
      &Lookup::ProcessGetSeedPeersFromLookup,
      &Lookup::ProcessSetSeedPeersFromLookup,
      &Lookup::ProcessGetDSInfoFromSeed,
      &Lookup::ProcessSetDSInfoFromSeed,
      &Lookup::ProcessGetDSBlockFromSeed,
      &Lookup::ProcessSetDSBlockFromSeed,
      &Lookup::ProcessGetTxBlockFromSeed,
      &Lookup::ProcessSetTxBlockFromSeed,
      &Lookup::ProcessGetTxBodyFromSeed,
      &Lookup::ProcessSetTxBodyFromSeed,
      &Lookup::ProcessGetNetworkId,
      &Lookup::ProcessGetNetworkId,
      &Lookup::ProcessGetStateFromSeed,
      &Lookup::ProcessSetStateFromSeed,
      &Lookup::ProcessSetLookupOffline,
      &Lookup::ProcessSetLookupOnline,
      &Lookup::ProcessGetOfflineLookups,
      &Lookup::ProcessSetOfflineLookups,
      &Lookup::ProcessRaiseStartPoW,
      &Lookup::ProcessGetStartPoWFromSeed,
      &Lookup::ProcessSetStartPoWFromSeed,
      &Lookup::ProcessGetShardFromSeed,
      &Lookup::ProcessSetShardFromSeed,
      &Lookup::ProcessGetMicroBlockFromLookup,
      &Lookup::ProcessSetMicroBlockFromLookup,
      &Lookup::ProcessGetTxnsFromLookup,
      &Lookup::ProcessSetTxnsFromLookup,
      &Lookup::ProcessGetDirectoryBlocksFromSeed,
      &Lookup::ProcessSetDirectoryBlocksFromSeed,
      &Lookup::ProcessGetStateDeltaFromSeed,
      &Lookup::ProcessSetStateDeltaFromSeed,
      &Lookup::ProcessVCGetLatestDSTxBlockFromSeed,
<<<<<<< HEAD
      &Lookup::ProcessGetDSGuardNetworkInfo};
=======
      &Lookup::ProcessForwardTxn};
>>>>>>> e22cb26a
  const unsigned char ins_byte = message.at(offset);
  const unsigned int ins_handlers_count =
      sizeof(ins_handlers) / sizeof(InstructionHandler);

  if (LOOKUP_NODE_MODE) {
    if (ToBlockMessage(ins_byte)) {
      LOG_EPOCH(INFO, to_string(m_mediator.m_currentEpochNum).c_str(),
                "Ignore lookup message");
      return false;
    }
  }

  if (ins_byte < ins_handlers_count) {
    result = (this->*ins_handlers[ins_byte])(message, offset + 1, from);
    if (!result) {
      // To-do: Error recovery
    }
  } else {
    LOG_GENERAL(WARNING, "Unknown instruction byte "
                             << hex << (unsigned int)ins_byte << " from "
                             << from);
    LOG_PAYLOAD(WARNING, "Unknown payload is ", message, message.size());
  }

  return result;
}

bool Lookup::AlreadyJoinedNetwork() {
  if (ARCHIVAL_NODE) {
    return false;
  }
  return m_syncType == SyncType::NO_SYNC;
}

bool Lookup::AddToTxnShardMap(const Transaction& tx, uint32_t shardId) {
  if (!LOOKUP_NODE_MODE) {
    LOG_GENERAL(WARNING,
                "Lookup::AddToTxnShardMap not expected to be called from "
                "other than the LookUp node.");
    return true;
  }

  lock_guard<mutex> g(m_txnShardMapMutex);

  m_txnShardMap[shardId].push_back(tx);

  return true;
}

bool Lookup::DeleteTxnShardMap(uint32_t shardId) {
  if (!LOOKUP_NODE_MODE) {
    LOG_GENERAL(WARNING,
                "Lookup::DeleteTxnShardMap not expected to be called from "
                "other than the LookUp node.");
    return true;
  }

  lock_guard<mutex> g(m_txnShardMapMutex);

  m_txnShardMap[shardId].clear();

  return true;
}

void Lookup::SenderTxnBatchThread() {
  if (!LOOKUP_NODE_MODE) {
    LOG_GENERAL(WARNING,
                "Lookup::SenderTxnBatchThread not expected to be called from "
                "other than the LookUp node.");
    return;
  }
  LOG_MARKER();

  if (m_startedTxnBatchThread) {
    LOG_GENERAL(WARNING,
                "The last TxnBatchThread hasn't finished, discard this time");
    return;
  }

  auto main_func = [this]() mutable -> void {
    m_startedTxnBatchThread = true;
    uint32_t numShards = 0;
    while (true) {
      if (!m_mediator.GetIsVacuousEpoch()) {
        {
          lock_guard<mutex> g(m_mediator.m_ds->m_mutexShards);
          numShards = m_mediator.m_ds->m_shards.size();
        }
        if (numShards == 0) {
          this_thread::sleep_for(chrono::milliseconds(1000));
          continue;
        }
        SendTxnPacketToNodes(numShards);
      }
      break;
    }
    m_startedTxnBatchThread = false;
  };
  DetachedFunction(1, main_func);
}

void Lookup::SendTxnPacketToNodes(uint32_t numShards) {
  LOG_MARKER();

  if (!LOOKUP_NODE_MODE) {
    LOG_GENERAL(WARNING,
                "Lookup::SendTxnPacketToNodes not expected to be called from "
                "other than the LookUp node.");
    return;
  }

  map<uint32_t, vector<Transaction>> mp;

  if (!GenTxnToSend(NUM_TXN_TO_SEND_PER_ACCOUNT, mp, numShards)) {
    LOG_GENERAL(WARNING, "GenTxnToSend failed");
    // return;
  }

  this_thread::sleep_for(
      chrono::milliseconds(LOOKUP_DELAY_SEND_TXNPACKET_IN_MS));

  for (unsigned int i = 0; i < numShards + 1; i++) {
    vector<unsigned char> msg = {MessageType::NODE,
                                 NodeInstructionType::FORWARDTXNPACKET};
    bool result = false;

    {
      lock_guard<mutex> g(m_txnShardMapMutex);
      auto transactionNumber = mp[i].size();

      LOG_GENERAL(INFO, "Transaction number generated: " << transactionNumber);

      if (m_txnShardMap[i].empty() && mp[i].empty()) {
        LOG_GENERAL(INFO, "No txns to send to shard " << i);
        continue;
      }

      result = Messenger::SetNodeForwardTxnBlock(
          msg, MessageOffset::BODY, m_mediator.m_currentEpochNum,
          m_mediator.m_dsBlockChain.GetLastBlock().GetHeader().GetBlockNum(), i,
          m_mediator.m_selfKey, m_txnShardMap[i], mp[i]);
    }

    if (!result) {
      LOG_EPOCH(WARNING, to_string(m_mediator.m_currentEpochNum).c_str(),
                "Messenger::SetNodeForwardTxnBlock failed.");
      LOG_GENERAL(WARNING, "Cannot create packet for " << i << " shard");
      continue;
    }
    vector<Peer> toSend;
    if (i < numShards) {
      {
        lock_guard<mutex> g(m_mediator.m_ds->m_mutexShards);
        uint16_t lastBlockHash = DataConversion::charArrTo16Bits(
            m_mediator.m_txBlockChain.GetLastBlock().GetBlockHash().asBytes());
        uint32_t leader_id =
            lastBlockHash % m_mediator.m_ds->m_shards.at(i).size();
        LOG_GENERAL(INFO, "Shard leader id " << leader_id);

        auto it = m_mediator.m_ds->m_shards.at(i).begin();
        // Lookup sends to NUM_NODES_TO_SEND_LOOKUP + Leader
        unsigned int num_node_to_send = NUM_NODES_TO_SEND_LOOKUP;
        for (unsigned int j = 0; j < num_node_to_send &&
                                 it != m_mediator.m_ds->m_shards.at(i).end();
             j++, it++) {
          if (distance(m_mediator.m_ds->m_shards.at(i).begin(), it) ==
              leader_id) {
            num_node_to_send++;
          } else {
            toSend.push_back(std::get<SHARD_NODE_PEER>(*it));
            LOG_GENERAL(INFO, "Sent to node " << get<SHARD_NODE_PEER>(*it));
          }
        }
        if (m_mediator.m_ds->m_shards.at(i).empty()) {
          continue;
        }
      }

      P2PComm::GetInstance().SendBroadcastMessage(toSend, msg);

      DeleteTxnShardMap(i);
    } else if (i == numShards) {
      // To send DS
      {
        lock_guard<mutex> g(m_mediator.m_mutexDSCommittee);

        if (m_mediator.m_DSCommittee->empty()) {
          continue;
        }

        // Send to NUM_NODES_TO_SEND_LOOKUP which including DS leader
        Peer dsLeaderPeer;
        if (Node::GetDSLeaderPeer(
                m_mediator.m_blocklinkchain.GetLatestBlockLink(),
                m_mediator.m_dsBlockChain.GetLastBlock(),
                *m_mediator.m_DSCommittee, m_mediator.m_currentEpochNum,
                dsLeaderPeer)) {
          toSend.push_back(dsLeaderPeer);
        }

        for (auto const& i : *m_mediator.m_DSCommittee) {
          if (toSend.size() < NUM_NODES_TO_SEND_LOOKUP &&
              i.second != dsLeaderPeer) {
            toSend.push_back(i.second);
          }

          if (toSend.size() >= NUM_NODES_TO_SEND_LOOKUP) {
            break;
          }
        }
      }

      P2PComm::GetInstance().SendBroadcastMessage(toSend, msg);

      LOG_GENERAL(INFO, "[DSMB]"
                            << " Sent DS the txns");

      DeleteTxnShardMap(i);
    }
  }
}

void Lookup::SetServerTrue() {
  if (!LOOKUP_NODE_MODE) {
    LOG_GENERAL(WARNING,
                "Lookup::SetServerTrue not expected to be called from "
                "other than the LookUp node.");
    return;
  }

  m_isServer = true;
}

bool Lookup::GetIsServer() {
  if (!LOOKUP_NODE_MODE) {
    LOG_GENERAL(WARNING,
                "Lookup::GetIsServer not expected to be called from "
                "other than the LookUp node.");
    return true;
  }

  return m_isServer;
}

bool Lookup::VerifyLookupNode(const VectorOfLookupNode& vecLookupNodes,
                              const PubKey& pubKeyToVerify) {
  auto iter =
      std::find_if(vecLookupNodes.cbegin(), vecLookupNodes.cend(),
                   [&pubKeyToVerify](const std::pair<PubKey, Peer>& node) {
                     return node.first == pubKeyToVerify;
                   });
  return vecLookupNodes.cend() != iter;
}

bool Lookup::ProcessForwardTxn(const vector<unsigned char>& message,
                               unsigned int offset, const Peer& from) {
  if (!LOOKUP_NODE_MODE) {
    LOG_GENERAL(WARNING,
                "Lookup::ProcessForwardTxn not expected to be called from "
                "non-lookup node");
  }

  vector<Transaction> txns;

  if (!Messenger::GetTransactionArray(message, offset, txns)) {
    LOG_GENERAL(WARNING, "Failed to Messenger::GetTransactionArray");
    return false;
  }

  LOG_GENERAL(INFO, "Recvd from " << from);

  if (!ARCHIVAL_LOOKUP) {
    uint32_t shard_size = 0;
    {
      lock_guard<mutex> g(m_mediator.m_ds->m_mutexShards);
      shard_size = m_mediator.m_ds->m_shards.size();
    }

    if (shard_size == 0) {
      LOG_GENERAL(WARNING, "Shard size 0");
      return false;
    }

    for (const auto& txn : txns) {
      const PubKey& senderPubKey = txn.GetSenderPubKey();
      const Address fromAddr = Account::GetAddressFromPublicKey(senderPubKey);
      unsigned int shard = Transaction::GetShardIndex(fromAddr, shard_size);
      AddToTxnShardMap(txn, shard);
    }
  } else {
    for (const auto& txn : txns) {
      AddToTxnShardMap(txn, 0);
    }
  }

  return true;
}

bool Lookup::ProcessVCGetLatestDSTxBlockFromSeed(
    const vector<unsigned char>& message, unsigned int offset,
    const Peer& from) {
  LOG_MARKER();

  if (!LOOKUP_NODE_MODE) {
    LOG_GENERAL(
        WARNING,
        "Lookup::ProcessVCGetLatestDSTxBlockFromSeed not expected to be "
        "called from other than the LookUp node.");
    return true;
  }

  uint64_t dsLowBlockNum = 0;
  uint64_t dsHighBlockNum = 0;
  uint64_t txLowBlockNum = 0;
  uint64_t txHighBlockNum = 0;
  uint32_t listenPort = 0;

  if (!Messenger::GetLookupGetDSTxBlockFromSeed(message, offset, dsLowBlockNum,
                                                dsHighBlockNum, txLowBlockNum,
                                                txHighBlockNum, listenPort)) {
    LOG_EPOCH(WARNING, to_string(m_mediator.m_currentEpochNum).c_str(),
              "Messenger::GetLookupGetSeedPeers failed.");
    return false;
  }

  LOG_EPOCH(INFO, to_string(m_mediator.m_currentEpochNum).c_str(),
            "ProcessVCGetLatestDSTxBlockFromSeed (pre) requested by "
                << from << " for ds blocks " << dsLowBlockNum << " to "
                << dsHighBlockNum << " and tx blocks " << txLowBlockNum
                << " to " << txHighBlockNum << " with receiving port "
                << listenPort);

  vector<DSBlock> dsBlocks;
  RetrieveDSBlocks(dsBlocks, dsLowBlockNum, dsHighBlockNum, true);

  vector<TxBlock> txBlocks;
  RetrieveTxBlocks(txBlocks, txLowBlockNum, txHighBlockNum);

  LOG_EPOCH(INFO, to_string(m_mediator.m_currentEpochNum).c_str(),
            "ProcessVCGetLatestDSTxBlockFromSeed (final) requested by "
                << from << " for ds blocks " << dsLowBlockNum << " to "
                << dsHighBlockNum << " and tx blocks " << txLowBlockNum
                << " to " << txHighBlockNum << " with receiving port "
                << listenPort);

  vector<unsigned char> dsTxBlocksMessage = {
      MessageType::DIRECTORY, DSInstructionType::VCPUSHLATESTDSTXBLOCK};

  if (!Messenger::SetVCNodeSetDSTxBlockFromSeed(
          dsTxBlocksMessage, MessageOffset::BODY, m_mediator.m_selfKey,
          dsBlocks, txBlocks)) {
    LOG_EPOCH(WARNING, to_string(m_mediator.m_currentEpochNum).c_str(),
              "Messenger::SetVCNodeSetDSTxBlockFromSeed failed.");
    return false;
  }

  Peer requestingNode(from.m_ipAddress, listenPort);
  P2PComm::GetInstance().SendMessage(requestingNode, dsTxBlocksMessage);
  return true;
}

void Lookup::SetSyncType(SyncType syncType) {
  m_syncType = syncType;
  LOG_EPOCH(INFO, to_string(m_mediator.m_currentEpochNum).c_str(),
            "Set sync type to " << syncType);
}

bool Lookup::ProcessGetDSGuardNetworkInfo(const vector<unsigned char>& message,
                                          unsigned int offset,
                                          const Peer& from) {
  if (!LOOKUP_NODE_MODE) {
    LOG_GENERAL(WARNING,
                "Lookup::ProcessGetDSGuardNetworkInfo not expected to be "
                "called from other than the LookUp node.");
    return true;
  }

  if (!GUARD_MODE) {
    LOG_GENERAL(WARNING,
                "Not in guard mode. Unable to process request to update ds "
                "guard network info.");
    return false;
  }

  LOG_MARKER();

  uint32_t portNo = 0;
  uint64_t dsEpochNo = 0;

  if (!Messenger::GetLookupGetNewDSGuardNetworkInfoFromLookup(
          message, offset, portNo, dsEpochNo)) {
    LOG_EPOCH(WARNING, to_string(m_mediator.m_currentEpochNum).c_str(),
              "Messenger::GetLookupGetNewDSGuardNetworkInfoFromLookup failed.");
    return false;
  }

  if (m_mediator.m_ds->m_lookupStoreForGuardNodeUpdate.find(dsEpochNo) ==
      m_mediator.m_ds->m_lookupStoreForGuardNodeUpdate.end()) {
    LOG_GENERAL(INFO, "No record found. No update needed.");
    return false;
  }

  Peer requestingNode(from.m_ipAddress, portNo);
  vector<unsigned char> setNewDSGuardNetworkInfo = {
      MessageType::NODE, NodeInstructionType::DSGUARDNODENETWORKINFOUPDATE};

  if (!Messenger::SetNodeSetNewDSGuardNetworkInfo(
          setNewDSGuardNetworkInfo, MessageOffset::BODY,
          m_mediator.m_ds->m_lookupStoreForGuardNodeUpdate.at(dsEpochNo),
          m_mediator.m_selfKey)) {
    LOG_EPOCH(WARNING, to_string(m_mediator.m_currentEpochNum).c_str(),
              "Messenger::SetNodeSetNewDSGuardNetworkInfo failed.");
    return false;
  }

  P2PComm::GetInstance().SendMessage(requestingNode, setNewDSGuardNetworkInfo);
  return true;
}<|MERGE_RESOLUTION|>--- conflicted
+++ resolved
@@ -3193,11 +3193,9 @@
       &Lookup::ProcessGetStateDeltaFromSeed,
       &Lookup::ProcessSetStateDeltaFromSeed,
       &Lookup::ProcessVCGetLatestDSTxBlockFromSeed,
-<<<<<<< HEAD
+      &Lookup::ProcessForwardTxn,
       &Lookup::ProcessGetDSGuardNetworkInfo};
-=======
-      &Lookup::ProcessForwardTxn};
->>>>>>> e22cb26a
+
   const unsigned char ins_byte = message.at(offset);
   const unsigned int ins_handlers_count =
       sizeof(ins_handlers) / sizeof(InstructionHandler);
