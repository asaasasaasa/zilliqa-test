--- conflicted
+++ resolved
@@ -2628,35 +2628,6 @@
     }
   }
 
-  // Delete the mb from unavailable list here
-  std::lock_guard<mutex> lock(m_mediator.m_node->m_mutexUnavailableMicroBlocks);
-  auto& unavailableMBs = m_mediator.m_node->GetUnavailableMicroBlocks();
-  for (auto it = unavailableMBs.begin(); it != unavailableMBs.end();) {
-    auto& mbsVec = it->second;
-    auto origSiz = mbsVec.size();
-    mbsVec.erase(
-        std::remove_if(mbsVec.begin(), mbsVec.end(),
-                       [mbHash](const std::pair<BlockHash, TxnHash>& e) {
-                         return e.first == mbHash;
-                       }),
-        mbsVec.end());
-    if (mbsVec.size() < origSiz) {
-      LOG_GENERAL(
-          INFO, "[TxBlk - "
-                    << it->first
-                    << "] Removed entry of unavailable microblock: " << mbHash);
-    }
-    if (mbsVec.size() == 0) {
-      // Finally delete the entry for this final block
-      LOG_GENERAL(INFO,
-                  "Removed entry of unavailable microblocks list for TxBlk: "
-                      << it->first);
-      it = unavailableMBs.erase(it);
-    } else {
-      ++it;
-    }
-  }
-
   return true;
 }
 
@@ -4389,11 +4360,7 @@
                   "Unavailable count = "
                       << mbs.size());
 
-<<<<<<< HEAD
-      if (0 == mbs.size()) {
-=======
       if (mbs.empty()) {
->>>>>>> fc504e83
         continue;
       }
 
@@ -4420,11 +4387,7 @@
 
     // Delete the entry for those fb with no pending mbs
     for (auto it = unavailableMBs.begin(); it != unavailableMBs.end();) {
-<<<<<<< HEAD
-      if (it->second.size() == 0) {
-=======
       if (it->second.empty()) {
->>>>>>> fc504e83
         it = unavailableMBs.erase(it);
       } else
         ++it;
