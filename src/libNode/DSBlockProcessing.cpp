/**
* Copyright (c) 2018 Zilliqa 
* This source code is being disclosed to you solely for the purpose of your participation in 
* testing Zilliqa. You may view, compile and run the code for that purpose and pursuant to 
* the protocols and algorithms that are programmed into, and intended by, the code. You may 
* not do anything else with the code without express permission from Zilliqa Research Pte. Ltd., 
* including modifying or publishing the code (or any part of it), and developing or forming 
* another public or private blockchain network. This source code is provided ‘as is’ and no 
* warranties are given as to title or non-infringement, merchantability or fitness for purpose 
* and, to the extent permitted by law, all liability for your use of the code is disclaimed. 
* Some programs in this code are governed by the GNU General Public License v3.0 (available at 
* https://www.gnu.org/licenses/gpl-3.0.en.html) (‘GPLv3’). The programs that are governed by 
* GPLv3.0 are those programs that are located in the folders src/depends and tests/depends 
* and which include a reference to GPLv3 in their program files.
**/

#include <array>
#include <boost/multiprecision/cpp_int.hpp>
#include <chrono>
#include <functional>
#include <thread>

#include "Node.h"
#include "common/Constants.h"
#include "common/Messages.h"
#include "common/Serializable.h"
#include "depends/common/RLP.h"
#include "depends/libDatabase/MemoryDB.h"
#include "depends/libTrie/TrieDB.h"
#include "depends/libTrie/TrieHash.h"
#include "libConsensus/ConsensusUser.h"
#include "libCrypto/Sha2.h"
#include "libData/AccountData/Account.h"
#include "libData/AccountData/AccountStore.h"
#include "libData/AccountData/Transaction.h"
#include "libMediator/Mediator.h"
#include "libNetwork/Whitelist.h"
#include "libPOW/pow.h"
#include "libUtils/BitVector.h"
#include "libUtils/DataConversion.h"
#include "libUtils/DetachedFunction.h"
#include "libUtils/Logger.h"
#include "libUtils/SanityChecks.h"
#include "libUtils/TimeLockedFunction.h"
#include "libUtils/TimeUtils.h"

using namespace std;
using namespace boost::multiprecision;

void Node::StoreDSBlockToDisk(const DSBlock& dsblock)
{
    LOG_MARKER();

    m_mediator.m_dsBlockChain.AddBlock(dsblock);
    LOG_EPOCH(INFO, to_string(m_mediator.m_currentEpochNum).c_str(),
              "Storing DS Block Number: "
                  << dsblock.GetHeader().GetBlockNum()
                  << " with Nonce: " << dsblock.GetHeader().GetNonce()
                  << ", Difficulty: " << dsblock.GetHeader().GetDifficulty()
                  << ", Timestamp: " << dsblock.GetHeader().GetTimestamp());

    // Update the rand1 value for next PoW
    m_mediator.UpdateDSBlockRand();

    // Store DS Block to disk
    vector<unsigned char> serializedDSBlock;
    dsblock.Serialize(serializedDSBlock, 0);

    BlockStorage::GetBlockStorage().PutDSBlock(
        dsblock.GetHeader().GetBlockNum(), serializedDSBlock);
    m_mediator.m_ds->m_latestActiveDSBlockNum
        = dsblock.GetHeader().GetBlockNum();
    BlockStorage::GetBlockStorage().PutMetadata(
        LATESTACTIVEDSBLOCKNUM,
        DataConversion::StringToCharArray(
            to_string(m_mediator.m_ds->m_latestActiveDSBlockNum)));
#ifndef IS_LOOKUP_NODE
    BlockStorage::GetBlockStorage().PushBackTxBodyDB(
        dsblock.GetHeader().GetBlockNum());
#endif
}

void Node::UpdateDSCommiteeComposition(const Peer& winnerpeer)
{
    LOG_MARKER();

    // Update my view of the DS committee
    // 1. Insert new leader at the head of the queue
    // 2. Pop out the oldest backup from the tail of the queue
    // Note: If I am the primary, push a placeholder with ip=0 and port=0 in place of my real port
    Peer peer;

    if (!(m_mediator.m_selfKey.second
          == m_mediator.m_dsBlockChain.GetLastBlock()
                 .GetHeader()
                 .GetMinerPubKey()))
    {
        peer = winnerpeer;
    }

    m_mediator.m_DSCommittee.emplace_front(make_pair(
        m_mediator.m_dsBlockChain.GetLastBlock().GetHeader().GetMinerPubKey(),
        peer));
    m_mediator.m_DSCommittee.pop_back();
}

bool Node::CheckWhetherDSBlockNumIsLatest(const uint64_t dsblockNum)
{
    LOG_MARKER();

<<<<<<< HEAD
    uint256_t latestBlockNumInBlockchain
        = m_mediator.m_dsBlockChain.GetLastBlock().GetHeader().GetBlockNum();
=======
    uint64_t latestBlockNumInBlockchain
        = m_mediator.m_dsBlockChain.GetBlockCount();
>>>>>>> e8f3978c

    if (dsblockNum < latestBlockNumInBlockchain + 1)
    {
        LOG_EPOCH(WARNING, to_string(m_mediator.m_currentEpochNum).c_str(),
                  "We are processing duplicated blocks\n"
                      << "cur block num: " << latestBlockNumInBlockchain << "\n"
                      << "incoming block num: " << dsblockNum);
        return false;
    }
    else if (dsblockNum > latestBlockNumInBlockchain + 1)
    {
        LOG_EPOCH(WARNING, to_string(m_mediator.m_currentEpochNum).c_str(),
                  "Missing of some DS blocks. Requested: "
                      << dsblockNum
                      << " while Present: " << latestBlockNumInBlockchain);
        // Todo: handle missing DS blocks.
        return false;
    }

    return true;
}

bool Node::VerifyDSBlockCoSignature(const DSBlock& dsblock)
{
    LOG_MARKER();

    unsigned int index = 0;
    unsigned int count = 0;

    const vector<bool>& B2 = dsblock.GetB2();
    if (m_mediator.m_DSCommittee.size() != B2.size())
    {
        LOG_GENERAL(WARNING,
                    "Mismatch: DS committee size = "
                        << m_mediator.m_DSCommittee.size()
                        << ", co-sig bitmap size = " << B2.size());
        return false;
    }

    // Generate the aggregated key
    vector<PubKey> keys;
    for (auto const& kv : m_mediator.m_DSCommittee)
    {
        if (B2.at(index) == true)
        {
            keys.emplace_back(kv.first);
            count++;
        }
        index++;
    }

    if (count != ConsensusCommon::NumForConsensus(B2.size()))
    {
        LOG_GENERAL(WARNING, "Cosig was not generated by enough nodes");
        return false;
    }

    shared_ptr<PubKey> aggregatedKey = MultiSig::AggregatePubKeys(keys);
    if (aggregatedKey == nullptr)
    {
        LOG_GENERAL(WARNING, "Aggregated key generation failed");
        return false;
    }

    // Verify the collective signature
    vector<unsigned char> message;
    dsblock.GetHeader().Serialize(message, 0);
    dsblock.GetCS1().Serialize(message, DSBlockHeader::SIZE);
    BitVector::SetBitVector(message, DSBlockHeader::SIZE + BLOCK_SIG_SIZE,
                            dsblock.GetB1());
    if (Schnorr::GetInstance().Verify(message, 0, message.size(),
                                      dsblock.GetCS2(), *aggregatedKey)
        == false)
    {
        LOG_GENERAL(WARNING, "Cosig verification failed");
        for (auto& kv : keys)
        {
            LOG_GENERAL(WARNING, kv);
        }
        return false;
    }

    return true;
}

void Node::LogReceivedDSBlockDetails([[gnu::unused]] const DSBlock& dsblock)
{
#ifdef IS_LOOKUP_NODE
    LOG_EPOCH(INFO, to_string(m_mediator.m_currentEpochNum).c_str(),
              "I the lookup node have deserialized the DS Block");
    LOG_EPOCH(INFO, to_string(m_mediator.m_currentEpochNum).c_str(),
              "dsblock.GetHeader().GetDifficulty(): "
                  << (int)dsblock.GetHeader().GetDifficulty());
    LOG_EPOCH(
        INFO, to_string(m_mediator.m_currentEpochNum).c_str(),
        "dsblock.GetHeader().GetNonce(): " << dsblock.GetHeader().GetNonce());
    LOG_EPOCH(INFO, to_string(m_mediator.m_currentEpochNum).c_str(),
              "dsblock.GetHeader().GetBlockNum(): "
                  << dsblock.GetHeader().GetBlockNum());
    LOG_EPOCH(INFO, to_string(m_mediator.m_currentEpochNum).c_str(),
              "dsblock.GetHeader().GetMinerPubKey(): "
                  << dsblock.GetHeader().GetMinerPubKey());
    LOG_EPOCH(INFO, to_string(m_mediator.m_currentEpochNum).c_str(),
              "dsblock.GetHeader().GetLeaderPubKey(): "
                  << dsblock.GetHeader().GetLeaderPubKey());
#endif // IS_LOOKUP_NODE
}

bool Node::ProcessDSBlock(const vector<unsigned char>& message,
                          unsigned int cur_offset,
                          [[gnu::unused]] const Peer& from)
{
    // Message = [259-byte DS block] [32-byte DS block hash / rand1] [16-byte winner IP] [4-byte winner port]
    LOG_MARKER();

#ifndef IS_LOOKUP_NODE

    // Checks if (m_state == POW2_SUBMISSION)
    if (!CheckState(STARTPOW2))
    {
        LOG_EPOCH(WARNING, to_string(m_mediator.m_currentEpochNum).c_str(),
                  "Not in POW2_SUBMISSION state");
        return false;
    }

    // For running from genesis
    if (m_mediator.m_lookup->m_syncType != SyncType::NO_SYNC)
    {
        m_mediator.m_lookup->m_syncType = SyncType::NO_SYNC;
        if (m_fromNewProcess)
        {
            m_fromNewProcess = false;
        }
    }
#else
    LOG_EPOCH(INFO, to_string(m_mediator.m_currentEpochNum).c_str(),
              "I the lookup node have received the DS Block");
#endif // IS_LOOKUP_NODE

    if (IsMessageSizeInappropriate(message.size(), cur_offset,
                                   DSBlock::GetMinSize() + BLOCK_HASH_SIZE))
    {
        return false;
    }

    // 259-byte DS block
    // DSBlock dsblock(message, cur_offset);
    DSBlock dsblock;
    if (dsblock.Deserialize(message, cur_offset) != 0)
    {
        LOG_GENERAL(WARNING, "We failed to deserialize dsblock.");
        return false;
    }

    cur_offset += dsblock.GetSerializedSize();

    LogReceivedDSBlockDetails(dsblock);

    // Checking for freshness of incoming DS Block
    if (!CheckWhetherDSBlockNumIsLatest(dsblock.GetHeader().GetBlockNum()))
    {
        return false;
    }

    // Check the signature of this DS block
    if (!VerifyDSBlockCoSignature(dsblock))
    {
        LOG_EPOCH(WARNING, to_string(m_mediator.m_currentEpochNum).c_str(),
                  "DSBlock co-sig verification failed");
        return false;
    }

    // 32-byte DS block hash / rand1
    array<unsigned char, BLOCK_HASH_SIZE> dsblockhash;
    copy(message.begin() + cur_offset,
         message.begin() + cur_offset + BLOCK_HASH_SIZE, dsblockhash.begin());
    cur_offset += BLOCK_HASH_SIZE;

    // To-do: Verify the hash / rand1 value (if necessary)

    // 16-byte winner IP and 4-byte winner port
    Peer newleaderIP(message, cur_offset);
    cur_offset += (IP_SIZE + PORT_SIZE);

    // Add to block chain and Store the DS block to disk.
    StoreDSBlockToDisk(dsblock);

    LOG_STATE("[DSBLK][" << setw(15) << left
                         << m_mediator.m_selfPeer.GetPrintableIPAddress()
                         << "][" << m_mediator.m_txBlockChain.GetLastBlock().GetHeader().GetBlockNum() + 1
                         << "] RECEIVED DSBLOCK");

#ifdef IS_LOOKUP_NODE
    LOG_EPOCH(INFO, to_string(m_mediator.m_currentEpochNum).c_str(),
              "I the lookup node have stored the DS Block");
#endif // IS_LOOKUP_NODE

    m_mediator.UpdateDSBlockRand(); // Update the rand1 value for next PoW
    UpdateDSCommiteeComposition(newleaderIP);

#ifndef IS_LOOKUP_NODE
    // Check if I am the next DS leader
    if (m_mediator.m_selfKey.second
        == m_mediator.m_dsBlockChain.GetLastBlock()
               .GetHeader()
               .GetMinerPubKey())
    {
        LOG_EPOCH(INFO, to_string(m_mediator.m_currentEpochNum).c_str(),
                  "I won PoW :-) I am now the new DS committee leader!");

        if (TEST_NET_MODE)
        {
            LOG_GENERAL(INFO, "Updating shard whitelist");
            Whitelist::GetInstance().UpdateShardWhitelist();
        }

        m_mediator.m_lookup->m_syncType = SyncType::NO_SYNC;
        m_mediator.m_ds->m_consensusMyID = 0;
        m_mediator.m_ds->m_consensusID
            = m_mediator.m_currentEpochNum == 1 ? 1 : 0;
        m_mediator.m_ds->SetState(DirectoryService::DirState::POW2_SUBMISSION);
        m_mediator.m_ds->m_mode = DirectoryService::Mode::PRIMARY_DS;
        m_mediator.m_node->CleanCreatedTransaction();
        m_mediator.m_ds->NotifyPOW2Submission();
        LOG_EPOCHINFO(to_string(m_mediator.m_currentEpochNum).c_str(),
                      DS_LEADER_MSG);
        LOG_STATE("[IDENT][" << std::setw(15) << std::left
                             << m_mediator.m_selfPeer.GetPrintableIPAddress()
                             << "][0     ] DSLD");
        m_mediator.m_ds->ScheduleShardingConsensus(
            LEADER_POW2_WINDOW_IN_SECONDS);
    }
    else
    {
        LOG_EPOCH(INFO, to_string(m_mediator.m_currentEpochNum).c_str(),
                  "I lost PoW :-( Better luck next time!");
        POW::GetInstance().StopMining();

        // Tell my Node class to start PoW2 if I didn't win PoW
        array<unsigned char, 32> rand2 = {};
        StartPoW2(
            m_mediator.m_dsBlockChain.GetLastBlock().GetHeader().GetBlockNum(),
            POW2_DIFFICULTY, m_mediator.m_dsBlockRand, rand2);
    }
#endif // IS_LOOKUP_NODE

    return true;
}<|MERGE_RESOLUTION|>--- conflicted
+++ resolved
@@ -108,13 +108,8 @@
 {
     LOG_MARKER();
 
-<<<<<<< HEAD
-    uint256_t latestBlockNumInBlockchain
+    uint64_t latestBlockNumInBlockchain
         = m_mediator.m_dsBlockChain.GetLastBlock().GetHeader().GetBlockNum();
-=======
-    uint64_t latestBlockNumInBlockchain
-        = m_mediator.m_dsBlockChain.GetBlockCount();
->>>>>>> e8f3978c
 
     if (dsblockNum < latestBlockNumInBlockchain + 1)
     {
