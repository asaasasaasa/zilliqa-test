/**
* Copyright (c) 2018 Zilliqa 
* This source code is being disclosed to you solely for the purpose of your participation in 
* testing Zilliqa. You may view, compile and run the code for that purpose and pursuant to 
* the protocols and algorithms that are programmed into, and intended by, the code. You may 
* not do anything else with the code without express permission from Zilliqa Research Pte. Ltd., 
* including modifying or publishing the code (or any part of it), and developing or forming 
* another public or private blockchain network. This source code is provided ‘as is’ and no 
* warranties are given as to title or non-infringement, merchantability or fitness for purpose 
* and, to the extent permitted by law, all liability for your use of the code is disclaimed. 
* Some programs in this code are governed by the GNU General Public License v3.0 (available at 
* https://www.gnu.org/licenses/gpl-3.0.en.html) (‘GPLv3’). The programs that are governed by 
* GPLv3.0 are those programs that are located in the folders src/depends and tests/depends 
* and which include a reference to GPLv3 in their program files.
**/

#include <array>
#include <chrono>
#include <functional>
#include <thread>

#include <boost/multiprecision/cpp_int.hpp>

#include "Node.h"
#include "common/Constants.h"
#include "common/Messages.h"
#include "common/Serializable.h"
#include "depends/common/RLP.h"
#include "depends/libDatabase/MemoryDB.h"
#include "depends/libTrie/TrieDB.h"
#include "depends/libTrie/TrieHash.h"
#include "libConsensus/ConsensusUser.h"
#include "libCrypto/Sha2.h"
#include "libData/AccountData/Account.h"
#include "libData/AccountData/AccountStore.h"
#include "libData/AccountData/Transaction.h"
#include "libMediator/Mediator.h"
#include "libPOW/pow.h"
#include "libUtils/DataConversion.h"
#include "libUtils/DetachedFunction.h"
#include "libUtils/Logger.h"
#include "libUtils/SanityChecks.h"
#include "libUtils/TimeLockedFunction.h"
#include "libUtils/TimeUtils.h"
#include "libUtils/TxnRootComputation.h"

using namespace std;
using namespace boost::multiprecision;

#ifndef IS_LOOKUP_NODE
void Node::SubmitMicroblockToDSCommittee() const
{
    // Message = [32-byte DS blocknum] [4-byte consensusid] [4-byte shard ID] [Tx microblock]
    vector<unsigned char> microblock
        = {MessageType::DIRECTORY, DSInstructionType::MICROBLOCKSUBMISSION};
    unsigned char cur_offset = MessageOffset::BODY;

    // 32-byte DS blocknum
    uint256_t DSBlockNum = m_mediator.m_dsBlockChain.GetBlockCount() - 1;
    Serializable::SetNumber<uint256_t>(microblock, cur_offset, DSBlockNum,
                                       sizeof(uint256_t));
    cur_offset += sizeof(uint256_t);

    // 4-byte consensusid
    Serializable::SetNumber<uint32_t>(microblock, cur_offset, m_consensusID,
                                      sizeof(uint32_t));
    cur_offset += sizeof(uint32_t);

    // 4-byte shard ID
    Serializable::SetNumber<uint32_t>(microblock, cur_offset, m_myShardID,
                                      sizeof(uint32_t));
    cur_offset += sizeof(uint32_t);

    // Tx microblock
    m_microblock->Serialize(microblock, cur_offset);

#ifdef STAT_TEST
    LOG_STATE("[MICRO][" << std::setw(15) << std::left
                         << m_mediator.m_selfPeer.GetPrintableIPAddress()
                         << "][" << m_mediator.m_currentEpochNum << "] SENT");
#endif // STAT_TEST
    P2PComm::GetInstance().SendBroadcastMessage(
        m_mediator.m_DSCommitteeNetworkInfo, microblock);
}
#endif // IS_LOOKUP_NODE

bool Node::ProcessMicroblockConsensus(const vector<unsigned char>& message,
                                      unsigned int offset, const Peer& from)
{
#ifndef IS_LOOKUP_NODE
    LOG_MARKER();

    lock_guard<mutex> g(m_mutexConsensus);

    // Consensus messages must be processed in correct sequence as they come in
    // It is possible for ANNOUNCE to arrive before correct DS state
    // In that case, state transition will occurs and ANNOUNCE will be processed.

    if ((m_state == TX_SUBMISSION) || (m_state == TX_SUBMISSION_BUFFER)
        || (m_state == MICROBLOCK_CONSENSUS_PREP))
    {
        LOG_MESSAGE2(to_string(m_mediator.m_currentEpochNum).c_str(),
                     "Received microblock announcement from shard leader. I "
                     "will move on to consensus");
        cv_microblockConsensus.notify_all();

        std::unique_lock<std::mutex> cv_lk(m_MutexCVMicroblockConsensusObject);

        if (cv_microblockConsensusObject.wait_for(
                cv_lk, std::chrono::seconds(10),
                [this] { return (m_state == MICROBLOCK_CONSENSUS); }))
        {
<<<<<<< HEAD
            this_thread::sleep_for(
                chrono::milliseconds(sleep_time_while_waiting));
            time_pass++;
            if (time_pass % 10)
            {
                LOG_EPOCH(INFO, to_string(m_mediator.m_currentEpochNum).c_str(),
                          "Waiting for MICROBLOCK_CONSENSUS before processing");
            }
=======
            LOG_MESSAGE2(to_string(m_mediator.m_currentEpochNum).c_str(),
                         "Time out while waiting for state transition and "
                         "consensus object creation ");
>>>>>>> e8b5d2e8
        }

        LOG_MESSAGE2(to_string(m_mediator.m_currentEpochNum).c_str(),
                     "State transition is completed and consensus object "
                     "creation. (check for timeout)");
    }
    // else if (m_state != MICROBLOCK_CONSENSUS)
    if (!CheckState(PROCESS_MICROBLOCKCONSENSUS))
    {
        LOG_EPOCH(INFO, to_string(m_mediator.m_currentEpochNum).c_str(),
                  "Not in MICROBLOCK_CONSENSUS state");
        return false;
    }

    bool result = m_consensusObject->ProcessMessage(message, offset, from);

    ConsensusCommon::State state = m_consensusObject->GetState();

    if (state == ConsensusCommon::State::DONE)
    {
        if (m_isPrimary == true)
        {
#ifdef STAT_TEST
            LOG_STATE("[MICON]["
                      << std::setw(15) << std::left
                      << m_mediator.m_selfPeer.GetPrintableIPAddress() << "]["
                      << m_mediator.m_currentEpochNum << "] DONE");
#endif // STAT_TEST

            // Multicast micro block to all DS nodes
            SubmitMicroblockToDSCommittee();
        }

        if (m_isMBSender == true)
        {
            LOG_EPOCH(INFO, to_string(m_mediator.m_currentEpochNum).c_str(),
                      "I am designated as Microblock sender");
            // Multicast micro block to all DS nodes
            SubmitMicroblockToDSCommittee();
        }

        SetState(WAITING_FINALBLOCK);
        LOG_EPOCH(INFO, to_string(m_mediator.m_currentEpochNum).c_str(),
                  "Micro block consensus"
                      << "is DONE!!! (Epoch " << m_mediator.m_currentEpochNum
                      << ")");
    }
    else if (state == ConsensusCommon::State::ERROR)
    {
        LOG_EPOCH(WARNING, to_string(m_mediator.m_currentEpochNum).c_str(),
                  "Oops, no consensus reached - what to do now???");

        // return false;
        // TODO: Optimize state transition.
        LOG_GENERAL(WARNING,
                    "ConsensusCommon::State::ERROR here, but we move on.");
        SetState(WAITING_FINALBLOCK); // Move on to next Epoch.
        LOG_EPOCH(INFO, to_string(m_mediator.m_currentEpochNum).c_str(),
                  "If I received a new Finalblock from DS committee. I will "
                  "still process it");
    }
    else
    {
        LOG_EPOCH(INFO, to_string(m_mediator.m_currentEpochNum).c_str(),
                  "Consensus state = " << state);
    }

    return result;
#else // IS_LOOKUP_NODE
    return true;
#endif // IS_LOOKUP_NODE
}

#ifndef IS_LOOKUP_NODE
bool Node::ComposeMicroBlock()
{
    // To-do: Replace dummy values with the required ones
    LOG_MARKER();

    // TxBlockHeader
    uint8_t type = TXBLOCKTYPE::MICRO;
    uint32_t version = BLOCKVERSION::VERSION1;
    uint256_t gasLimit = 100;
    uint256_t gasUsed = 1;
    BlockHash prevHash;
    fill(prevHash.asArray().begin(), prevHash.asArray().end(), 0x77);
    uint256_t blockNum = (uint256_t)m_mediator.m_currentEpochNum;
    uint256_t timestamp = get_time_as_int();
    TxnHash txRootHash;
    uint32_t numTxs = 0;
    const PubKey& minerPubKey = m_mediator.m_selfKey.second;
    uint256_t dsBlockNum = (uint256_t)m_mediator.m_currentEpochNum;
    BlockHash dsBlockHeader;
    fill(dsBlockHeader.asArray().begin(), dsBlockHeader.asArray().end(), 0x11);

    // TxBlock
    array<unsigned char, BLOCK_SIG_SIZE> signature;
    vector<TxnHash> tranHashes;

    unsigned int index = 0;
    {
        lock(m_mutexReceivedTransactions, m_mutexSubmittedTransactions);
        lock_guard<mutex> g(m_mutexReceivedTransactions, adopt_lock);
        lock_guard<mutex> g2(m_mutexSubmittedTransactions, adopt_lock);

        auto& receivedTransactions = m_receivedTransactions[blockNum];
        auto& submittedTransactions = m_submittedTransactions[blockNum];

        txRootHash = ComputeTransactionsRoot(receivedTransactions,
                                             submittedTransactions);

        numTxs = receivedTransactions.size() + submittedTransactions.size();
        tranHashes.resize(numTxs);
        for (const auto& tx : receivedTransactions)
        {
            const auto& txid = tx.first.asArray();
            copy(txid.begin(), txid.end(),
                 tranHashes.at(index).asArray().begin());
            index++;
        }

        for (const auto& tx : submittedTransactions)
        {
            const auto& txid = tx.first.asArray();
            copy(txid.begin(), txid.end(),
                 tranHashes.at(index).asArray().begin());
            index++;
        }
    }

    LOG_EPOCH(INFO, to_string(m_mediator.m_currentEpochNum).c_str(),
              "Creating new micro block.")
    m_microblock.reset(new MicroBlock(
        MicroBlockHeader(type, version, gasLimit, gasUsed, prevHash, blockNum,
                         timestamp, txRootHash, numTxs, minerPubKey, dsBlockNum,
                         dsBlockHeader),
        signature, tranHashes));

    LOG_EPOCH(INFO, to_string(m_mediator.m_currentEpochNum).c_str(),
              "Micro block proposed with "
                  << m_microblock->GetHeader().GetNumTxs()
                  << " transactions for epoch "
                  << m_mediator.m_currentEpochNum);

    return true;
}

bool Node::OnNodeMissingTxns(const std::vector<unsigned char>& errorMsg,
                             unsigned int offset, const Peer& from)
{
    LOG_MARKER();

    uint32_t numOfAbsentHashes
        = Serializable::GetNumber<uint32_t>(errorMsg, offset, sizeof(uint32_t));
    offset += sizeof(uint32_t);

    uint32_t blockNum
        = Serializable::GetNumber<uint32_t>(errorMsg, offset, sizeof(uint32_t));
    offset += sizeof(uint32_t);

    vector<TxnHash> missingTransactions;

    for (uint32_t i = 0; i < numOfAbsentHashes; i++)
    {
        TxnHash txnHash;
        copy(errorMsg.begin() + offset,
             errorMsg.begin() + offset + TRAN_HASH_SIZE,
             txnHash.asArray().begin());
        offset += TRAN_HASH_SIZE;

        missingTransactions.push_back(txnHash);
    }

    uint32_t portNo
        = Serializable::GetNumber<uint32_t>(errorMsg, offset, sizeof(uint32_t));

    uint128_t ipAddr = from.m_ipAddress;
    Peer peer(ipAddr, portNo);

    lock(m_mutexReceivedTransactions, m_mutexSubmittedTransactions);
    lock_guard<mutex> g(m_mutexReceivedTransactions, adopt_lock);
    lock_guard<mutex> g2(m_mutexSubmittedTransactions, adopt_lock);

    auto& receivedTransactions = m_receivedTransactions[blockNum];
    auto& submittedTransactions = m_submittedTransactions[blockNum];

    for (uint32_t i = 0; i < numOfAbsentHashes; i++)
    {
        // LOG_GENERAL(INFO, "Peer " << from << " : " << portNo << " missing txn " << missingTransactions[i])
        vector<unsigned char> tx_message
            = {MessageType::NODE, NodeInstructionType::SUBMITTRANSACTION};
        Transaction t;
        if (submittedTransactions.find(missingTransactions[i])
            != submittedTransactions.end())
        {
            t = submittedTransactions[missingTransactions[i]];
        }
        else if (receivedTransactions.find(missingTransactions[i])
                 != receivedTransactions.end())
        {
            t = receivedTransactions[missingTransactions[i]];
        }
        else
        {
            LOG_GENERAL(INFO,
                        "Leader unable to find txn proposed in microblock "
                            << missingTransactions[i]);
            // throw exception();
            return false;
        }

        Serializable::SetNumber<uint32_t>(tx_message, MessageOffset::BODY,
                                          SUBMITTRANSACTIONTYPE::MISSINGTXN,
                                          sizeof(uint32_t));

        Serializable::SetNumber<uint32_t>(
            tx_message, MessageOffset::BODY + sizeof(uint32_t), blockNum,
            sizeof(uint32_t));

        t.Serialize(tx_message,
                    MessageOffset::BODY + sizeof(uint32_t) + sizeof(uint32_t));
        P2PComm::GetInstance().SendMessage(peer, tx_message);
    }

    return true;
}

bool Node::OnCommitFailure(
    const std::map<unsigned int, std::vector<unsigned char>>& commitFailureMap)
{
    LOG_MARKER();

    // for(auto failureEntry: commitFailureMap)
    // {

    // }

    LOG_EPOCH(INFO, to_string(m_mediator.m_currentEpochNum).c_str(),
              "Going to sleep before restarting consensus");

    std::this_thread::sleep_for(30s);
    RunConsensusOnMicroBlockWhenShardLeader();

    LOG_EPOCH(INFO, to_string(m_mediator.m_currentEpochNum).c_str(),
              "Woke from sleep after consensus restart");

    return true;
}

bool Node::RunConsensusOnMicroBlockWhenShardLeader()
{
    LOG_MARKER();

    LOG_EPOCH(INFO, to_string(m_mediator.m_currentEpochNum).c_str(),
              "I am primary. Creating microblock for epoch"
                  << m_mediator.m_currentEpochNum);

    // composed microblock stored in m_microblock
    ComposeMicroBlock();

    vector<unsigned char> microblock;
    m_microblock->Serialize(microblock, 0);

    //m_consensusID = 0;
    m_consensusBlockHash.resize(BLOCK_HASH_SIZE);
    fill(m_consensusBlockHash.begin(), m_consensusBlockHash.end(), 0x77);
    LOG_EPOCH(INFO, to_string(m_mediator.m_currentEpochNum).c_str(),
              "MS: I am shard leader");
    LOG_EPOCH(INFO, to_string(m_mediator.m_currentEpochNum).c_str(),
              "MS: m_consensusID: " << m_consensusID
                                    << " m_consensusMyID: " << m_consensusMyID);
    LOG_EPOCH(INFO, to_string(m_mediator.m_currentEpochNum).c_str(),
              "MS: m_consensusLeaderID: " << m_consensusLeaderID);

    auto nodeMissingTxnsFunc
        = [this](const vector<unsigned char>& errorMsg, unsigned int offset,
                 const Peer& from) mutable -> bool {
        return OnNodeMissingTxns(errorMsg, offset, from);
    };

    auto commitFailureFunc
        = [this](const map<unsigned int, vector<unsigned char>>& m) mutable
        -> bool { return OnCommitFailure(m); };

    m_consensusObject.reset(new ConsensusLeader(
        m_consensusID, m_consensusBlockHash, m_consensusMyID,
        m_mediator.m_selfKey.first, m_myShardMembersPubKeys,
        m_myShardMembersNetworkInfo, static_cast<unsigned char>(NODE),
        static_cast<unsigned char>(MICROBLOCKCONSENSUS), nodeMissingTxnsFunc,
        commitFailureFunc));

    if (m_consensusObject == nullptr)
    {
        LOG_EPOCH(WARNING, to_string(m_mediator.m_currentEpochNum).c_str(),
                  "Unable to create consensus object");
        return false;
    }

#ifdef STAT_TEST
    LOG_STATE("[MICON][" << std::setw(15) << std::left
                         << m_mediator.m_selfPeer.GetPrintableIPAddress()
                         << "][" << m_mediator.m_currentEpochNum << "] BGIN");
#endif // STAT_TEST
    ConsensusLeader* cl
        = dynamic_cast<ConsensusLeader*>(m_consensusObject.get());
    cl->StartConsensus(microblock);

    return true;
}

bool Node::RunConsensusOnMicroBlockWhenShardBackup()
{
    LOG_MARKER();

    LOG_EPOCH(
        INFO, to_string(m_mediator.m_currentEpochNum).c_str(),
        "I am a backup node. Waiting for microblock announcement for epoch "
            << m_mediator.m_currentEpochNum);
    //m_consensusID = 0;
    m_consensusBlockHash.resize(BLOCK_HASH_SIZE);
    fill(m_consensusBlockHash.begin(), m_consensusBlockHash.end(), 0x77);
    auto func = [this](const vector<unsigned char>& message,
                       vector<unsigned char>& errorMsg) mutable -> bool {
        return MicroBlockValidator(message, errorMsg);
    };

    LOG_EPOCH(INFO, to_string(m_mediator.m_currentEpochNum).c_str(),
              "MS: I am shard backup");
    LOG_EPOCH(INFO, to_string(m_mediator.m_currentEpochNum).c_str(),
              "MS: m_consensusID: " << m_consensusID
                                    << " m_consensusMyID: " << m_consensusMyID);
    LOG_EPOCH(INFO, to_string(m_mediator.m_currentEpochNum).c_str(),
              "MS: m_consensusLeaderID: " << m_consensusLeaderID);

    m_consensusObject.reset(new ConsensusBackup(
        m_consensusID, m_consensusBlockHash, m_consensusMyID,
        m_consensusLeaderID, m_mediator.m_selfKey.first,
        m_myShardMembersPubKeys, m_myShardMembersNetworkInfo,
        static_cast<unsigned char>(NODE),
        static_cast<unsigned char>(MICROBLOCKCONSENSUS), func));

    if (m_consensusObject == nullptr)
    {
        LOG_EPOCH(WARNING, to_string(m_mediator.m_currentEpochNum).c_str(),
                  "Unable to create consensus object");
        return false;
    }

    return true;
}

bool Node::RunConsensusOnMicroBlock()
{
    LOG_MARKER();

    // set state first and then take writer lock so that SubmitTransactions
    // if it takes reader lock later breaks out of loop
    SetState(MICROBLOCK_CONSENSUS_PREP);
    unique_lock<shared_timed_mutex> lock(m_mutexProducerConsumer);

    if (m_isPrimary == true)
    {
        if (!RunConsensusOnMicroBlockWhenShardLeader())
        {
            LOG_EPOCH(INFO, to_string(m_mediator.m_currentEpochNum).c_str(),
                      "Error at RunConsensusOnMicroBlockWhenShardLeader");
            // throw exception();
            return false;
        }
    }
    else
    {
        if (!RunConsensusOnMicroBlockWhenShardBackup())
        {
            LOG_EPOCH(INFO, to_string(m_mediator.m_currentEpochNum).c_str(),
                      "Error at RunConsensusOnMicroBlockWhenShardBackup");
            // throw exception();
            return false;
        }
    }

    SetState(MICROBLOCK_CONSENSUS);
    cv_microblockConsensusObject.notify_all();
    return true;
}

bool Node::CheckBlockTypeIsMicro()
{
    // Check type (must be micro block type)
    if (m_microblock->GetHeader().GetType() != TXBLOCKTYPE::MICRO)
    {
        LOG_GENERAL(WARNING,
                    "Type check failed. Expected: "
                        << (unsigned int)TXBLOCKTYPE::MICRO << " Actual: "
                        << (unsigned int)m_microblock->GetHeader().GetType());
        return false;
    }

    LOG_GENERAL(INFO, "Type check passed");

    return true;
}

bool Node::CheckMicroBlockVersion()
{
    // Check version (must be most current version)
    if (m_microblock->GetHeader().GetVersion() != BLOCKVERSION::VERSION1)
    {
        LOG_GENERAL(
            WARNING,
            "Version check failed. Expected: "
                << (unsigned int)BLOCKVERSION::VERSION1 << " Actual: "
                << (unsigned int)m_microblock->GetHeader().GetVersion());
        return false;
    }

    LOG_GENERAL(INFO, "Version check passed");

    return true;
}

bool Node::CheckMicroBlockTimestamp()
{
    // Check timestamp (must be greater than timestamp of last Tx block header in the Tx blockchain)
    if (m_mediator.m_txBlockChain.GetBlockCount() > 0)
    {
        const TxBlock& lastTxBlock = m_mediator.m_txBlockChain.GetLastBlock();
        uint256_t thisMicroblockTimestamp
            = m_microblock->GetHeader().GetTimestamp();
        uint256_t lastTxBlockTimestamp = lastTxBlock.GetHeader().GetTimestamp();
        if (thisMicroblockTimestamp <= lastTxBlockTimestamp)
        {
            LOG_GENERAL(WARNING,
                        "Timestamp check failed. Last Tx Block: "
                            << lastTxBlockTimestamp
                            << " Microblock: " << thisMicroblockTimestamp);
            return false;
        }
    }

    LOG_GENERAL(INFO, "Timestamp check passed");

    return true;
}

bool Node::CheckLegitimacyOfTxnHashes(vector<unsigned char>& errorMsg)
{
    lock(m_mutexReceivedTransactions, m_mutexSubmittedTransactions);
    lock_guard<mutex> g(m_mutexReceivedTransactions, adopt_lock);
    lock_guard<mutex> g2(m_mutexSubmittedTransactions, adopt_lock);

    auto const& receivedTransactions
        = m_receivedTransactions[m_mediator.m_currentEpochNum];
    auto const& submittedTransactions
        = m_submittedTransactions[m_mediator.m_currentEpochNum];

    uint32_t numOfAbsentHashes = 0;

    int offset = 0;

    for (auto const& hash : m_microblock->GetTranHashes())
    {
        // Check if transaction is part of submitted Tx list
        if (submittedTransactions.find(hash) != submittedTransactions.end())
        {
            continue;
        }

        // Check if transaction is part of received Tx list
        if (receivedTransactions.find(hash) == receivedTransactions.end())
        {
            LOG_EPOCH(INFO, to_string(m_mediator.m_currentEpochNum).c_str(),
                      "Missing txn: " << hash)
            if (errorMsg.size() == 0)
            {
                errorMsg.resize(2 * sizeof(uint32_t) + TRAN_HASH_SIZE);
                offset += (2 * sizeof(uint32_t));
            }
            else
            {
                errorMsg.resize(offset + TRAN_HASH_SIZE);
            }
            copy(hash.asArray().begin(), hash.asArray().end(),
                 errorMsg.begin() + offset);
            offset += TRAN_HASH_SIZE;
            numOfAbsentHashes++;
        }
    }

    if (numOfAbsentHashes)
    {
        Serializable::SetNumber<uint32_t>(errorMsg, 0, numOfAbsentHashes,
                                          sizeof(uint32_t));
        Serializable::SetNumber<uint32_t>(errorMsg, sizeof(uint32_t),
                                          (uint)m_mediator.m_currentEpochNum,
                                          sizeof(uint32_t));
        return false;
    }

    return true;
}

bool Node::CheckMicroBlockHashes(vector<unsigned char>& errorMsg)
{
    // Check transaction hashes (number of hashes must be = Tx count field)
    uint32_t txhashessize = m_microblock->GetTranHashes().size();
    uint32_t numtxs = m_microblock->GetHeader().GetNumTxs();
    if (txhashessize != numtxs)
    {
        LOG_GENERAL(WARNING,
                    "Tx hashes check failed. Tx hashes size: "
                        << txhashessize << " Num txs: " << numtxs);
        return false;
    }

    LOG_GENERAL(INFO, "Hash count check passed");

    // Check if I have the txn bodies corresponding to the hashes included in the microblock
    if (!CheckLegitimacyOfTxnHashes(errorMsg))
    {
        LOG_GENERAL(WARNING,
                    "Missing a txn hash included in proposed microblock");
        return false;
    }

    LOG_GENERAL(INFO, "Hash legitimacy check passed");

    return true;
}

bool Node::CheckMicroBlockTxnRootHash()
{
    // Check transaction root
    TxnHash expectedTxRootHash
        = ComputeTransactionsRoot(m_microblock->GetTranHashes());

    LOG_GENERAL(
        INFO,
        "Microblock root computation done "
            << DataConversion::charArrToHexStr(expectedTxRootHash.asArray()));
    LOG_GENERAL(INFO,
                "Expected root: " << DataConversion::charArrToHexStr(
                    m_microblock->GetHeader().GetTxRootHash().asArray()));

    if (expectedTxRootHash != m_microblock->GetHeader().GetTxRootHash())
    {
        LOG_GENERAL(WARNING, "Txn root does not match");
        return false;
    }

    LOG_GENERAL(INFO, "Root check passed");

    return true;
}

bool Node::MicroBlockValidator(const vector<unsigned char>& microblock,
                               vector<unsigned char>& errorMsg)
{
    LOG_MARKER();

    // [TODO] To put in the logic
    m_microblock = make_shared<MicroBlock>(MicroBlock(microblock, 0));

    bool valid = false;

    do
    {
        if (!CheckBlockTypeIsMicro() || !CheckMicroBlockVersion()
            || !CheckMicroBlockTimestamp() || !CheckMicroBlockHashes(errorMsg)
            || !CheckMicroBlockTxnRootHash())
        {
            break;
        }

        // Check gas limit (must satisfy some equations)
        // Check gas used (must be <= gas limit)
        // Check state root (TBD)
        // Check pubkey (must be valid and = shard leader)
        // Check parent DS hash (must be = digest of last DS block header in the DS blockchain)
        // Need some rework to be able to access DS blockchain (or we switch to using the persistent storage lib)
        // Check parent DS block number (must be = block number of last DS block header in the DS blockchain)
        // Need some rework to be able to access DS blockchain (or we switch to using the persistent storage lib)

        valid = true;
    } while (false);

    if (!valid)
    {
        m_microblock = nullptr;
        Serializable::SetNumber<uint32_t>(
            errorMsg, errorMsg.size(), m_mediator.m_selfPeer.m_listenPortHost,
            sizeof(uint32_t));
        // LOG_GENERAL(INFO, "To-do: What to do if proposed microblock is not valid?");
        return false;
    }

    return valid;

    // #else // IS_LOOKUP_NODE

    // return true;
}
#endif // IS_LOOKUP_NODE<|MERGE_RESOLUTION|>--- conflicted
+++ resolved
@@ -110,20 +110,9 @@
                 cv_lk, std::chrono::seconds(10),
                 [this] { return (m_state == MICROBLOCK_CONSENSUS); }))
         {
-<<<<<<< HEAD
-            this_thread::sleep_for(
-                chrono::milliseconds(sleep_time_while_waiting));
-            time_pass++;
-            if (time_pass % 10)
-            {
-                LOG_EPOCH(INFO, to_string(m_mediator.m_currentEpochNum).c_str(),
-                          "Waiting for MICROBLOCK_CONSENSUS before processing");
-            }
-=======
-            LOG_MESSAGE2(to_string(m_mediator.m_currentEpochNum).c_str(),
+            LOG_EPOCH(INFO, to_string(m_mediator.m_currentEpochNum).c_str(),
                          "Time out while waiting for state transition and "
                          "consensus object creation ");
->>>>>>> e8b5d2e8
         }
 
         LOG_MESSAGE2(to_string(m_mediator.m_currentEpochNum).c_str(),
