--- conflicted
+++ resolved
@@ -918,12 +918,7 @@
         // if no txn in u_map meet right nonce process new come-in transactions
         else if (findOneFromCreated(t))
         {
-<<<<<<< HEAD
-=======
-            uint256_t gasUsed = 0;
-
             Address senderAddr = t.GetSenderAddr();
->>>>>>> 4657e398
             // check nonce, if nonce larger than expected, put it into t_addrNonceTxnMap
             if (t.GetNonce()
                 > AccountStore::GetInstance().GetNonceTemp(senderAddr) + 1)
@@ -1263,6 +1258,14 @@
 
 bool Node::CheckMicroBlockShardID()
 {
+    if (LOOKUP_NODE_MODE)
+    {
+        LOG_GENERAL(WARNING,
+                    "Node::CheckMicroBlockShardID not expected to be called "
+                    "from LookUp node.");
+        return true;
+    }
+
     // Check version (must be most current version)
     if (m_mediator.m_ds->m_mode != DirectoryService::Mode::IDLE)
     {
@@ -1523,25 +1526,12 @@
 
 bool Node::CheckMicroBlockTranReceiptHash()
 {
-<<<<<<< HEAD
     uint64_t blockNum = m_mediator.m_currentEpochNum;
     auto& processedTransactions = m_processedTransactions[blockNum];
     TxnHash expectedTranHash;
     if (!TransactionWithReceipt::ComputeTransactionReceiptsHash(
             m_microblock->GetTranHashes(), processedTransactions,
             expectedTranHash))
-=======
-    if (LOOKUP_NODE_MODE)
-    {
-        LOG_GENERAL(WARNING,
-                    "Node::CheckMicroBlockShardID not expected to be called "
-                    "from LookUp node.");
-        return true;
-    }
-
-    // Check version (must be most current version)
-    if (m_mediator.m_ds->m_mode != DirectoryService::Mode::IDLE)
->>>>>>> 4657e398
     {
         LOG_GENERAL(WARNING, "Cannot compute transaction receipts hash");
         return false;
