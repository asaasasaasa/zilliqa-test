--- conflicted
+++ resolved
@@ -385,7 +385,6 @@
                        committedTransactions.back().GetTranID().asArray()));
 
         // Update from and to accounts
-<<<<<<< HEAD
         // if (!AccountStore::GetInstance().UpdateAccounts(
         //         m_mediator.m_currentEpochNum - 1, committedTransactions.back()))
         // {
@@ -393,15 +392,6 @@
         //     committedTransactions.pop_back();
         //     return true;
         // }
-=======
-        if (!AccountStore::GetInstance().UpdateAccounts(
-                m_mediator.m_currentEpochNum - 1, committedTransactions.back()))
-        {
-            LOG_GENERAL(WARNING, "UpdateAccounts failed");
-            committedTransactions.pop_back();
-            return true;
-        }
->>>>>>> 29a30f2b
 
         // DO NOT DELETE. PERISTENT STORAGE
         /**
@@ -469,7 +459,6 @@
                        committedTransactions.back().GetTranID().asArray()));
 
         // Update from and to accounts
-<<<<<<< HEAD
         // if (!AccountStore::GetInstance().UpdateAccounts(
         //         m_mediator.m_currentEpochNum - 1, committedTransactions.back()))
         // {
@@ -477,15 +466,6 @@
         //     committedTransactions.pop_back();
         //     return true;
         // }
-=======
-        if (!AccountStore::GetInstance().UpdateAccounts(
-                m_mediator.m_currentEpochNum - 1, committedTransactions.back()))
-        {
-            LOG_GENERAL(WARNING, "UpdateAccounts failed");
-            committedTransactions.pop_back();
-            return true;
-        }
->>>>>>> 29a30f2b
 
         /**
         LOG_EPOCH(INFO, to_string(m_mediator.m_currentEpochNum).c_str(), "##Storing Transaction##");
@@ -1549,7 +1529,6 @@
         {
             lock_guard<mutex> g(m_mutexCommittedTransactions);
             m_committedTransactions[blocknum].push_back(tx);
-<<<<<<< HEAD
             // if (!AccountStore::GetInstance().UpdateAccounts(
             //         m_mediator.m_currentEpochNum - 1, tx))
             // {
@@ -1557,15 +1536,6 @@
             //     m_committedTransactions[blocknum].pop_back();
             //     continue;
             // }
-=======
-            if (!AccountStore::GetInstance().UpdateAccounts(
-                    m_mediator.m_currentEpochNum - 1, tx))
-            {
-                LOG_GENERAL(WARNING, "UpdateAccounts failed");
-                m_committedTransactions[blocknum].pop_back();
-                continue;
-            }
->>>>>>> 29a30f2b
         }
 
             // LOG_EPOCH(INFO, to_string(m_mediator.m_currentEpochNum).c_str(),
