--- conflicted
+++ resolved
@@ -355,7 +355,7 @@
 {
     LOG_MARKER();
 
-    const uint64_t& blocknum
+    uint64_t blocknum
         = m_mediator.m_txBlockChain.GetLastBlock().GetHeader().GetBlockNum();
 
     LOG_STATE(
@@ -365,6 +365,9 @@
         << m_mediator.m_txBlockChain.GetLastBlock().GetHeader().GetBlockNum()
             + 1
         << "] BEFORE TXN BODIES #" << blocknum);
+
+    LOG_GENERAL(INFO,
+                "BroadcastTransactionsToLookup for blocknum: " << blocknum);
 
     // Broadcast Txns to Lookup
     if (m_txns_to_send.size() > 0)
@@ -746,7 +749,7 @@
 
 void Node::CallActOnFinalblock()
 {
-    const uint64_t& blocknum
+    uint64_t blocknum
         = m_mediator.m_txBlockChain.GetLastBlock().GetHeader().GetBlockNum();
 
     if ((m_txnSharingIAmSender == false) && (m_txnSharingIAmForwarder == true))
@@ -1057,6 +1060,12 @@
     vector<unsigned char> stateDeltaBytes;
     copy(message.begin() + cur_offset, message.end(),
          back_inserter(stateDeltaBytes));
+
+    if (stateDeltaBytes.empty())
+    {
+        LOG_GENERAL(INFO, "State Delta is empty");
+        return true;
+    }
 
     SHA2<HASH_TYPE::HASH_VARIANT_256> sha2;
     sha2.Update(stateDeltaBytes);
@@ -1292,6 +1301,8 @@
 bool Node::ProcessForwardTransactionCore(const vector<unsigned char>& message,
                                          unsigned int cur_offset)
 {
+    LOG_MARKER();
+
     TxnHash microBlockTxRootHash;
     StateHash microBlockStateDeltaHash;
     vector<Transaction> txnsInForwardedMessage;
@@ -1301,6 +1312,7 @@
             message, cur_offset, microBlockTxRootHash, microBlockStateDeltaHash,
             txnsInForwardedMessage /*, txnHashesInForwardedMessage*/))
     {
+        LOG_GENERAL(WARNING, "LoadForwardedTxnsAndCheckRoot FAILED");
         return false;
     }
 
@@ -1356,56 +1368,10 @@
     return true;
 }
 
-<<<<<<< HEAD
 void Node::CommitForwardedMsgBuffer()
-=======
-bool Node::ProcessForwardStateDelta(const vector<unsigned char>& message,
-                                    unsigned int cur_offset,
-                                    [[gnu::unused]] const Peer& from)
-{
-    // Message = [block number] [microblockdeltahash] [microblocktxhash] [AccountStateDelta]
-    // Received from other shards
-
+{
     LOG_MARKER();
 
-    // reading [block number] from received msg
-    uint64_t latestForwardBlockNum = Serializable::GetNumber<uint64_t>(
-        message, cur_offset, sizeof(uint64_t));
-
-    cur_offset += sizeof(uint64_t);
-
-    LOG_GENERAL(INFO,
-                "Received state delta for block number "
-                    << latestForwardBlockNum);
-
-    if (m_mediator.m_txBlockChain.GetLastBlock().GetHeader().GetBlockNum()
-        < latestForwardBlockNum)
-    {
-        lock_guard<mutex> g(m_mutexForwardedDeltaBuffer);
-        m_forwardedDeltaBuffer[latestForwardBlockNum].push_back(message);
-
-        return true;
-    }
-    else if (m_mediator.m_txBlockChain.GetLastBlock().GetHeader().GetBlockNum()
-             == latestForwardBlockNum)
-    {
-        return ProcessForwardStateDeltaCore(message, cur_offset);
-    }
-
-    LOG_GENERAL(WARNING,
-                "Current block num: "
-                    << m_mediator.m_txBlockChain.GetLastBlock()
-                           .GetHeader()
-                           .GetBlockNum()
-                    << " this forwarded delta msg is too late");
-
-    return false;
-}
-
-bool Node::ProcessForwardStateDeltaCore(
-    const std::vector<unsigned char>& message, unsigned int cur_offset)
->>>>>>> aac2e31c
-{
     lock_guard<mutex> g(m_mutexForwardedTxnBuffer);
 
     for (auto it = m_forwardedTxnBuffer.begin();
@@ -1424,61 +1390,15 @@
         {
             for (const auto& msg : it->second)
             {
-<<<<<<< HEAD
-                ProcessForwardTransactionCore(msg, 0);
-=======
-                it = m_forwardedTxnBuffer.erase(it);
-            }
-            else if (it->first
-                     == m_mediator.m_txBlockChain.GetLastBlock()
-                            .GetHeader()
-                            .GetBlockNum())
-            {
-                for (const auto& msg : it->second)
-                {
-                    ProcessForwardTransactionCore(
-                        msg, MessageOffset::BODY + sizeof(uint64_t));
-                }
-                m_forwardedTxnBuffer.erase(it);
-                break;
-            }
-            else
-            {
-                it++;
->>>>>>> aac2e31c
+                ProcessForwardTransactionCore(
+                    msg, MessageOffset::BODY + sizeof(uint64_t));
             }
             m_forwardedTxnBuffer.erase(it);
             break;
         }
         else
         {
-<<<<<<< HEAD
             it++;
-=======
-            if (it->first < m_mediator.m_txBlockChain.GetLastBlock()
-                                .GetHeader()
-                                .GetBlockNum())
-            {
-                it = m_forwardedDeltaBuffer.erase(it);
-            }
-            else if (it->first
-                     == m_mediator.m_txBlockChain.GetLastBlock()
-                            .GetHeader()
-                            .GetBlockNum())
-            {
-                for (const auto& msg : it->second)
-                {
-                    ProcessForwardStateDeltaCore(
-                        msg, MessageOffset::BODY + sizeof(uint64_t));
-                }
-                m_forwardedDeltaBuffer.erase(it);
-                break;
-            }
-            else
-            {
-                it++;
-            }
->>>>>>> aac2e31c
         }
     }
 }