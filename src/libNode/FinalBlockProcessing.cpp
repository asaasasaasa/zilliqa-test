/**
* Copyright (c) 2018 Zilliqa 
* This source code is being disclosed to you solely for the purpose of your participation in 
* testing Zilliqa. You may view, compile and run the code for that purpose and pursuant to 
* the protocols and algorithms that are programmed into, and intended by, the code. You may 
* not do anything else with the code without express permission from Zilliqa Research Pte. Ltd., 
* including modifying or publishing the code (or any part of it), and developing or forming 
* another public or private blockchain network. This source code is provided ‘as is’ and no 
* warranties are given as to title or non-infringement, merchantability or fitness for purpose 
* and, to the extent permitted by law, all liability for your use of the code is disclaimed. 
* Some programs in this code are governed by the GNU General Public License v3.0 (available at 
* https://www.gnu.org/licenses/gpl-3.0.en.html) (‘GPLv3’). The programs that are governed by 
* GPLv3.0 are those programs that are located in the folders src/depends and tests/depends 
* and which include a reference to GPLv3 in their program files.
**/

#include <array>
#include <boost/multiprecision/cpp_int.hpp>
#include <chrono>
#include <functional>
#include <thread>

#include "Node.h"
#include "common/Constants.h"
#include "common/Messages.h"
#include "common/Serializable.h"
#include "depends/common/RLP.h"
#include "depends/libDatabase/MemoryDB.h"
#include "depends/libTrie/TrieDB.h"
#include "depends/libTrie/TrieHash.h"
#include "libConsensus/ConsensusUser.h"
#include "libCrypto/Sha2.h"
#include "libData/AccountData/Account.h"
#include "libData/AccountData/AccountStore.h"
#include "libData/AccountData/Transaction.h"
#include "libMediator/Mediator.h"
#include "libPOW/pow.h"
#include "libServer/Server.h"
#include "libUtils/DataConversion.h"
#include "libUtils/DetachedFunction.h"
#include "libUtils/Logger.h"
#include "libUtils/SanityChecks.h"
#include "libUtils/TimeLockedFunction.h"
#include "libUtils/TimeUtils.h"
#include "libUtils/TxnRootComputation.h"

using namespace std;
using namespace boost::multiprecision;

bool Node::ReadAuxilliaryInfoFromFinalBlockMsg(
    const vector<unsigned char>& message, unsigned int& cur_offset,
    uint8_t& shard_id)
{
    // 32-byte block number
    uint256_t dsBlockNum = Serializable::GetNumber<uint256_t>(
        message, cur_offset, sizeof(uint256_t));
    cur_offset += sizeof(uint256_t);

    // Check block number
    if (!CheckWhetherDSBlockNumIsLatest(dsBlockNum + 1))
    {
        return false;
    }

    // 4-byte consensus id
    uint32_t consensusID = Serializable::GetNumber<uint32_t>(
        message, cur_offset, sizeof(uint32_t));
    cur_offset += sizeof(uint32_t);

    if (consensusID != m_consensusID)
    {
        LOG_EPOCH(INFO, to_string(m_mediator.m_currentEpochNum).c_str(),
                  "Consensus ID is not correct. Expected ID: "
                      << consensusID << " My Consensus ID: " << m_consensusID);
        return false;
    }

    shard_id = Serializable::GetNumber<uint8_t>(message, cur_offset,
                                                sizeof(uint8_t));
    cur_offset += sizeof(uint8_t);

    LOG_EPOCH(INFO, to_string(m_mediator.m_currentEpochNum).c_str(),
              "DEBUG shard id is " << (unsigned int)shard_id)

    return true;
}

void Node::StoreState()
{
    LOG_MARKER();
    AccountStore::GetInstance().MoveUpdatesToDisk();
}

void Node::StoreFinalBlock(const TxBlock& txBlock)
{
    m_mediator.m_txBlockChain.AddBlock(txBlock);
    m_mediator.m_currentEpochNum
        = (uint64_t)m_mediator.m_txBlockChain.GetBlockCount();

    // At this point, the transactions in the last Epoch is no longer useful, thus erase.
    m_committedTransactions.erase(m_mediator.m_currentEpochNum - 2);

    LOG_EPOCH(INFO, to_string(m_mediator.m_currentEpochNum).c_str(),
              "Storing Tx Block Number: "
                  << txBlock.GetHeader().GetBlockNum()
                  << " with Type: " << txBlock.GetHeader().GetType()
                  << ", Version: " << txBlock.GetHeader().GetVersion()
                  << ", Timestamp: " << txBlock.GetHeader().GetTimestamp()
                  << ", NumTxs: " << txBlock.GetHeader().GetNumTxs());

    // Store Tx Block to disk
    vector<unsigned char> serializedTxBlock;
    txBlock.Serialize(serializedTxBlock, 0);
    BlockStorage::GetBlockStorage().PutTxBlock(
        txBlock.GetHeader().GetBlockNum(), serializedTxBlock);

    LOG_GENERAL(
        INFO,
        "View change count:  " << txBlock.GetHeader().GetViewChangeCounter());

    for (unsigned int i = 0; i < txBlock.GetHeader().GetViewChangeCounter();
         i++)
    {
        m_mediator.m_DSCommitteeNetworkInfo.push_back(
            m_mediator.m_DSCommitteeNetworkInfo.front());
        m_mediator.m_DSCommitteeNetworkInfo.pop_front();
        m_mediator.m_DSCommitteePubKeys.push_back(
            m_mediator.m_DSCommitteePubKeys.front());
        m_mediator.m_DSCommitteePubKeys.pop_front();
    }

    LOG_EPOCH(INFO, to_string(m_mediator.m_currentEpochNum).c_str(),
              "Final block " << m_mediator.m_txBlockChain.GetLastBlock()
                                    .GetHeader()
                                    .GetBlockNum()
                             << " received with prevhash 0x"
                             << DataConversion::charArrToHexStr(
                                    m_mediator.m_txBlockChain.GetLastBlock()
                                        .GetHeader()
                                        .GetPrevHash()
                                        .asArray()));

#ifdef STAT_TEST
    LOG_STATE(
        "[FINBK]["
        << std::setw(15) << std::left
        << m_mediator.m_selfPeer.GetPrintableIPAddress() << "]["
        << m_mediator.m_txBlockChain.GetLastBlock().GetHeader().GetBlockNum()
        << "] RECV");
#endif // STAT_TEST
}

bool Node::IsMicroBlockTxRootHashInFinalBlock(TxnHash microBlockTxRootHash,
                                              const uint256_t& blocknum,
                                              bool& isEveryMicroBlockAvailable)
{
    LOG_EPOCH(INFO, to_string(m_mediator.m_currentEpochNum).c_str(),
              "Deleting unavailable "
                  << "microblock " << microBlockTxRootHash << " for blocknum "
                  << blocknum);
    lock_guard<mutex> g(m_mutexUnavailableMicroBlocks);
    auto it = m_unavailableMicroBlocks.find(blocknum);
    bool found = (it != m_unavailableMicroBlocks.end()
                  && it->second.erase(microBlockTxRootHash));
    isEveryMicroBlockAvailable = found && it->second.empty();
    LOG_EPOCH(INFO, to_string(m_mediator.m_currentEpochNum).c_str(),
              "Found " << microBlockTxRootHash << ": "
                       << isEveryMicroBlockAvailable);
    return found;
}

void Node::LoadUnavailableMicroBlockTxRootHashes(
    const TxBlock& finalBlock, const boost::multiprecision::uint256_t& blocknum)
{
    LOG_EPOCH(INFO, to_string(m_mediator.m_currentEpochNum).c_str(),
              "Unavailable microblock hashes in final block : ")

    lock_guard<mutex> g(m_mutexUnavailableMicroBlocks);
    for (uint i = 0; i < finalBlock.GetMicroBlockHashes().size(); ++i)
    {
        if (!finalBlock.GetIsMicroBlockEmpty()[i])
        {
            auto hash = finalBlock.GetMicroBlockHashes()[i];
            m_unavailableMicroBlocks[blocknum].insert(hash);
            LOG_EPOCH(INFO, to_string(m_mediator.m_currentEpochNum).c_str(),
                      DataConversion::charArrToHexStr(hash.asArray()))
        }
    }

#ifndef IS_LOOKUP_NODE
    if (m_unavailableMicroBlocks.find(blocknum)
            != m_unavailableMicroBlocks.end()
        && m_unavailableMicroBlocks[blocknum].size() > 0)
    {
        lock_guard<mutex> g2(m_mutexAllMicroBlocksRecvd);
        m_allMicroBlocksRecvd = false;
    }
#endif //IS_LOOKUP_NODE
}

bool Node::CheckMicroBlockRootHash(
    const TxBlock& finalBlock, const boost::multiprecision::uint256_t& blocknum)
{
    TxnHash microBlocksHash
        = ComputeTransactionsRoot(finalBlock.GetMicroBlockHashes());

    LOG_EPOCH(
        INFO, to_string(m_mediator.m_currentEpochNum).c_str(),
        "Expected FinalBlock TxRoot hash : "
            << DataConversion::charArrToHexStr(microBlocksHash.asArray()));

    if (finalBlock.GetHeader().GetTxRootHash() != microBlocksHash)
    {
        LOG_GENERAL(INFO,
                    "TxRootHash in Final Block Header doesn't match root of "
                    "microblock hashes");
        return false;
    }

    LOG_EPOCH(INFO, to_string(m_mediator.m_currentEpochNum).c_str(),
              "FinalBlock TxRoot hash in final block by DS is correct");

    return true;
}

#ifndef IS_LOOKUP_NODE
bool Node::FindTxnInSubmittedTxnsList(const TxBlock& finalblock,
                                      const uint256_t& blockNum,
                                      uint8_t sharing_mode,
                                      vector<Transaction>& txns_to_send,
                                      const TxnHash& tx_hash)
{
    LOG_MARKER();

    // boost::multiprecision::uint256_t blockNum = m_mediator.m_txBlockChain.GetBlockCount();

    lock(m_mutexSubmittedTransactions, m_mutexCommittedTransactions);
    lock_guard<mutex> g(m_mutexSubmittedTransactions, adopt_lock);
    lock_guard<mutex> g2(m_mutexCommittedTransactions, adopt_lock);

    auto& submittedTransactions = m_submittedTransactions[blockNum];
    auto& committedTransactions = m_committedTransactions[blockNum];
    const auto& txnIt = submittedTransactions.find(tx_hash);

    // Check if transaction is part of submitted Tx list
    if (txnIt != submittedTransactions.end())
    {
        if ((sharing_mode == SEND_ONLY) || (sharing_mode == SEND_AND_FORWARD))
        {
            txns_to_send.push_back(txnIt->second);
        }

        // Move entry from submitted Tx list to committed Tx list
        committedTransactions.push_back(txnIt->second);
        submittedTransactions.erase(txnIt);

        LOG_EPOCH(
            INFO, to_string(m_mediator.m_currentEpochNum).c_str(),
            "[TXN] ["
                << blockNum << "] Committed     = 0x"
                << DataConversion::charArrToHexStr(
                       committedTransactions.back().GetTranID().asArray()));

        // Update from and to accounts
        AccountStore::GetInstance().UpdateAccounts(
            committedTransactions.back());

        // DO NOT DELETE. PERISTENT STORAGE
        /**
        LOG_EPOCH(INFO, to_string(m_mediator.m_currentEpochNum).c_str(), "##Storing Transaction##");
        LOG_EPOCH(INFO, to_string(m_mediator.m_currentEpochNum).c_str(), DataConversion::charArrToHexStr(tx_hash));
        LOG_EPOCH(INFO, to_string(m_mediator.m_currentEpochNum).c_str(), (*entry).GetAmount());
        LOG_EPOCH(INFO, to_string(m_mediator.m_currentEpochNum).c_str(), DataConversion::charArrToHexStr((*entry).GetToAddr()));
        LOG_EPOCH(INFO, to_string(m_mediator.m_currentEpochNum).c_str(), DataConversion::charArrToHexStr((*entry).GetFromAddr()));
        **/

        //LOG_EPOCH(INFO, to_string(m_mediator.m_currentEpochNum).c_str(), "Storing Transaction: "<< DataConversion::charArrToHexStr(tx_hash) <<
        //    " with amount: "<<(*entry).GetAmount()<<
        //    ", to: "<<DataConversion::charArrToHexStr((*entry).GetToAddr())<<
        //   ", from: "<<DataConversion::charArrToHexStr((*entry).GetFromAddr()));

        // Store TxBody to disk
        vector<unsigned char> serializedTxBody;
        committedTransactions.back().Serialize(serializedTxBody, 0);
        if (!BlockStorage::GetBlockStorage().PutTxBody(tx_hash,
                                                       serializedTxBody))
        {
            LOG_GENERAL(INFO, "FAIL: PutTxBody Failed");
        }

        // Move on to next transaction in block
        return true;
    }

    return false;
}

bool Node::FindTxnInReceivedTxnsList(const TxBlock& finalblock,
                                     const uint256_t& blockNum,
                                     uint8_t sharing_mode,
                                     vector<Transaction>& txns_to_send,
                                     const TxnHash& tx_hash)
{
    LOG_MARKER();

    lock(m_mutexReceivedTransactions, m_mutexCommittedTransactions);
    lock_guard<mutex> g(m_mutexReceivedTransactions, adopt_lock);
    lock_guard<mutex> g2(m_mutexCommittedTransactions, adopt_lock);

    auto& receivedTransactions = m_receivedTransactions[blockNum];
    auto& committedTransactions = m_committedTransactions[blockNum];

    const auto& txnIt = receivedTransactions.find(tx_hash);

    // Check if transaction is part of received Tx list
    if (txnIt != receivedTransactions.end())
    {
        if ((sharing_mode == SEND_ONLY) || (sharing_mode == SEND_AND_FORWARD))
        {
            txns_to_send.push_back(txnIt->second);
        }

        // Move entry from received Tx list to committed Tx list
        committedTransactions.push_back(txnIt->second);
        receivedTransactions.erase(txnIt);

        LOG_EPOCH(
            INFO, to_string(m_mediator.m_currentEpochNum).c_str(),
            "[TXN] ["
                << blockNum << "] Committed     = 0x"
                << DataConversion::charArrToHexStr(
                       committedTransactions.back().GetTranID().asArray()));

        // Update from and to accounts
        AccountStore::GetInstance().UpdateAccounts(
            committedTransactions.back());

        /**
        LOG_EPOCH(INFO, to_string(m_mediator.m_currentEpochNum).c_str(), "##Storing Transaction##");
        LOG_EPOCH(INFO, to_string(m_mediator.m_currentEpochNum).c_str(), DataConversion::charArrToHexStr(tx_hash));
        LOG_EPOCH(INFO, to_string(m_mediator.m_currentEpochNum).c_str(), (*entry).GetAmount());
        LOG_EPOCH(INFO, to_string(m_mediator.m_currentEpochNum).c_str(), DataConversion::charArrToHexStr((*entry).GetToAddr()));
        LOG_EPOCH(INFO, to_string(m_mediator.m_currentEpochNum).c_str(), DataConversion::charArrToHexStr((*entry).GetFromAddr()));
        **/

        LOG_EPOCH(INFO, to_string(m_mediator.m_currentEpochNum).c_str(),
                  "ReceivedTransaction: Storing Transaction: "
                      << DataConversion::charArrToHexStr(tx_hash.asArray())
                      << " with amount: "
                      << committedTransactions.back().GetAmount() << ", to: "
                      << committedTransactions.back().GetToAddr() << ", from: "
                      << Account::GetAddressFromPublicKey(
                             committedTransactions.back().GetSenderPubKey()));

        // Store TxBody to disk
        vector<unsigned char> serializedTxBody;
        committedTransactions.back().Serialize(serializedTxBody, 0);
        if (!BlockStorage::GetBlockStorage().PutTxBody(tx_hash,
                                                       serializedTxBody))
        {
            LOG_GENERAL(INFO, "FAIL: PutTxBody Failed");
        }

        // Move on to next transaction in block
        return true;
    }

    return false;
}

void Node::CommitMyShardsMicroBlock(const TxBlock& finalblock,
                                    const uint256_t& blocknum,
                                    uint8_t sharing_mode,
                                    vector<Transaction>& txns_to_send)
{
    LOG_MARKER();

    // Loop through transactions in block
    const vector<TxnHash>& tx_hashes = m_microblock->GetTranHashes();
    for (unsigned int i = 0; i < tx_hashes.size(); i++)
    {
        const TxnHash& tx_hash = tx_hashes.at(i);

        if (FindTxnInSubmittedTxnsList(finalblock, blocknum, sharing_mode,
                                       txns_to_send, tx_hash))
        {
            continue;
        }

        if (!FindTxnInReceivedTxnsList(finalblock, blocknum, sharing_mode,
                                       txns_to_send, tx_hash))
        {
            // TODO
            LOG_EPOCH(WARNING, to_string(m_mediator.m_currentEpochNum).c_str(),
                      "Cannnot find txn in submitted txn and recv list");
        }
    }

    LOG_EPOCH(INFO, to_string(m_mediator.m_currentEpochNum).c_str(),
              "Number of transactions to broadcast for block "
                  << blocknum << " = " << txns_to_send.size());

    {
        lock_guard<mutex> g(m_mutexReceivedTransactions);
        m_receivedTransactions.erase(blocknum);
    }
    {
        lock_guard<mutex> g2(m_mutexSubmittedTransactions);
        m_submittedTransactions.erase(blocknum);
    }
}

void Node::BroadcastTransactionsToSendingAssignment(
    const uint256_t& blocknum, const vector<Peer>& sendingAssignment,
    const TxnHash& microBlockTxHash, vector<Transaction>& txns_to_send) const
{
    LOG_MARKER();

    if (txns_to_send.size() > 0)
    {
        // Transaction body sharing
        unsigned int cur_offset = MessageOffset::BODY;
        vector<unsigned char> forwardtxn_message
            = {MessageType::NODE, NodeInstructionType::FORWARDTRANSACTION};

        // block num
        Serializable::SetNumber<uint256_t>(forwardtxn_message, cur_offset,
                                           blocknum, UINT256_SIZE);
        cur_offset += UINT256_SIZE;

        forwardtxn_message.resize(cur_offset + TRAN_HASH_SIZE);

        // microblock tx hash
        copy(microBlockTxHash.asArray().begin(),
             microBlockTxHash.asArray().end(),
             forwardtxn_message.begin() + cur_offset);
        cur_offset += TRAN_HASH_SIZE;

        for (unsigned int i = 0; i < txns_to_send.size(); i++)
        {
            // txn body
            txns_to_send.at(i).Serialize(forwardtxn_message, cur_offset);
            cur_offset += Transaction::GetSerializedSize();

            LOG_EPOCH(INFO, to_string(m_mediator.m_currentEpochNum).c_str(),
                      "[TXN] ["
                          << blocknum << "] Broadcasted   = 0x"
                          << DataConversion::charArrToHexStr(
                                 txns_to_send.at(i).GetTranID().asArray()));
        }

        P2PComm::GetInstance().SendBroadcastMessage(sendingAssignment,
                                                    forwardtxn_message);

        LOG_EPOCH(INFO, to_string(m_mediator.m_currentEpochNum).c_str(),
                  "DEBUG: I have broadcasted the txn body!")

        LOG_EPOCH(INFO, to_string(m_mediator.m_currentEpochNum).c_str(),
                  "I will soon be sending the txn bodies to the lookup nodes");
        m_mediator.m_lookup->SendMessageToLookupNodes(forwardtxn_message);
    }
    else
    {
        LOG_EPOCH(INFO, to_string(m_mediator.m_currentEpochNum).c_str(),
                  "DEBUG I have no txn body to send")
    }
}

void Node::LoadForwardingAssignmentFromFinalBlock(
    const vector<Peer>& fellowForwarderNodes, const uint256_t& blocknum)
{
    // For now, since each sharding setup only processes one block, then whatever transactions we
    // failed to submit have to be discarded m_createdTransactions.clear();

    LOG_EPOCH(INFO, to_string(m_mediator.m_currentEpochNum).c_str(),
              "[shard " << m_myShardID
                        << "] I am a forwarder for transactions in block "
                        << blocknum);

    lock_guard<mutex> g2(m_mutexForwardingAssignment);

    m_forwardingAssignment.insert(make_pair(blocknum, vector<Peer>()));

    vector<Peer>& peers = m_forwardingAssignment.at(blocknum);

    LOG_EPOCH(INFO, to_string(m_mediator.m_currentEpochNum).c_str(),
              "Forward list:");

    for (unsigned int i = 0; i < m_myShardMembersNetworkInfo.size(); i++)
    {
        if (i == m_consensusMyID)
        {
            continue;
        }
        // if (rand() % m_myShardMembersNetworkInfo.size() <= GOSSIP_RATE)
        // {
        //     peers.push_back(m_myShardMembersNetworkInfo.at(i));
        // }
        peers.push_back(m_myShardMembersNetworkInfo.at(i));
    }

    for (unsigned int i = 0; i < fellowForwarderNodes.size(); i++)
    {
        Peer fellowforwarder = fellowForwarderNodes[i];

        for (unsigned int j = 0; j < peers.size(); j++)
        {
            if (peers.at(j) == fellowforwarder)
            {
                peers.at(j) = move(peers.back());
                peers.pop_back();
                break;
            }
        }
    }

    for (unsigned int i = 0; i < peers.size(); i++)
    {
        LOG_EPOCH(INFO, to_string(m_mediator.m_currentEpochNum).c_str(),
                  peers.at(i));
    }
}

bool Node::IsMyShardsMicroBlockTxRootHashInFinalBlock(
    const uint256_t& blocknum, bool& isEveryMicroBlockAvailable)
{
    return m_microblock != nullptr
        && IsMicroBlockTxRootHashInFinalBlock(
               m_microblock->GetHeader().GetTxRootHash(), blocknum,
               isEveryMicroBlockAvailable);
}

bool Node::ActOnFinalBlock(uint8_t tx_sharing_mode, const vector<Peer>& nodes)
{
    // #ifndef IS_LOOKUP_NODE
    // If tx_sharing_mode=IDLE              ==> Body = [ignored]
    // If tx_sharing_mode=SEND_ONLY         ==> Body = [num receivers in other shards] [IP and node] ... [IP and node]
    // If tx_sharing_mode=DS_FORWARD_ONLY   ==> Body = [num receivers in DS comm] [IP and node] ... [IP and node]
    // If tx_sharing_mode=NODE_FORWARD_ONLY ==> Body = [num fellow forwarders] [IP and node] ... [IP and node]
    LOG_MARKER();

    lock_guard<mutex> g(m_mutexMicroBlock);
    const TxBlock finalblock = m_mediator.m_txBlockChain.GetLastBlock();
    const uint256_t& blocknum = finalblock.GetHeader().GetBlockNum();

    vector<Peer> sendingAssignment;

    switch (tx_sharing_mode)
    {
    case SEND_ONLY:
    {
        sendingAssignment = nodes;
        break;
    }
    case DS_FORWARD_ONLY:
    {
        lock_guard<mutex> g2(m_mutexForwardingAssignment);
        m_forwardingAssignment.insert(make_pair(blocknum, nodes));
        break;
    }
    case NODE_FORWARD_ONLY:
    {
        LoadForwardingAssignmentFromFinalBlock(nodes, blocknum);
        break;
    }
    case IDLE:
    default:
    {
        LOG_EPOCH(INFO, to_string(m_mediator.m_currentEpochNum).c_str(),
                  "I am idle for transactions in block " << blocknum);
        break;
    }
    }

    // LoadUnavailableMicroBlockTxRootHashes(finalblock, blocknum);
    bool isEveryMicroBlockAvailable;

    // For now, since each sharding setup only processes one block, then whatever transactions we
    // failed to submit have to be discarded m_createdTransactions.clear();
    if (IsMyShardsMicroBlockTxRootHashInFinalBlock(blocknum,
                                                   isEveryMicroBlockAvailable))
    {
        vector<Transaction> txns_to_send;

        CommitMyShardsMicroBlock(finalblock, blocknum, tx_sharing_mode,
                                 txns_to_send);

        if (sendingAssignment.size() > 0)
        {
            BroadcastTransactionsToSendingAssignment(
                blocknum, sendingAssignment,
                m_microblock->GetHeader().GetTxRootHash(), txns_to_send);
        }

        if (isEveryMicroBlockAvailable)
        {
            DeleteEntryFromFwdingAssgnAndMissingBodyCountMap(blocknum);
        }
    }
    else
    {
        // TODO
    }
    // #endif // IS_LOOKUP_NODE
    return true;
}

bool Node::ActOnFinalBlock(uint8_t tx_sharing_mode,
                           vector<Peer> sendingAssignment,
                           const vector<Peer>& fellowForwarderNodes)
{
    // #ifndef IS_LOOKUP_NODE
    // Body = [num receivers in  other shards] [IP and node] ... [IP and node]
    //        [num fellow forwarders] [IP and node] ... [IP and node]

    LOG_MARKER();

    lock_guard<mutex> g(m_mutexMicroBlock);
    if (tx_sharing_mode == SEND_AND_FORWARD)
    {
        const TxBlock finalblock = m_mediator.m_txBlockChain.GetLastBlock();
        const uint256_t& blocknum = finalblock.GetHeader().GetBlockNum();

        LoadForwardingAssignmentFromFinalBlock(fellowForwarderNodes, blocknum);

        // LoadUnavailableMicroBlockTxRootHashes(finalblock, blocknum);
        bool isEveryMicroBlockAvailable;

        if (IsMyShardsMicroBlockTxRootHashInFinalBlock(
                blocknum, isEveryMicroBlockAvailable))
        {
            vector<Transaction> txns_to_send;

            CommitMyShardsMicroBlock(finalblock, blocknum, tx_sharing_mode,
                                     txns_to_send);

            if (sendingAssignment.size() > 0)
            {
                BroadcastTransactionsToSendingAssignment(
                    blocknum, sendingAssignment,
                    m_microblock->GetHeader().GetTxRootHash(), txns_to_send);
            }

            if (isEveryMicroBlockAvailable)
            {
                DeleteEntryFromFwdingAssgnAndMissingBodyCountMap(blocknum);
            }
        }
        else
        {
            // TODO
        }
    }
    else
    {
        return false;
    }
    // #endif // IS_LOOKUP_NODE
    return true;
}

void Node::InitiatePoW1()
{
    // reset consensusID and first consensusLeader is index 0
    m_consensusID = 0;
    m_consensusLeaderID = 0;

    SetState(POW1_SUBMISSION);
    POW::GetInstance().EthashConfigureLightClient(
        (uint64_t)m_mediator.m_dsBlockChain
            .GetBlockCount()); // hack hack hack -- typecasting
    LOG_EPOCH(INFO, to_string(m_mediator.m_currentEpochNum).c_str(),
              "Start pow1 ");
    auto func = [this]() mutable -> void {
        auto epochNumber = m_mediator.m_dsBlockChain.GetBlockCount();
        auto dsBlockRand = m_mediator.m_dsBlockRand;
        auto txBlockRand = m_mediator.m_txBlockRand;
        StartPoW1(epochNumber, POW1_DIFFICULTY, dsBlockRand, txBlockRand);
    };
    DetachedFunction(1, func);
    LOG_EPOCH(INFO, to_string(m_mediator.m_currentEpochNum).c_str(),
              "Soln to pow1 found ");
}

void Node::UpdateStateForNextConsensusRound()
{
    // Set state to tx submission
    if (m_isPrimary == true)
    {
        LOG_EPOCH(INFO, to_string(m_mediator.m_currentEpochNum).c_str(),
                  "MS: I am no longer the shard leader ");
        m_isPrimary = false;
    }

    m_consensusLeaderID++;
    m_consensusID++;

    if (m_consensusMyID == m_consensusLeaderID)
    {
        LOG_EPOCH(INFO, to_string(m_mediator.m_currentEpochNum).c_str(),
                  "MS: I am the new shard leader ");
        m_isPrimary = true;
    }
    else
    {
        LOG_EPOCH(INFO, to_string(m_mediator.m_currentEpochNum).c_str(),
                  "MS: The new shard leader is m_consensusMyID "
                      << m_consensusLeaderID);
    }

    LOG_EPOCH(INFO, to_string(m_mediator.m_currentEpochNum).c_str(),
              "MS: Next non-ds epoch begins");

    SetState(TX_SUBMISSION);
    LOG_EPOCH(INFO, to_string(m_mediator.m_currentEpochNum).c_str(),
              "[No PoW needed] MS: Start submit txn stage again.");
}

void Node::ScheduleTxnSubmission()
{
    auto main_func = [this]() mutable -> void { SubmitTransactions(); };
    DetachedFunction(1, main_func);

    LOG_GENERAL(INFO,
                "I am going to sleep for " << SUBMIT_TX_WINDOW << " seconds");
    this_thread::sleep_for(chrono::seconds(SUBMIT_TX_WINDOW));
    LOG_GENERAL(INFO,
                "I have woken up from the sleep of " << SUBMIT_TX_WINDOW
                                                     << " seconds");

    auto main_func2 = [this]() mutable -> void {
        unique_lock<shared_timed_mutex> lock(m_mutexProducerConsumer);
        SetState(TX_SUBMISSION_BUFFER);
    };
    DetachedFunction(1, main_func2);
}

void Node::ScheduleMicroBlockConsensus()
{
    LOG_GENERAL(INFO,
                "I am going to sleep for " << SUBMIT_TX_WINDOW_EXTENDED
                                           << " seconds");
    this_thread::sleep_for(chrono::seconds(SUBMIT_TX_WINDOW_EXTENDED));
    LOG_GENERAL(INFO,
                "I have woken up from the sleep of "
                    << SUBMIT_TX_WINDOW_EXTENDED << " seconds");

    auto main_func3 = [this]() mutable -> void { RunConsensusOnMicroBlock(); };
    DetachedFunction(1, main_func3);
}

void Node::BeginNextConsensusRound()
{
    UpdateStateForNextConsensusRound();

    bool isVacuousEpoch
        = (m_consensusID >= (NUM_FINAL_BLOCK_PER_POW - NUM_VACUOUS_EPOCHS));

    if (!isVacuousEpoch)
    {
        ScheduleTxnSubmission();
    }
    else
    {
        LOG_EPOCH(INFO, to_string(m_mediator.m_currentEpochNum).c_str(),
                  "Vacuous epoch: Skipping submit transactions");
    }

    ScheduleMicroBlockConsensus();
}

void Node::LoadTxnSharingInfo(const vector<unsigned char>& message,
                              unsigned int& cur_offset, uint8_t shard_id,
                              bool& i_am_sender, bool& i_am_forwarder,
                              vector<vector<Peer>>& nodes)
{
    // Transaction body sharing setup
    // Everyone (DS and non-DS) needs to remember their sharing assignments for this particular block

    // Transaction body sharing assignments:
    // PART 1. Select X random nodes from DS committee for receiving Tx bodies and broadcasting to other DS nodes
    // PART 2. Select X random nodes per shard for receiving Tx bodies and broadcasting to other nodes in the shard
    // PART 3. Select X random nodes per shard for sending Tx bodies to the receiving nodes in other committees (DS and shards)

    // Message format:
    // [4-byte num of DS nodes]
    //   [16-byte IP] [4-byte port]
    //   [16-byte IP] [4-byte port]
    //   ...
    // [4-byte num of committees]
    // [4-byte num of committee receiving nodes]
    //   [16-byte IP] [4-byte port]
    //   [16-byte IP] [4-byte port]
    //   ...
    // [4-byte num of committee sending nodes]
    //   [16-byte IP] [4-byte port]
    //   [16-byte IP] [4-byte port]
    //   ...
    // [4-byte num of committee receiving nodes]
    //   [16-byte IP] [4-byte port]
    //   [16-byte IP] [4-byte port]
    //   ...
    // [4-byte num of committee sending nodes]
    //   [16-byte IP] [4-byte port]
    //   [16-byte IP] [4-byte port]
    //   ...
    // ...
    LOG_MARKER();

    uint32_t num_ds_nodes = Serializable::GetNumber<uint32_t>(
        message, cur_offset, sizeof(uint32_t));
    cur_offset += sizeof(uint32_t);

    LOG_EPOCH(INFO, to_string(m_mediator.m_currentEpochNum).c_str(),
              "Forwarders inside the DS committee (" << num_ds_nodes << "):");

    nodes.push_back(vector<Peer>());

    for (unsigned int i = 0; i < num_ds_nodes; i++)
    {
        nodes.back().push_back(Peer(message, cur_offset));
        cur_offset += IP_SIZE + PORT_SIZE;

        LOG_EPOCH(INFO, to_string(m_mediator.m_currentEpochNum).c_str(),
                  nodes.back().back());
    }

    uint32_t num_shards = Serializable::GetNumber<uint32_t>(message, cur_offset,
                                                            sizeof(uint32_t));
    cur_offset += sizeof(uint32_t);

    LOG_EPOCH(INFO, to_string(m_mediator.m_currentEpochNum).c_str(),
              "Number of shards: " << num_shards);

    for (unsigned int i = 0; i < num_shards; i++)
    {
        if (i == shard_id)
        {
            nodes.push_back(vector<Peer>());

            uint32_t num_recv = Serializable::GetNumber<uint32_t>(
                message, cur_offset, sizeof(uint32_t));
            cur_offset += sizeof(uint32_t);

            LOG_EPOCH(INFO, to_string(m_mediator.m_currentEpochNum).c_str(),
                      "  Shard " << i << " forwarders:");

            for (unsigned int j = 0; j < num_recv; j++)
            {
                nodes.back().push_back(Peer(message, cur_offset));
                cur_offset += IP_SIZE + PORT_SIZE;

                LOG_EPOCH(INFO, to_string(m_mediator.m_currentEpochNum).c_str(),
                          nodes.back().back());

                if (nodes.back().back() == m_mediator.m_selfPeer)
                {
                    i_am_forwarder = true;
                }
            }

            nodes.push_back(vector<Peer>());

            LOG_EPOCH(INFO, to_string(m_mediator.m_currentEpochNum).c_str(),
                      "  Shard " << i << " senders:");

            uint32_t num_send = Serializable::GetNumber<uint32_t>(
                message, cur_offset, sizeof(uint32_t));
            cur_offset += sizeof(uint32_t);

            for (unsigned int j = 0; j < num_send; j++)
            {
                nodes.back().push_back(Peer(message, cur_offset));
                cur_offset += IP_SIZE + PORT_SIZE;

                LOG_EPOCH(INFO, to_string(m_mediator.m_currentEpochNum).c_str(),
                          nodes.back().back());

                if (nodes.back().back() == m_mediator.m_selfPeer)
                {
                    i_am_sender = true;
                }
            }
        }
        else
        {
            nodes.push_back(vector<Peer>());

            uint32_t num_recv = Serializable::GetNumber<uint32_t>(
                message, cur_offset, sizeof(uint32_t));
            cur_offset += sizeof(uint32_t);

            LOG_EPOCH(INFO, to_string(m_mediator.m_currentEpochNum).c_str(),
                      "  Shard " << i << " forwarders:");

            for (unsigned int j = 0; j < num_recv; j++)
            {
                nodes.back().push_back(Peer(message, cur_offset));
                cur_offset += IP_SIZE + PORT_SIZE;

                LOG_EPOCH(INFO, to_string(m_mediator.m_currentEpochNum).c_str(),
                          nodes.back().back());
            }

            nodes.push_back(vector<Peer>());

            LOG_EPOCH(INFO, to_string(m_mediator.m_currentEpochNum).c_str(),
                      "  Shard " << i << " senders:");

            uint32_t num_send = Serializable::GetNumber<uint32_t>(
                message, cur_offset, sizeof(uint32_t));
            cur_offset += sizeof(uint32_t);

            for (unsigned int j = 0; j < num_send; j++)
            {
                nodes.back().push_back(Peer(message, cur_offset));
                cur_offset += IP_SIZE + PORT_SIZE;

                LOG_EPOCH(INFO, to_string(m_mediator.m_currentEpochNum).c_str(),
                          nodes.back().back());
            }
        }
    }
}

void Node::CallActOnFinalBlockBasedOnSenderForwarderAssgn(
    bool i_am_sender, bool i_am_forwarder, const vector<vector<Peer>>& nodes,
    uint8_t shard_id)
{
    if ((i_am_sender == false) && (i_am_forwarder == true))
    {
        // Give myself the list of my fellow forwarders
        const vector<Peer>& my_shard_receivers = nodes.at(shard_id + 1);
        ActOnFinalBlock(TxSharingMode::NODE_FORWARD_ONLY, my_shard_receivers);
    }
    else if ((i_am_sender == true) && (i_am_forwarder == false))
    {
        vector<Peer> nodes_to_send;

        LOG_EPOCH(INFO, to_string(m_mediator.m_currentEpochNum).c_str(),
                  "iii amam herehere");

        // Give myself the list of all receiving nodes in all other committees including DS
        for (unsigned int i = 0; i < nodes.at(0).size(); i++)
        {
            nodes_to_send.push_back(nodes[0][i]);
        }

        for (unsigned int i = 1; i < nodes.size(); i += 2)
        {
            if (((i - 1) / 2) == shard_id)
            {
                continue;
            }

            const vector<Peer>& shard = nodes.at(i);
            for (unsigned int j = 0; j < shard.size(); j++)
            {
                nodes_to_send.push_back(shard[j]);
            }
        }

        ActOnFinalBlock(TxSharingMode::SEND_ONLY, nodes_to_send);
    }
    else if ((i_am_sender == true) && (i_am_forwarder == true))
    {
        // Give myself the list of my fellow forwarders
        const vector<Peer>& my_shard_receivers = nodes.at(shard_id + 1);

        vector<Peer> fellowForwarderNodes;

        // Give myself the list of all receiving nodes in all other committees including DS
        for (unsigned int i = 0; i < nodes.at(0).size(); i++)
        {
            fellowForwarderNodes.push_back(nodes[0][i]);
        }

        for (unsigned int i = 1; i < nodes.size(); i += 2)
        {
            if (((i - 1) / 2) == shard_id)
            {
                continue;
            }

            const vector<Peer>& shard = nodes.at(i);
            for (unsigned int j = 0; j < shard.size(); j++)
            {
                fellowForwarderNodes.push_back(shard[j]);
            }
        }

        ActOnFinalBlock(TxSharingMode::SEND_AND_FORWARD, fellowForwarderNodes,
                        my_shard_receivers);
    }
    else
    {
        ActOnFinalBlock(TxSharingMode::IDLE, vector<Peer>());
    }
}
#endif // IS_LOOKUP_NODE

void Node::LogReceivedFinalBlockDetails(const TxBlock& txblock)
{
#ifdef IS_LOOKUP_NODE
    LOG_EPOCH(INFO, to_string(m_mediator.m_currentEpochNum).c_str(),
              "I the lookup node have deserialized the TxBlock");
    LOG_EPOCH(
        INFO, to_string(m_mediator.m_currentEpochNum).c_str(),
        "txblock.GetHeader().GetType(): " << txblock.GetHeader().GetType());
    LOG_EPOCH(INFO, to_string(m_mediator.m_currentEpochNum).c_str(),
              "txblock.GetHeader().GetVersion(): "
                  << txblock.GetHeader().GetVersion());
    LOG_EPOCH(INFO, to_string(m_mediator.m_currentEpochNum).c_str(),
              "txblock.GetHeader().GetGasLimit(): "
                  << txblock.GetHeader().GetGasLimit());
    LOG_EPOCH(INFO, to_string(m_mediator.m_currentEpochNum).c_str(),
              "txblock.GetHeader().GetGasUsed(): "
                  << txblock.GetHeader().GetGasUsed());
    LOG_EPOCH(INFO, to_string(m_mediator.m_currentEpochNum).c_str(),
              "txblock.GetHeader().GetBlockNum(): "
                  << txblock.GetHeader().GetBlockNum());
    LOG_EPOCH(INFO, to_string(m_mediator.m_currentEpochNum).c_str(),
              "txblock.GetHeader().GetNumMicroBlockHashes(): "
                  << txblock.GetHeader().GetNumMicroBlockHashes());
    LOG_EPOCH(INFO, to_string(m_mediator.m_currentEpochNum).c_str(),
              "txblock.GetHeader().GetStateRootHash(): "
                  << txblock.GetHeader().GetStateRootHash());
    LOG_EPOCH(
        INFO, to_string(m_mediator.m_currentEpochNum).c_str(),
        "txblock.GetHeader().GetNumTxs(): " << txblock.GetHeader().GetNumTxs());
    LOG_EPOCH(INFO, to_string(m_mediator.m_currentEpochNum).c_str(),
              "txblock.GetHeader().GetMinerPubKey(): "
                  << txblock.GetHeader().GetMinerPubKey());
#endif // IS_LOOKUP_NODE
}

bool Node::CheckStateRoot(const TxBlock& finalBlock)
{
    StateHash stateRoot = AccountStore::GetInstance().GetStateRootHash();

    AccountStore::GetInstance().PrintAccountState();

    if (stateRoot != finalBlock.GetHeader().GetStateRootHash())
    {
<<<<<<< HEAD
        LOG_GENERAL(WARNING,
                    "State root doesn't match. Expected = "
                        << stateRoot << ". "
                        << "Received = "
                        << finalBlock.GetHeader().GetStateRootHash());
=======
        LOG_MESSAGE2(to_string(m_mediator.m_currentEpochNum).c_str(),
                     "Error: State root doesn't match. Expected = "
                         << stateRoot << ". "
                         << "Received = "
                         << finalBlock.GetHeader().GetStateRootHash());
>>>>>>> ff8faf17
        return false;
    }

    LOG_EPOCH(INFO, to_string(m_mediator.m_currentEpochNum).c_str(),
              "State root matched "
                  << finalBlock.GetHeader().GetStateRootHash());

    return true;
}

// void Node::StoreMicroBlocksToDisk()
// {
//     LOG_MARKER();
//     for(auto microBlock : m_microBlocks)
//     {

//         LOG_GENERAL(INFO,  "Storing Micro Block Hash: " << microBlock.GetHeader().GetTxRootHash() <<
//             " with Type: " << microBlock.GetHeader().GetType() <<
//             ", Version: " << microBlock.GetHeader().GetVersion() <<
//             ", Timestamp: " << microBlock.GetHeader().GetTimestamp() <<
//             ", NumTxs: " << microBlock.GetHeader().GetNumTxs());

//         vector<unsigned char> serializedMicroBlock;
//         microBlock.Serialize(serializedMicroBlock, 0);
//         BlockStorage::GetBlockStorage().PutMicroBlock(microBlock.GetHeader().GetTxRootHash(),
//                                                serializedMicroBlock);
//     }
//     m_microBlocks.clear();
// }

bool Node::ProcessFinalBlock(const vector<unsigned char>& message,
                             unsigned int offset, const Peer& from)
{
    // Message = [32-byte DS blocknum] [4-byte consensusid] [1-byte shard id]
    //           [Final block] [Tx body sharing setup]
    LOG_MARKER();

#ifndef IS_LOOKUP_NODE
    if (m_state == MICROBLOCK_CONSENSUS)
    {
        LOG_EPOCH(INFO, to_string(m_mediator.m_currentEpochNum).c_str(),
                  "I may have missed the micrblock consensus. However, if I "
                  "recent a valid finalblock. I will accept it");
        // TODO: Optimize state transition.
        SetState(WAITING_FINALBLOCK);
    }

    if (!CheckState(PROCESS_FINALBLOCK))
    {
        LOG_EPOCH(INFO, to_string(m_mediator.m_currentEpochNum).c_str(),
                  "Too late - current state is " << m_state << ".");
        return false;
    }

        /*
    unsigned int sleep_time_while_waiting = 100;
    if (m_state == MICROBLOCK_CONSENSUS)
    {
        for (unsigned int i = 0; i < 50; i++)
        {
            if (m_state == WAITING_FINALBLOCK)
            {
                break;
            }

            if (i % 10 == 0)
            {
                LOG_MESSAGE2(to_string(m_mediator.m_currentEpochNum).c_str(),
                             "Waiting for MICROBLOCK_CONSENSUS before "
                             "proceeding to process finalblock");
            }
            this_thread::sleep_for(
                chrono::milliseconds(sleep_time_while_waiting));
        }
        LOG_MESSAGE(
            "I got stuck at process final block but move on. Current state is "
            "MICROBLOCK_CONSENSUS, ")
        // return false;
        SetState(WAITING_FINALBLOCK);
    }
    */

#endif // IS_LOOKUP_NODE

    unsigned int cur_offset = offset;

    uint8_t shard_id = (uint8_t)-1;

    // Reads and checks DS Block number, consensus ID and Shard ID
    if (!ReadAuxilliaryInfoFromFinalBlockMsg(message, cur_offset, shard_id))
    {
        return false;
    }

    // TxBlock txBlock(message, cur_offset);
    TxBlock txBlock;
    if (txBlock.Deserialize(message, cur_offset) != 0)
    {
        LOG_GENERAL(WARNING, "We failed to deserialize TxBlock.");
        return false;
    }
    cur_offset += txBlock.GetSerializedSize();

    LogReceivedFinalBlockDetails(txBlock);

    LOG_STATE("[TXBOD][" << std::setw(15) << std::left
                         << m_mediator.m_selfPeer.GetPrintableIPAddress()
                         << "][" << txBlock.GetHeader().GetBlockNum()
                         << "] FRST");

    // #ifdef IS_LOOKUP_NODE
    if (!CheckMicroBlockRootHash(txBlock, txBlock.GetHeader().GetBlockNum()))
    {
        return false;
    }

    bool isVacuousEpoch
        = (m_consensusID >= (NUM_FINAL_BLOCK_PER_POW - NUM_VACUOUS_EPOCHS));
    if (!isVacuousEpoch)
    {
        LoadUnavailableMicroBlockTxRootHashes(
            txBlock, txBlock.GetHeader().GetBlockNum());
    }
    else
    {
        LOG_GENERAL(INFO, "isVacuousEpoch now");

        if (AccountStore::GetInstance().UpdateStateTrieAll()
            && !CheckStateRoot(txBlock))
        {
#ifndef IS_LOOKUP_NODE
            m_mediator.m_isConnectedToNetwork = false;
            this->Init();
            this->Prepare(true);
            this->StartSynchronization();
#endif // IS_LOOKUP_NODE
            return false;
        }
        else
        {
            StoreState();
            BlockStorage::GetBlockStorage().PutMetadata(MetaType::DSINCOMPLETED,
                                                        {'0'});
#ifndef IS_LOOKUP_NODE
            BlockStorage::GetBlockStorage().PopFrontTxBodyDB();
#endif // IS_LOOKUP_NODE
        }
    }
    // #endif // IS_LOOKUP_NODE

    StoreFinalBlock(txBlock);

    if (txBlock.GetHeader().GetNumMicroBlockHashes() == 1)
    {
        LOG_STATE("[TXBOD][" << std::setw(15) << std::left
                             << m_mediator.m_selfPeer.GetPrintableIPAddress()
                             << "][" << txBlock.GetHeader().GetBlockNum()
                             << "] LAST");
    }

    // Assumption: New PoW1 done after every block committed
    // If I am not a DS committee member (and since I got this FinalBlock message,
    // then I know I'm not), I can start doing PoW1 again
    m_mediator.UpdateDSBlockRand();
    m_mediator.UpdateTxBlockRand();

#ifndef IS_LOOKUP_NODE

    if (m_mediator.m_currentEpochNum % NUM_FINAL_BLOCK_PER_POW == 0)
    {
        InitiatePoW1();
    }
    else
    {
        auto main_func
            = [this]() mutable -> void { BeginNextConsensusRound(); };
        DetachedFunction(1, main_func);
    }

    bool i_am_sender = false;
    bool i_am_forwarder = false;
    vector<vector<Peer>> nodes;

    LoadTxnSharingInfo(message, cur_offset, shard_id, i_am_sender,
                       i_am_forwarder, nodes);

    CallActOnFinalBlockBasedOnSenderForwarderAssgn(i_am_sender, i_am_forwarder,
                                                   nodes, shard_id);
#else // IS_LOOKUP_NODE
    if (m_mediator.m_currentEpochNum % NUM_FINAL_BLOCK_PER_POW == 0)
    {
        m_consensusID = 0;
        m_consensusLeaderID = 0;
    }
    else
    {
        m_consensusID++;
        m_consensusLeaderID++;
    }
#endif // IS_LOOKUP_NODE

    return true;
}

bool Node::LoadForwardedTxnsAndCheckRoot(
    const vector<unsigned char>& message, unsigned int cur_offset,
    TxnHash& microBlockTxHash, vector<Transaction>& txnsInForwardedMessage)
// vector<TxnHash> & txnHashesInForwardedMessage)
{
    LOG_MARKER();

    copy(message.begin() + cur_offset,
         message.begin() + cur_offset + TRAN_HASH_SIZE,
         microBlockTxHash.asArray().begin());
    cur_offset += TRAN_HASH_SIZE;
    LOG_GENERAL(
        INFO,
        "Received MicroBlock TxHash root : "
            << DataConversion::charArrToHexStr(microBlockTxHash.asArray()));

    vector<TxnHash> txnHashesInForwardedMessage;

    const unsigned int length_needed_per_txn = Transaction::GetSerializedSize();
    while (cur_offset + length_needed_per_txn <= message.size())
    {
        // reading [Transaction] from received msg
        // Transaction tx(message, cur_offset);
        Transaction tx;
        if (tx.Deserialize(message, cur_offset) != 0)
        {
            LOG_GENERAL(WARNING, "We failed to deserialize Transaction.");
            return false;
        }
        cur_offset += Transaction::GetSerializedSize();

        txnsInForwardedMessage.push_back(tx);
        txnHashesInForwardedMessage.push_back(tx.GetTranID());

<<<<<<< HEAD
        LOG_GENERAL(INFO,
                    "Received forwarded transaction : " << tx.GetTranID());
=======
        // LOG_MESSAGE("Received forwarded transaction : " << tx.GetTranID());
>>>>>>> ff8faf17
    }

    return ComputeTransactionsRoot(txnHashesInForwardedMessage)
        == microBlockTxHash;
}

void Node::CommitForwardedTransactions(
    const vector<Transaction>& txnsInForwardedMessage,
    const uint256_t& blocknum)
{
    LOG_MARKER();

    unsigned int txn_counter = 0;
    for (const auto& tx : txnsInForwardedMessage)
    {
        {
            lock_guard<mutex> g(m_mutexCommittedTransactions);
            m_committedTransactions[blocknum].push_back(tx);
            AccountStore::GetInstance().UpdateAccounts(tx);
        }

            // LOG_EPOCH(INFO, to_string(m_mediator.m_currentEpochNum).c_str(),
            //              "[TXN] [" << blocknum << "] Body received = 0x" << tx.GetTranID());

            // Update from and to accounts
            // LOG_EPOCH(INFO, to_string(m_mediator.m_currentEpochNum).c_str(), "Account store updated");

            // LOG_EPOCH(INFO, to_string(m_mediator.m_currentEpochNum).c_str(),
            //              "Storing Transaction: " << tx.GetTranID() <<
            //              " with amount: " << tx.GetAmount() <<
            //              ", to: " << tx.GetToAddr() <<
            //              ", from: " << tx.GetFromAddr());
#ifdef IS_LOOKUP_NODE
        Server::AddToRecentTransactions(tx.GetTranID());
#endif //IS_LOOKUP_NODE

        // Store TxBody to disk
        vector<unsigned char> serializedTxBody;
        tx.Serialize(serializedTxBody, 0);
        BlockStorage::GetBlockStorage().PutTxBody(tx.GetTranID(),
                                                  serializedTxBody);

        txn_counter++;
        if (txn_counter % 10000 == 0)
        {
            LOG_EPOCH(INFO, to_string(m_mediator.m_currentEpochNum).c_str(),
                      "Proceessed " << txn_counter << " of txns.");
        }
    }
}

#ifndef IS_LOOKUP_NODE
void Node::LoadFwdingAssgnForThisBlockNum(const uint256_t& blocknum,
                                          vector<Peer>& forward_list)
{
    LOG_MARKER();

    lock_guard<mutex> g(m_mutexForwardingAssignment);
    auto f = m_forwardingAssignment.find(blocknum);
    if (f != m_forwardingAssignment.end())
    {
        forward_list = f->second;
    }
}
#endif // IS_LOOKUP_NODE

void Node::DeleteEntryFromFwdingAssgnAndMissingBodyCountMap(
    const uint256_t& blocknum)
{
    LOG_MARKER();

#ifndef IS_LOOKUP_NODE
    lock(m_mutexForwardingAssignment, m_mutexUnavailableMicroBlocks);
    lock_guard<mutex> g(m_mutexUnavailableMicroBlocks, adopt_lock);
    lock_guard<mutex> g2(m_mutexForwardingAssignment, adopt_lock);
#else // IS_LOOKUP_NODE
    lock_guard<mutex> g(m_mutexUnavailableMicroBlocks);
#endif // IS_LOOKUP_NODE

    auto it = m_unavailableMicroBlocks.find(blocknum);

    for (auto it : m_unavailableMicroBlocks)
    {
        LOG_EPOCH(INFO, to_string(m_mediator.m_currentEpochNum).c_str(),
                  "Unavailable"
                  " microblock bodies in finalblock "
                      << it.first << ": " << it.second.size());
        for (auto it2 : it.second)
        {
            LOG_EPOCH(INFO, to_string(m_mediator.m_currentEpochNum).c_str(),
                      it2);
        }
    }

    if (it != m_unavailableMicroBlocks.end() && it->second.empty())
    {
        m_unavailableMicroBlocks.erase(it);
        LOG_EPOCH(INFO, to_string(m_mediator.m_currentEpochNum).c_str(),
                  "Deleting blocknum "
                      << blocknum << " from unavailable microblocks list.");

#ifndef IS_LOOKUP_NODE
        m_forwardingAssignment.erase(blocknum);
        if (m_unavailableMicroBlocks.empty())
        {
            {
                lock_guard<mutex> g2(m_mutexAllMicroBlocksRecvd);
                m_allMicroBlocksRecvd = true;
            }
            m_cvAllMicroBlocksRecvd.notify_all();
        }
#endif // IS_LOOKUP_NODE

        LOG_STATE("[TXBOD][" << std::setw(15) << std::left
                             << m_mediator.m_selfPeer.GetPrintableIPAddress()
                             << "][" << blocknum << "] LAST");
    }
}

bool Node::ProcessForwardTransaction(const vector<unsigned char>& message,
                                     unsigned int cur_offset, const Peer& from)
{
    // Message = [block number] [microblockhash] [Transaction] [Transaction] [Transaction] ....
    // Received from other shards

    LOG_MARKER();

    // reading [block number] from received msg
    uint256_t blocknum
        = Serializable::GetNumber<uint256_t>(message, cur_offset, UINT256_SIZE);
    cur_offset += UINT256_SIZE;

    LOG_GENERAL(INFO, "Received forwarded txns for block number " << blocknum);

    if (m_mediator.m_txBlockChain.GetLastBlock().GetHeader().GetBlockNum()
        < blocknum)
    {
        unsigned int time_pass = 0;
        while (
            m_mediator.m_txBlockChain.GetLastBlock().GetHeader().GetBlockNum()
            < blocknum)
        {
            time_pass++;
            if (time_pass % 10 == 1)
            {
                LOG_EPOCH(INFO, to_string(m_mediator.m_currentEpochNum).c_str(),
                          "Blocknum " + blocknum.convert_to<string>()
                              + " waiting "
                              + "for state change from WAITING_FINALBLOCK "
                                "to TX_SUBMISSION");
            }
            this_thread::sleep_for(chrono::milliseconds(100));
        }
    }

    TxnHash microBlockTxRootHash;
    vector<Transaction> txnsInForwardedMessage;
    // vector<TxnHash> txnHashesInForwardedMessage;

    if (!LoadForwardedTxnsAndCheckRoot(
            message, cur_offset, microBlockTxRootHash,
            txnsInForwardedMessage /*, txnHashesInForwardedMessage*/))
    {
        return false;
    }

    bool isEveryMicroBlockAvailable;

    if (!IsMicroBlockTxRootHashInFinalBlock(microBlockTxRootHash, blocknum,
                                            isEveryMicroBlockAvailable))
    {
        return false;
    }

    // StoreTxInMicroBlock(microBlockTxRootHash, txnHashesInForwardedMessage)

    CommitForwardedTransactions(txnsInForwardedMessage, blocknum);

#ifndef IS_LOOKUP_NODE
    vector<Peer> forward_list;
    LoadFwdingAssgnForThisBlockNum(blocknum, forward_list);
#endif // IS_LOOKUP_NODE

    LOG_EPOCH(INFO, to_string(m_mediator.m_currentEpochNum).c_str(),
              "isEveryMicroBlockAvailable: " << isEveryMicroBlockAvailable);

    if (isEveryMicroBlockAvailable)
    {
        DeleteEntryFromFwdingAssgnAndMissingBodyCountMap(blocknum);
    }

#ifndef IS_LOOKUP_NODE
    if (forward_list.size() > 0)
    {
        P2PComm::GetInstance().SendBroadcastMessage(forward_list, message);
        LOG_EPOCH(INFO, to_string(m_mediator.m_currentEpochNum).c_str(),
                  "DEBUG I have broadcasted the txn body!")
    }
#endif // IS_LOOKUP_NODE

    return true;
}<|MERGE_RESOLUTION|>--- conflicted
+++ resolved
@@ -1042,19 +1042,12 @@
 
     if (stateRoot != finalBlock.GetHeader().GetStateRootHash())
     {
-<<<<<<< HEAD
-        LOG_GENERAL(WARNING,
-                    "State root doesn't match. Expected = "
-                        << stateRoot << ". "
-                        << "Received = "
-                        << finalBlock.GetHeader().GetStateRootHash());
-=======
-        LOG_MESSAGE2(to_string(m_mediator.m_currentEpochNum).c_str(),
-                     "Error: State root doesn't match. Expected = "
+        LOG_GENERAL(WARNING, 
+                     to_string(m_mediator.m_currentEpochNum).c_str(),
+                     "State root doesn't match. Expected = "
                          << stateRoot << ". "
                          << "Received = "
                          << finalBlock.GetHeader().GetStateRootHash());
->>>>>>> ff8faf17
         return false;
     }
 
@@ -1292,13 +1285,6 @@
 
         txnsInForwardedMessage.push_back(tx);
         txnHashesInForwardedMessage.push_back(tx.GetTranID());
-
-<<<<<<< HEAD
-        LOG_GENERAL(INFO,
-                    "Received forwarded transaction : " << tx.GetTranID());
-=======
-        // LOG_MESSAGE("Received forwarded transaction : " << tx.GetTranID());
->>>>>>> ff8faf17
     }
 
     return ComputeTransactionsRoot(txnHashesInForwardedMessage)
