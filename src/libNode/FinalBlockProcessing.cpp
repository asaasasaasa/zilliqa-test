--- conflicted
+++ resolved
@@ -611,11 +611,7 @@
     LOG_GENERAL(INFO,
                 "[SendMB]"
                     << " Sending lookup :"
-<<<<<<< HEAD
-                    << m_microblock->GetHeader().GetShardID()
-=======
                     << m_microblock->GetHeader().GetShardId()
->>>>>>> 0907452d
                     << " Epoch:" << m_mediator.m_currentEpochNum);
     vector<unsigned char> msg
         = {MessageType::LOOKUP, LookupInstructionType::SETMICROBLOCKFROMSEED};
