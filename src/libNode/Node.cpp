/**
* Copyright (c) 2018 Zilliqa 
* This source code is being disclosed to you solely for the purpose of your participation in 
* testing Zilliqa. You may view, compile and run the code for that purpose and pursuant to 
* the protocols and algorithms that are programmed into, and intended by, the code. You may 
* not do anything else with the code without express permission from Zilliqa Research Pte. Ltd., 
* including modifying or publishing the code (or any part of it), and developing or forming 
* another public or private blockchain network. This source code is provided ‘as is’ and no 
* warranties are given as to title or non-infringement, merchantability or fitness for purpose 
* and, to the extent permitted by law, all liability for your use of the code is disclaimed. 
* Some programs in this code are governed by the GNU General Public License v3.0 (available at 
* https://www.gnu.org/licenses/gpl-3.0.en.html) (‘GPLv3’). The programs that are governed by 
* GPLv3.0 are those programs that are located in the folders src/depends and tests/depends 
* and which include a reference to GPLv3 in their program files.
**/

#include <array>
#include <chrono>
#include <functional>
#include <thread>

#include <boost/multiprecision/cpp_int.hpp>

#include "Node.h"
#include "common/Constants.h"
#include "common/Messages.h"
#include "common/Serializable.h"
#include "depends/common/RLP.h"
#include "depends/libDatabase/MemoryDB.h"
#include "depends/libTrie/TrieDB.h"
#include "depends/libTrie/TrieHash.h"
#include "libConsensus/ConsensusUser.h"
#include "libCrypto/Schnorr.h"
#include "libCrypto/Sha2.h"
#include "libData/AccountData/Account.h"
#include "libData/AccountData/AccountStore.h"
#include "libData/AccountData/Transaction.h"
#include "libMediator/Mediator.h"
#include "libPOW/pow.h"
#include "libPersistence/Retriever.h"
#include "libUtils/DataConversion.h"
#include "libUtils/DetachedFunction.h"
#include "libUtils/Logger.h"
#include "libUtils/SanityChecks.h"
#include "libUtils/TimeLockedFunction.h"
#include "libUtils/TimeUtils.h"

using namespace std;
using namespace boost::multiprecision;
using namespace boost::multi_index;

void addBalanceToGenesisAccount()
{
    LOG_MARKER();

    const uint256_t bal{std::numeric_limits<uint64_t>::max()};
    const uint256_t nonce{0};

    for (auto& walletHexStr : GENESIS_WALLETS)
    {
        Address addr{DataConversion::HexStrToUint8Vec(walletHexStr)};
        AccountStore::GetInstance().AddAccount(addr, {bal, nonce});
        LOG_GENERAL(INFO,
                    "add genesis account " << addr << " with balance " << bal);
    }
}

Node::Node(Mediator& mediator, unsigned int syncType, bool toRetrieveHistory)
    : m_mediator(mediator)
{
    this->Install(syncType, toRetrieveHistory);
}

Node::~Node() {}

void Node::Install(unsigned int syncType, bool toRetrieveHistory)
{
    // m_state = IDLE;
    bool runInitializeGenesisBlocks = true;

    if (toRetrieveHistory)
    {
        if (StartRetrieveHistory())
        {
            m_mediator.m_currentEpochNum
                = (uint64_t)m_mediator.m_txBlockChain.GetLastBlock()
                      .GetHeader()
                      .GetBlockNum()
                + 1;
            m_consensusID = 0;
            m_consensusLeaderID = 0;
            runInitializeGenesisBlocks = false;
        }
        else
        {
            LOG_GENERAL(INFO, "RetrieveHistory cancelled");
        }
    }

    if (runInitializeGenesisBlocks)
    {
        this->Init();
        if (syncType == SyncType::NO_SYNC)
        {
            m_consensusID = 1;
            m_consensusLeaderID = 1;
            addBalanceToGenesisAccount();
        }
        else
        {
            m_consensusID = 0;
            m_consensusLeaderID = 0;
        }
    }

    this->Prepare(runInitializeGenesisBlocks);
}

void Node::Init()
{
    // Zilliqa first epoch start from 1 not 0. So for the first DS epoch, there will be 1 less mini epoch only for the first DS epoch.
    // Hence, we have to set consensusID for first epoch to 1.
    LOG_MARKER();

    m_retriever->CleanAll();
    m_retriever.reset();
    m_mediator.m_dsBlockChain.Reset();
    m_mediator.m_txBlockChain.Reset();
    {
        std::lock_guard<mutex> lock(m_mediator.m_mutexDSCommittee);
        m_mediator.m_DSCommittee->clear();
    }
    m_committedTransactions.clear();
    AccountStore::GetInstance().Init();

    m_synchronizer.InitializeGenesisBlocks(m_mediator.m_dsBlockChain,
                                           m_mediator.m_txBlockChain);
}

void Node::Prepare(bool runInitializeGenesisBlocks)
{
    LOG_MARKER();
    m_mediator.m_currentEpochNum
        = m_mediator.m_txBlockChain.GetLastBlock().GetHeader().GetBlockNum()
        + 1;
    m_mediator.UpdateDSBlockRand(runInitializeGenesisBlocks);
    m_mediator.UpdateTxBlockRand(runInitializeGenesisBlocks);
    SetState(POW_SUBMISSION);
    POW::GetInstance().EthashConfigureLightClient(
        m_mediator.m_dsBlockChain.GetLastBlock().GetHeader().GetBlockNum() + 1);
}

bool Node::StartRetrieveHistory()
{
    LOG_MARKER();

    m_mediator.m_txBlockChain.Reset();
    m_mediator.m_dsBlockChain.Reset();

    m_retriever = make_shared<Retriever>(m_mediator);

    bool ds_result;
    std::thread tDS(&Retriever::RetrieveDSBlocks, m_retriever.get(),
                    std::ref(ds_result));
    // retriever->RetrieveDSBlocks(ds_result);

    bool tx_result;
    std::thread tTx(&Retriever::RetrieveTxBlocks, m_retriever.get(),
                    std::ref(tx_result));
    // retriever->RetrieveTxBlocks(tx_result);

    bool st_result = m_retriever->RetrieveStates();

    tDS.join();
    tTx.join();

    bool tx_bodies_result = true;
#ifndef IS_LOOKUP_NODE
    tx_bodies_result = m_retriever->RetrieveTxBodiesDB();
#endif //IS_LOOKUP_NODE

    bool res = false;
    if (st_result && ds_result && tx_result && tx_bodies_result)
    {
#ifndef IS_LOOKUP_NODE
        if (m_retriever->ValidateStates())
#else // IS_LOOKUP_NODE
        if (m_retriever->ValidateStates() && m_retriever->CleanExtraTxBodies())
#endif // IS_LOOKUP_NODE
        {
            LOG_GENERAL(INFO, "RetrieveHistory Successed");
            m_mediator.m_isRetrievedHistory = true;
            res = true;
        }
    }
    return res;
}

#ifndef IS_LOOKUP_NODE

void Node::StartSynchronization()
{
    LOG_MARKER();

    SetState(SYNC);
    auto func = [this]() -> void {
        m_synchronizer.FetchOfflineLookups(m_mediator.m_lookup);

        {
            unique_lock<mutex> lock(
                m_mediator.m_lookup->m_mutexOfflineLookupsUpdation);
            while (!m_mediator.m_lookup->m_fetchedOfflineLookups)
            {
                if (m_mediator.m_lookup->cv_offlineLookups.wait_for(
                        lock, chrono::seconds(POW_WINDOW_IN_SECONDS))
                    == std::cv_status::timeout)
                {
                    LOG_GENERAL(WARNING, "FetchOfflineLookups Timeout...");
                    return;
                }
            }
            m_mediator.m_lookup->m_fetchedOfflineLookups = false;
        }
        while (m_mediator.m_lookup->m_syncType != SyncType::NO_SYNC)
        {
            m_synchronizer.FetchLatestDSBlocks(
                m_mediator.m_lookup,
                // m_mediator.m_dsBlockChain.GetBlockCount());
                m_mediator.m_dsBlockChain.GetLastBlock()
                        .GetHeader()
                        .GetBlockNum()
                    + 1);
            m_synchronizer.FetchLatestTxBlocks(
                m_mediator.m_lookup,
                // m_mediator.m_txBlockChain.GetBlockCount());
                m_mediator.m_txBlockChain.GetLastBlock()
                        .GetHeader()
                        .GetBlockNum()
                    + 1);
            this_thread::sleep_for(chrono::seconds(
                m_mediator.m_lookup->m_startedPoW ? POW_BACKUP_WINDOW_IN_SECONDS
                                                  : NEW_NODE_SYNC_INTERVAL));
        }
    };

    DetachedFunction(1, func);
}

#endif //IS_LOOKUP_NODE

bool Node::CheckState(Action action)
{
    if (m_mediator.m_ds->m_mode != DirectoryService::Mode::IDLE
        && action != PROCESS_MICROBLOCKCONSENSUS)
    {
        LOG_EPOCH(WARNING, to_string(m_mediator.m_currentEpochNum).c_str(),
                  "I am a DS node. Why am I getting this message? Action: "
                      << GetActionString(action));
        return false;
    }

    static const std::multimap<NodeState, Action> ACTIONS_FOR_STATE
        = {{POW_SUBMISSION, STARTPOW},
           {MICROBLOCK_CONSENSUS_PREP, PROCESS_DSBLOCK},
           {MICROBLOCK_CONSENSUS, PROCESS_MICROBLOCKCONSENSUS},
           {WAITING_FINALBLOCK, PROCESS_FINALBLOCK}};

    bool found = false;

    for (auto pos = ACTIONS_FOR_STATE.lower_bound(m_state);
         pos != ACTIONS_FOR_STATE.upper_bound(m_state); pos++)
    {
        if (pos->second == action)
        {
            found = true;
            break;
        }
    }

    if (!found)
    {
        LOG_EPOCH(WARNING, to_string(m_mediator.m_currentEpochNum).c_str(),
                  "Action " << GetActionString(action)
                            << " not allowed in state " << GetStateString());
        return false;
    }

    return true;
}

vector<Peer>
    Node::GetBroadcastList([[gnu::unused]] unsigned char ins_type,
                           [[gnu::unused]] const Peer& broadcast_originator)
{
    // LOG_MARKER();

    // // MessageType::NODE, NodeInstructionType::FORWARDTRANSACTION
    // if (ins_type == NodeInstructionType::FORWARDTRANSACTION)
    // {
    //     LOG_EPOCH(INFO, to_string(m_mediator.m_currentEpochNum).c_str(), "Gossip Forward list:");

    //     vector<Peer> peers;
    //     // LOG_EPOCH(INFO, to_string(m_mediator.m_currentEpochNum).c_str(), "DS size: " << m_mediator.m_DSCommitteeNetworkInfo.size() << " Shard size: " << m_myShardMembersNetworkInfo.size());

    //     if (m_isDSNode)
    //     {
    //         lock_guard<mutex> g(m_mutexFinalBlockProcessing);
    //         // LOG_EPOCH(INFO, to_string(m_mediator.m_currentEpochNum).c_str(), "I'm a DS node. DS size: " << m_mediator.m_DSCommitteeNetworkInfo.size() << " rand: " << rand() % m_mediator.m_DSCommitteeNetworkInfo.size());
    //         for (unsigned int i = 0; i < m_mediator.m_DSCommitteeNetworkInfo.size(); i++)
    //         {
    //             if (i == m_consensusMyID)
    //             {
    //                 continue;
    //             }
    //             if (rand() % m_mediator.m_DSCommitteeNetworkInfo.size() <= GOSSIP_RATE)
    //             {
    //                 peers.emplace_back(m_mediator.m_DSCommitteeNetworkInfo.at(i));
    //                 LOG_EPOCH(INFO, to_string(m_mediator.m_currentEpochNum).c_str(), "DSNode  IP: " << peers.back().GetPrintableIPAddress() << " Port: " << peers.back().m_listenPortHost);

    //             }

    //         }
    //     }
    //     else
    //     {
    //         // LOG_EPOCH(INFO, to_string(m_mediator.m_currentEpochNum).c_str(), "I'm a shard node. Shard size: " << m_myShardMembersNetworkInfo.size() << " rand: " << rand() % m_myShardMembersNetworkInfo.size());
    //         lock_guard<mutex> g(m_mutexFinalBlockProcessing);
    //         for (unsigned int i = 0; i < m_myShardMembersNetworkInfo.size(); i++)
    //         {
    //             if (i == m_consensusMyID)
    //             {
    //                 continue;
    //             }
    //             if (rand() % m_myShardMembersNetworkInfo.size() <= GOSSIP_RATE)
    //             {
    //                 peers.emplace_back(m_myShardMembersNetworkInfo.at(i));
    //                 LOG_EPOCH(INFO, to_string(m_mediator.m_currentEpochNum).c_str(), "  IP: " << peers.back().GetPrintableIPAddress() << " Port: " << peers.back().m_listenPortHost);

    //             }

    //         }
    //     }

    //     return peers;
    // }

    // Regardless of the instruction type, right now all our "broadcasts" are just redundant multicasts from DS nodes to non-DS nodes
    return vector<Peer>();
}

/// Return a valid transaction from fromKeyPair to toAddr with the specified amount
///
/// TODO: nonce is still no valid yet

bool GetOneGoodKeyPair(PrivKey& oPrivKey, PubKey& oPubKey, uint32_t myShard,
                       uint32_t nShard)
{
    for (auto& privKeyHexStr : GENESIS_KEYS)
    {
        auto privKeyBytes{DataConversion::HexStrToUint8Vec(privKeyHexStr)};
        auto privKey = PrivKey{privKeyBytes, 0};
        auto pubKey = PubKey{privKey};
        auto addr = Account::GetAddressFromPublicKey(pubKey);
        auto txnShard = Transaction::GetShardIndex(addr, nShard);

        LOG_GENERAL(INFO,
                    "Genesis Priv Key Str "
                        << privKeyHexStr << " / Priv Key " << privKey
                        << " / Pub Key " << pubKey << " / Addr " << addr
                        << " / txnShard " << txnShard << " / myShard "
                        << myShard << " / nShard " << nShard);
        if (txnShard == myShard)
        {
            oPrivKey = privKey;
            oPubKey = pubKey;
            return true;
        }
    }

    return false;
}

bool GetOneGenesisAddress(Address& oAddr)
{
    if (GENESIS_WALLETS.empty())
    {
        LOG_GENERAL(INFO, "could not get one genensis address");
        return false;
    }

    oAddr = Address{DataConversion::HexStrToUint8Vec(GENESIS_WALLETS.front())};
    return true;
}

    /// generate transation from one to many random accounts
    /*vector<Transaction> GenTransactionBulk(PrivKey& fromPrivKey, PubKey& fromPubKey,
                                       size_t n)
{
    vector<Transaction> txns;

    // FIXME: it's a workaround to use the first genensis account
    // auto receiver = Schnorr::GetInstance().GenKeyPair();
    // auto receiverAddr = Account::GetAddressFromPublicKey(receiver.second);

    // alternative 1: use first genesis address
    // Address addr;
    // if (not GetOneGenesisAddress(addr))
    // {
    // return txns;
    // }
    // auto receiverAddr = addr;

    // alternative 2: use a fresh address throughout entire lifetime
    auto receiverAddr = GenOneReceiver();

    txns.reserve(n);
    for (auto i = 0u; i != n; i++)
    {
        auto txn = CreateValidTestingTransaction(fromPrivKey, fromPubKey,
                                                 receiverAddr, i);
        txns.emplace_back(txn);
    }

    return txns;
}*/

#ifndef IS_LOOKUP_NODE
bool Node::ProcessSubmitMissingTxn(const vector<unsigned char>& message,
                                   unsigned int offset,
                                   [[gnu::unused]] const Peer& from)
{
    unsigned int cur_offset = offset;

    auto msgBlockNum
        = Serializable::GetNumber<uint64_t>(message, offset, sizeof(uint64_t));
    cur_offset += sizeof(uint64_t);

    if (msgBlockNum != m_mediator.m_currentEpochNum)
    {
        LOG_EPOCH(INFO, to_string(m_mediator.m_currentEpochNum).c_str(),
                  "untimely delivery of "
                      << "missing txns. received: " << msgBlockNum
                      << " , local: " << m_mediator.m_currentEpochNum);
    }

    while (cur_offset < message.size())
    {
        Transaction submittedTransaction;
        if (submittedTransaction.Deserialize(message, cur_offset) != 0)
        {
            LOG_GENERAL(WARNING,
                        "Deserialize transactions failed, stop at the previous "
                        "successful one");
            return false;
        }
        cur_offset += submittedTransaction.GetSerializedSize();

        lock_guard<mutex> g(m_mutexCreatedTransactions);
        // m_createdTransactions.push_back(submittedTransaction);
        auto& listIdx = m_createdTransactions.get<MULTI_INDEX_KEY::GAS_PRICE>();
        listIdx.insert(submittedTransaction);
    }

    vector<TxnHash> missingTxnHashes;
    if (!ProcessTransactionWhenShardBackup(m_txnsOrdering, missingTxnHashes))
    {
        LOG_GENERAL(WARNING, "Wrong order after receiving missing txns");
        return false;
    }
    if (!missingTxnHashes.empty())
    {
        LOG_GENERAL(WARNING, "Still missed txns");
        return false;
    }

    AccountStore::GetInstance().SerializeDelta();
    cv_MicroBlockMissingTxn.notify_all();
    return true;
}
#endif // IS_LOOKUP_NODE

bool Node::ProcessSubmitTransaction(
    [[gnu::unused]] const vector<unsigned char>& message,
    [[gnu::unused]] unsigned int offset, [[gnu::unused]] const Peer& from)
{
#ifndef IS_LOOKUP_NODE
    // This message is sent by my shard peers
    // Message = [204-byte transaction]

    LOG_MARKER();

    unsigned int cur_offset = offset;

    unsigned char submitTxnType = message[cur_offset];
    cur_offset += MessageOffset::INST;

    if (submitTxnType == SUBMITTRANSACTIONTYPE::MISSINGTXN)
    {
        if (m_state != MICROBLOCK_CONSENSUS)
        {
            LOG_EPOCH(
                INFO, to_string(m_mediator.m_currentEpochNum).c_str(),
                "Not in a microblock consensus state: don't want missing txns")
        }

        ProcessSubmitMissingTxn(message, cur_offset, from);
    }
#endif // IS_LOOKUP_NODE
    return true;
}

bool Node::ProcessCreateTransactionFromLookup(
    [[gnu::unused]] const vector<unsigned char>& message,
    [[gnu::unused]] unsigned int offset, [[gnu::unused]] const Peer& from)
{
#ifndef IS_LOOKUP_NODE

    LOG_MARKER();

    if (IsMessageSizeInappropriate(message.size(), offset,
                                   Transaction::GetMinSerializedSize()))
    {
        return false;
    }

    unsigned int curr_offset = offset;

    // Transaction tx(message, curr_offset);
    Transaction tx;
    if (tx.Deserialize(message, curr_offset) != 0)
    {
        LOG_GENERAL(WARNING, "We failed to deserialize Transaction.");
        return false;
    }

    LOG_EPOCH(INFO, to_string(m_mediator.m_currentEpochNum).c_str(),
              "Recvd txns: " << tx.GetTranID()
                             << " Signature: " << tx.GetSignature()
                             << " toAddr: " << tx.GetToAddr().hex());

    lock_guard<mutex> g(m_mutexCreatedTransactions);
    if (m_mediator.m_validator->CheckCreatedTransactionFromLookup(tx))
    {
        auto& compIdx
            = m_createdTransactions.get<MULTI_INDEX_KEY::ADDR_NONCE>();
        auto it = compIdx.find(make_tuple(tx.GetSenderAddr(), tx.GetNonce()));
        if (it != compIdx.end())
        {
            if (it->GetGasPrice() < tx.GetGasPrice())
            {
                compIdx.replace(it, tx);
                return true;
            }
            else
            {
                LOG_GENERAL(WARNING,
                            "Txn with same address and nonce already "
                            "exists with higher gas price");
                return false;
            }
        }

        auto& listIdx = m_createdTransactions.get<MULTI_INDEX_KEY::GAS_PRICE>();
        listIdx.insert(tx);
    }
    else
    {
        LOG_GENERAL(WARNING, "Txn is not valid.");
        return false;
    }

#endif //IS_LOOKUP_NOD

    return true;
}

bool Node::ProcessTxnPacketFromLookup(
    [[gnu::unused]] const vector<unsigned char>& message,
    [[gnu::unused]] unsigned int offset, [[gnu::unused]] const Peer& from)
{
    LOG_MARKER();
#ifndef IS_LOOKUP_NODE
<<<<<<< HEAD
    // check it's at inappropriate timing
    // vacuous epoch -> reject
    // new ds epoch but didn't received ds block yet -> buffer
    // else -> process

    bool isVacuousEpoch
        = (m_consensusID >= (NUM_FINAL_BLOCK_PER_POW - NUM_VACUOUS_EPOCHS));
    if (isVacuousEpoch)
    {
        return false;
    }
    else if (m_mediator.m_currentEpochNum % NUM_FINAL_BLOCK_PER_POW == 0)

    {
        // check for recieval of new ds block
        // need to wait the ProcessDSBlock finish
        lock_guard<mutex> g(m_mutexDSBlock);
        if (m_mediator.m_dsBlockChain.GetLastBlock().GetHeader().GetBlockNum()
            < (m_mediator.m_currentEpochNum / NUM_FINAL_BLOCK_PER_POW) + 1)
        {
            lock_guard<mutex> g(m_mutexTxnPacketBuffer);
            m_txnPacketBuffer.emplace_back(message);
=======
    if (IsMessageSizeInappropriate(message.size(), offset,
                                   2 * sizeof(uint32_t)))
    {
        return false;
    }
    unsigned int curr_offset = offset;
    uint32_t shardId = Serializable::GetNumber<uint32_t>(message, curr_offset,
                                                         sizeof(uint32_t));
    curr_offset += sizeof(uint32_t);
    uint32_t num = Serializable::GetNumber<uint32_t>(message, curr_offset,
                                                     sizeof(uint32_t));
    curr_offset += sizeof(uint32_t);

    if (IsMessageSizeInappropriate(message.size(), curr_offset,
                                   Transaction::GetMinSerializedSize() * num))
    {
        return false;
    }

    if (m_mediator.m_ds->m_mode == DirectoryService::Mode::IDLE)
    {

        if (shardId != m_myShardID)
        {
            LOG_GENERAL(WARNING, "Wrong Shard");
            return false;
        }
    }
    else
    {
        LOG_GENERAL(INFO,
                    "[DSMB]"
                        << " DSNode");
    }
    unsigned int txn_sent_count = 0;
    lock_guard<mutex> g(m_mutexCreatedTransactions);

    for (unsigned int i = 0; i < num; i++)
    {
        Transaction tx;
        if (tx.Deserialize(message, curr_offset) != 0)
        {
            LOG_GENERAL(WARNING, "Failed to deserialize");
            return false;
        }

        if (m_mediator.m_validator->CheckCreatedTransactionFromLookup(tx))
        {

            auto& compIdx
                = m_createdTransactions.get<MULTI_INDEX_KEY::ADDR_NONCE>();
            auto it
                = compIdx.find(make_tuple(tx.GetSenderAddr(), tx.GetNonce()));
            if (it != compIdx.end())
            {
                if (it->GetGasPrice() < tx.GetGasPrice())
                {
                    compIdx.replace(it, tx);
                }
                else
                {
                    LOG_GENERAL(WARNING,
                                "Txn with same address and nonce already "
                                "exists with higher gas price");
                }
            }
            else
            {
                auto& listIdx
                    = m_createdTransactions.get<MULTI_INDEX_KEY::GAS_PRICE>();
                listIdx.insert(tx);
                txn_sent_count++;
            }
        }
        else
        {
            LOG_GENERAL(WARNING, "Txn is not valid.");
        }

        curr_offset += tx.GetSerializedSize();
    }
    LOG_GENERAL(INFO, "TXN COUNT" << txn_sent_count);
    vector<Peer> toSend;

    if (m_mediator.m_ds->m_mode == DirectoryService::Mode::IDLE)
    {
        for (auto it = m_myShardMembers->begin(); it != m_myShardMembers->end();
             it++)
        {
            toSend.push_back(it->second);
        }
        if (txn_sent_count > 0)
        {
            LOG_GENERAL(INFO,
                        "[Batching] Broadcast my txns to other shard members");
            P2PComm::GetInstance().SendBroadcastMessage(toSend, message);
>>>>>>> e0994802
        }
    }
    else
    {
<<<<<<< HEAD
        return ProcessTxnPacketFromLookupCore(message, offset);
=======
        for (auto it = m_mediator.m_DSCommittee->begin();
             it != m_mediator.m_DSCommittee->end(); it++)
        {
            toSend.push_back(it->second);
        }
        if (txn_sent_count > 0)
        {
            LOG_GENERAL(INFO,
                        "[DSMB] "
                            << " Send to other DS committee");

            P2PComm::GetInstance().SendBroadcastMessage(toSend, message);
        }
>>>>>>> e0994802
    }
#endif //IS_LOOKUP_NOD
    return true;
}

#ifndef IS_LOOKUP_NODE
bool Node::ProcessTxnPacketFromLookupCore(const vector<unsigned char>& message,
                                          unsigned int offset)
{
    LOG_MARKER();

    // core part:
    if (IsMessageSizeInappropriate(message.size(), offset,
                                   2 * sizeof(uint32_t)))
    {
        return false;
    }
    unsigned int curr_offset = offset;
    uint32_t shardId = Serializable::GetNumber<uint32_t>(message, curr_offset,
                                                         sizeof(uint32_t));
    curr_offset += sizeof(uint32_t);

    if (shardId != m_myShardID)
    {
        LOG_GENERAL(WARNING, "Wrong Shard");
        return false;
    }

    uint32_t num = Serializable::GetNumber<uint32_t>(message, curr_offset,
                                                     sizeof(uint32_t));
    curr_offset += sizeof(uint32_t);

    if (IsMessageSizeInappropriate(message.size(), curr_offset,
                                   Transaction::GetMinSerializedSize() * num))
    {
        return false;
    }

    unsigned int txn_sent_count = 0;
    lock_guard<mutex> g(m_mutexCreatedTransactions);

    for (unsigned int i = 0; i < num; i++)
    {
        Transaction tx;
        if (tx.Deserialize(message, curr_offset) != 0)
        {
            LOG_GENERAL(WARNING, "Failed to deserialize");
            return false;
        }

        if (m_mediator.m_validator->CheckCreatedTransactionFromLookup(tx))
        {

            auto& compIdx
                = m_createdTransactions.get<MULTI_INDEX_KEY::ADDR_NONCE>();
            auto it
                = compIdx.find(make_tuple(tx.GetSenderAddr(), tx.GetNonce()));
            if (it != compIdx.end())
            {
                if (it->GetGasPrice() < tx.GetGasPrice())
                {
                    compIdx.replace(it, tx);
                }
                else
                {
                    LOG_GENERAL(WARNING,
                                "Txn with same address and nonce already "
                                "exists with higher gas price");
                }
            }
            else
            {
                auto& listIdx
                    = m_createdTransactions.get<MULTI_INDEX_KEY::GAS_PRICE>();
                listIdx.insert(tx);
                txn_sent_count++;
            }
        }
        else
        {
            LOG_GENERAL(WARNING, "Txn is not valid.");
        }

        curr_offset += tx.GetSerializedSize();
    }
    LOG_GENERAL(INFO, "TXN COUNT" << txn_sent_count);
    vector<Peer> toSend;

    for (auto it = m_myShardMembers->begin(); it != m_myShardMembers->end();
         it++)
    {
        toSend.push_back(it->second);
    }
    if (txn_sent_count > 0)
    {
        LOG_GENERAL(INFO,
                    "[Batching] Broadcast my txns to other shard members");
        P2PComm::GetInstance().SendBroadcastMessage(toSend, message);
    }

    return true;
}

void Node::CommitTxnPacketBuffer()
{
    LOG_MARKER();

    lock_guard<mutex> g(m_mutexTxnPacketBuffer);

    for (const auto& msg : m_txnPacketBuffer)
    {
        ProcessTxnPacketFromLookupCore(msg, MessageOffset::BODY);
    }

    m_txnPacketBuffer.clear();
}
#endif //IS_LOOKUP_NOD

// Used by Zilliqa in pow branch. This will be useful for us when doing the accounts and wallet in the future.
// bool Node::ProcessCreateAccounts(const vector<unsigned char> & message, unsigned int offset, const Peer & from)
// {
// #ifndef IS_LOOKUP_NODE
//     // Message = [117-byte account 1] ... [117-byte account n]

//     LOG_MARKER();

//     if (IsMessageSizeInappropriate(message.size(), offset, 0, ACCOUNT_SIZE))
//     {
//         return false;
//     }

//     const unsigned int numOfAccounts = (message.size() - offset) / ACCOUNT_SIZE;
//     unsigned int cur_offset = offset;

//     for (unsigned int i = 0; i < numOfAccounts; i++)
//     {
//         AccountStore::GetInstance().AddAccount(Account(message, cur_offset));
//         cur_offset += ACCOUNT_SIZE;
//     }
// #endif // IS_LOOKUP_NODE
//     // Do any post-processing on the final block
//     return true;
// }

void Node::SetState(NodeState state)
{
    m_state = state;
    LOG_EPOCH(INFO, to_string(m_mediator.m_currentEpochNum).c_str(),
              "Node State is now " << GetStateString() << " at epoch "
                                   << m_mediator.m_currentEpochNum);
}

void Node::AddBlock(const TxBlock& block)
{
    m_mediator.m_txBlockChain.AddBlock(block);
}

#ifndef IS_LOOKUP_NODE
void Node::RejoinAsNormal()
{
    LOG_MARKER();
    if (m_mediator.m_lookup->m_syncType == SyncType::NO_SYNC)
    {
        auto func = [this]() mutable -> void {
            m_mediator.m_lookup->m_syncType = SyncType::NORMAL_SYNC;
            this->CleanVariables();
            this->Install(true);
            this->StartSynchronization();
            this->ResetRejoinFlags();
        };
        DetachedFunction(1, func);
    }
}

void Node::ResetRejoinFlags()
{
    m_doRejoinAtNextRound = false;
    m_doRejoinAtStateRoot = false;
    m_doRejoinAtFinalBlock = false;
}

bool Node::CleanVariables()
{
    AccountStore::GetInstance().InitSoft();
    m_myShardMembers->clear();
    m_isPrimary = false;
    m_isMBSender = false;
    m_myShardID = 0;

    {
        std::lock_guard<mutex> lock(m_mutexConsensus);
        m_consensusObject.reset();
    }

    m_consensusBlockHash.clear();
    {
        std::lock_guard<mutex> lock(m_mutexMicroBlock);
        m_microblock.reset();
    }
    // {
    //     std::lock_guard<mutex> lock(m_mutexCreatedTransactions);
    //     m_createdTransactions.clear();
    // }
    m_mediator.m_validator->CleanVariables();
    // {
    //     std::lock_guard<mutex> lock(m_mutexPrefilledTxns);
    //     m_nRemainingPrefilledTxns = 0;
    //     m_prefilledTxns.clear();
    // }
    {
        std::lock_guard<mutex> lock(m_mutexProcessedTransactions);
        m_processedTransactions.clear();
    }
    {
        std::lock_guard<mutex> lock(m_mutexCommittedTransactions);
        m_committedTransactions.clear();
    }
    {
        std::lock_guard<mutex> lock(m_mutexUnavailableMicroBlocks);
        m_unavailableMicroBlocks.clear();
    }
    // On Lookup
    {
        std::lock_guard<mutex> lock(
            m_mediator.m_lookup->m_mutexOfflineLookupsUpdation);
        m_mediator.m_lookup->m_fetchedOfflineLookups = false;
    }
    m_mediator.m_lookup->m_startedPoW = false;

    return true;
}
void Node::SetMyShardID(uint32_t shardID) { m_myShardID = shardID; }
#endif // IS_LOOKUP_NODE

void Node::CleanCreatedTransaction()
{
    std::lock_guard<mutex> lock(m_mutexCreatedTransactions);
    // m_createdTransactions.clear();
    m_createdTransactions.get<0>().clear();
}

bool Node::ProcessDoRejoin(
    [[gnu::unused]] const std::vector<unsigned char>& message,
    [[gnu::unused]] unsigned int offset, [[gnu::unused]] const Peer& from)
{
#ifndef IS_LOOKUP_NODE

    LOG_MARKER();

    if (!ENABLE_DO_REJOIN)
    {
        return false;
    }

    if (m_mediator.m_lookup->m_syncType != SyncType::NO_SYNC)
    {
        LOG_GENERAL(WARNING, "Already in rejoining!");
        return false;
    }

    unsigned int cur_offset = offset;

    if (IsMessageSizeInappropriate(message.size(), cur_offset,
                                   MessageOffset::INST))
    {
        return false;
    }

    unsigned char rejoinType = message[cur_offset];
    cur_offset += MessageOffset::INST;

    switch (rejoinType)
    {
    case REJOINTYPE::ATFINALBLOCK:
        m_doRejoinAtFinalBlock = true;
        break;
    case REJOINTYPE::ATNEXTROUND:
        m_doRejoinAtNextRound = true;
        break;
    case REJOINTYPE::ATSTATEROOT:
        m_doRejoinAtStateRoot = true;
        break;
    default:
        return false;
    }
#endif // IS_LOOKUP_NODE
    return true;
}

bool Node::ToBlockMessage([[gnu::unused]] unsigned char ins_byte)
{
    if (m_mediator.m_lookup->m_syncType != SyncType::NO_SYNC)
#ifndef IS_LOOKUP_NODE
    {
        if (m_mediator.m_lookup->m_syncType == SyncType::DS_SYNC)
        {
            return true;
        }
        if (!m_fromNewProcess)
        {
            if (ins_byte != NodeInstructionType::DSBLOCK
                && ins_byte != NodeInstructionType::CREATETRANSACTIONFROMLOOKUP)
            {
                return true;
            }
        }
        else
        {
            if (m_runFromLate && ins_byte != NodeInstructionType::DSBLOCK
                && ins_byte != NodeInstructionType::CREATETRANSACTIONFROMLOOKUP)
            {
                return true;
            }
        }
    }
#else // IS_LOOKUP_NODE
    {
        return true;
    }
#endif // IS_LOOKUP_NODE
    return false;
}

bool Node::Execute(const vector<unsigned char>& message, unsigned int offset,
                   const Peer& from)
{
    //LOG_MARKER();

    bool result = true;

    typedef bool (Node::*InstructionHandler)(const vector<unsigned char>&,
                                             unsigned int, const Peer&);

    InstructionHandler ins_handlers[]
        = {&Node::ProcessStartPoW,
           &Node::ProcessDSBlock,
           &Node::ProcessSubmitTransaction,
           &Node::ProcessMicroblockConsensus,
           &Node::ProcessFinalBlock,
           &Node::ProcessForwardTransaction,
           &Node::ProcessCreateTransactionFromLookup,
           &Node::ProcessVCBlock,
           &Node::ProcessDoRejoin,
           &Node::ProcessTxnPacketFromLookup};

    const unsigned char ins_byte = message.at(offset);
    const unsigned int ins_handlers_count
        = sizeof(ins_handlers) / sizeof(InstructionHandler);

    // If the node failed and waiting for recovery, block the unwanted msg
    if (ToBlockMessage(ins_byte))
    {
        LOG_EPOCH(INFO, to_string(m_mediator.m_currentEpochNum).c_str(),
                  "Node not connected to network yet, ignore message");
        return false;
    }

    if (ins_byte < ins_handlers_count)
    {
        result = (this->*ins_handlers[ins_byte])(message, offset + 1, from);
        if (result == false)
        {
            // To-do: Error recovery
        }
    }
    else
    {
        LOG_EPOCH(INFO, to_string(m_mediator.m_currentEpochNum).c_str(),
                  "Unknown instruction byte " << hex << (unsigned int)ins_byte);
    }

    return result;
}

#define MAKE_LITERAL_PAIR(s)                                                   \
    {                                                                          \
        s, #s                                                                  \
    }

map<Node::NodeState, string> Node::NodeStateStrings
    = {MAKE_LITERAL_PAIR(POW_SUBMISSION),
       MAKE_LITERAL_PAIR(MICROBLOCK_CONSENSUS_PREP),
       MAKE_LITERAL_PAIR(MICROBLOCK_CONSENSUS),
       MAKE_LITERAL_PAIR(WAITING_FINALBLOCK),
       MAKE_LITERAL_PAIR(ERROR),
       MAKE_LITERAL_PAIR(SYNC)};

string Node::GetStateString() const
{
    if (NodeStateStrings.find(m_state) == NodeStateStrings.end())
    {
        return "Unknown";
    }
    else
    {
        return NodeStateStrings.at(m_state);
    }
}

map<Node::Action, string> Node::ActionStrings
    = {MAKE_LITERAL_PAIR(STARTPOW),
       MAKE_LITERAL_PAIR(PROCESS_DSBLOCK),
       MAKE_LITERAL_PAIR(PROCESS_MICROBLOCKCONSENSUS),
       MAKE_LITERAL_PAIR(PROCESS_FINALBLOCK),
       MAKE_LITERAL_PAIR(PROCESS_TXNBODY),
       MAKE_LITERAL_PAIR(NUM_ACTIONS)};

std::string Node::GetActionString(Action action) const
{
    return (ActionStrings.find(action) == ActionStrings.end())
        ? "Unknown"
        : ActionStrings.at(action);
}<|MERGE_RESOLUTION|>--- conflicted
+++ resolved
@@ -580,7 +580,6 @@
 {
     LOG_MARKER();
 #ifndef IS_LOOKUP_NODE
-<<<<<<< HEAD
     // check it's at inappropriate timing
     // vacuous epoch -> reject
     // new ds epoch but didn't received ds block yet -> buffer
@@ -603,7 +602,23 @@
         {
             lock_guard<mutex> g(m_mutexTxnPacketBuffer);
             m_txnPacketBuffer.emplace_back(message);
-=======
+        }
+    }
+    else
+    {
+        return ProcessTxnPacketFromLookupCore(message, offset);
+    }
+#endif //IS_LOOKUP_NOD
+    return true;
+}
+
+#ifndef IS_LOOKUP_NODE
+bool Node::ProcessTxnPacketFromLookupCore(const vector<unsigned char>& message,
+                                          unsigned int offset)
+{
+    LOG_MARKER();
+
+    // core part:
     if (IsMessageSizeInappropriate(message.size(), offset,
                                    2 * sizeof(uint32_t)))
     {
@@ -613,6 +628,13 @@
     uint32_t shardId = Serializable::GetNumber<uint32_t>(message, curr_offset,
                                                          sizeof(uint32_t));
     curr_offset += sizeof(uint32_t);
+
+    if (shardId != m_myShardID)
+    {
+        LOG_GENERAL(WARNING, "Wrong Shard");
+        return false;
+    }
+
     uint32_t num = Serializable::GetNumber<uint32_t>(message, curr_offset,
                                                      sizeof(uint32_t));
     curr_offset += sizeof(uint32_t);
@@ -623,21 +645,6 @@
         return false;
     }
 
-    if (m_mediator.m_ds->m_mode == DirectoryService::Mode::IDLE)
-    {
-
-        if (shardId != m_myShardID)
-        {
-            LOG_GENERAL(WARNING, "Wrong Shard");
-            return false;
-        }
-    }
-    else
-    {
-        LOG_GENERAL(INFO,
-                    "[DSMB]"
-                        << " DSNode");
-    }
     unsigned int txn_sent_count = 0;
     lock_guard<mutex> g(m_mutexCreatedTransactions);
 
@@ -700,14 +707,10 @@
             LOG_GENERAL(INFO,
                         "[Batching] Broadcast my txns to other shard members");
             P2PComm::GetInstance().SendBroadcastMessage(toSend, message);
->>>>>>> e0994802
         }
     }
     else
     {
-<<<<<<< HEAD
-        return ProcessTxnPacketFromLookupCore(message, offset);
-=======
         for (auto it = m_mediator.m_DSCommittee->begin();
              it != m_mediator.m_DSCommittee->end(); it++)
         {
@@ -721,105 +724,6 @@
 
             P2PComm::GetInstance().SendBroadcastMessage(toSend, message);
         }
->>>>>>> e0994802
-    }
-#endif //IS_LOOKUP_NOD
-    return true;
-}
-
-#ifndef IS_LOOKUP_NODE
-bool Node::ProcessTxnPacketFromLookupCore(const vector<unsigned char>& message,
-                                          unsigned int offset)
-{
-    LOG_MARKER();
-
-    // core part:
-    if (IsMessageSizeInappropriate(message.size(), offset,
-                                   2 * sizeof(uint32_t)))
-    {
-        return false;
-    }
-    unsigned int curr_offset = offset;
-    uint32_t shardId = Serializable::GetNumber<uint32_t>(message, curr_offset,
-                                                         sizeof(uint32_t));
-    curr_offset += sizeof(uint32_t);
-
-    if (shardId != m_myShardID)
-    {
-        LOG_GENERAL(WARNING, "Wrong Shard");
-        return false;
-    }
-
-    uint32_t num = Serializable::GetNumber<uint32_t>(message, curr_offset,
-                                                     sizeof(uint32_t));
-    curr_offset += sizeof(uint32_t);
-
-    if (IsMessageSizeInappropriate(message.size(), curr_offset,
-                                   Transaction::GetMinSerializedSize() * num))
-    {
-        return false;
-    }
-
-    unsigned int txn_sent_count = 0;
-    lock_guard<mutex> g(m_mutexCreatedTransactions);
-
-    for (unsigned int i = 0; i < num; i++)
-    {
-        Transaction tx;
-        if (tx.Deserialize(message, curr_offset) != 0)
-        {
-            LOG_GENERAL(WARNING, "Failed to deserialize");
-            return false;
-        }
-
-        if (m_mediator.m_validator->CheckCreatedTransactionFromLookup(tx))
-        {
-
-            auto& compIdx
-                = m_createdTransactions.get<MULTI_INDEX_KEY::ADDR_NONCE>();
-            auto it
-                = compIdx.find(make_tuple(tx.GetSenderAddr(), tx.GetNonce()));
-            if (it != compIdx.end())
-            {
-                if (it->GetGasPrice() < tx.GetGasPrice())
-                {
-                    compIdx.replace(it, tx);
-                }
-                else
-                {
-                    LOG_GENERAL(WARNING,
-                                "Txn with same address and nonce already "
-                                "exists with higher gas price");
-                }
-            }
-            else
-            {
-                auto& listIdx
-                    = m_createdTransactions.get<MULTI_INDEX_KEY::GAS_PRICE>();
-                listIdx.insert(tx);
-                txn_sent_count++;
-            }
-        }
-        else
-        {
-            LOG_GENERAL(WARNING, "Txn is not valid.");
-        }
-
-        curr_offset += tx.GetSerializedSize();
-    }
-    LOG_GENERAL(INFO, "TXN COUNT" << txn_sent_count);
-    vector<Peer> toSend;
-
-    for (auto it = m_myShardMembers->begin(); it != m_myShardMembers->end();
-         it++)
-    {
-        toSend.push_back(it->second);
-    }
-    if (txn_sent_count > 0)
-    {
-        LOG_GENERAL(INFO,
-                    "[Batching] Broadcast my txns to other shard members");
-        P2PComm::GetInstance().SendBroadcastMessage(toSend, message);
     }
 
     return true;
