--- conflicted
+++ resolved
@@ -1269,22 +1269,6 @@
     }
   }
 
-<<<<<<< HEAD
-  bool isLookup = false;
-  if (m_mediator.m_lookup->IsLookupNode(from) &&
-      from.GetPrintableIPAddress() != "127.0.0.1") {
-    isLookup = true;
-  }
-
-  bool properState = false;
-  if ((m_mediator.m_ds->m_mode != DirectoryService::Mode::IDLE &&
-       m_mediator.m_ds->m_state == DirectoryService::MICROBLOCK_SUBMISSION) ||
-      (m_mediator.m_ds->m_mode == DirectoryService::Mode::IDLE &&
-       (m_state == MICROBLOCK_CONSENSUS_PREP ||
-        m_state == MICROBLOCK_CONSENSUS))) {
-    properState = true;
-  }
-=======
   bool isLookup = m_mediator.m_lookup->IsLookupNode(from) &&
                   from.GetPrintableIPAddress() != "127.0.0.1";
 
@@ -1295,7 +1279,6 @@
        m_txn_distribute_window_open &&
        (m_state == MICROBLOCK_CONSENSUS_PREP ||
         m_state == MICROBLOCK_CONSENSUS));
->>>>>>> 754399d6
 
   if (isLookup || !properState) {
     if ((epochNumber + (isLookup ? 0 : 1)) < m_mediator.m_currentEpochNum) {
