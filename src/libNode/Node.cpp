--- conflicted
+++ resolved
@@ -896,7 +896,6 @@
     //         submittedTransactions.insert(make_pair(t.GetTranID(), t));
     //     };
 
-<<<<<<< HEAD
     //     if (findOneFromCreated(t))
     //     {
     //         if (!m_mediator.m_validator->CheckCreatedTransaction(t))
@@ -925,30 +924,6 @@
     //     }
     //     txn_sent_count++;
     // }
-=======
-        if (findOneFromCreated(t))
-        {
-            if (m_mediator.m_validator->CheckCreatedTransaction(t)
-                || !t.GetCode().empty() || !t.GetData().empty())
-            {
-                appendOne(t);
-            }
-        }
-        else if (findOneFromPrefilled(t))
-        {
-            if (m_mediator.m_validator->CheckCreatedTransaction(t)
-                || !t.GetCode().empty() || !t.GetData().empty())
-            {
-                appendOne(t);
-            }
-        }
-        else
-        {
-            break;
-        }
-        txn_sent_count++;
-    }
->>>>>>> c2b49315
 
     // if (txn_sent_count > 0)
     // {
