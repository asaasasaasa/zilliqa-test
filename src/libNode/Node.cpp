/**
* Copyright (c) 2018 Zilliqa 
* This source code is being disclosed to you solely for the purpose of your participation in 
* testing Zilliqa. You may view, compile and run the code for that purpose and pursuant to 
* the protocols and algorithms that are programmed into, and intended by, the code. You may 
* not do anything else with the code without express permission from Zilliqa Research Pte. Ltd., 
* including modifying or publishing the code (or any part of it), and developing or forming 
* another public or private blockchain network. This source code is provided ‘as is’ and no 
* warranties are given as to title or non-infringement, merchantability or fitness for purpose 
* and, to the extent permitted by law, all liability for your use of the code is disclaimed. 
* Some programs in this code are governed by the GNU General Public License v3.0 (available at 
* https://www.gnu.org/licenses/gpl-3.0.en.html) (‘GPLv3’). The programs that are governed by 
* GPLv3.0 are those programs that are located in the folders src/depends and tests/depends 
* and which include a reference to GPLv3 in their program files.
**/

#include <array>
#include <chrono>
#include <functional>
#include <thread>

#include <boost/multiprecision/cpp_int.hpp>

#include "Node.h"
#include "common/Constants.h"
#include "common/Messages.h"
#include "common/Serializable.h"
#include "depends/common/RLP.h"
#include "depends/libDatabase/MemoryDB.h"
#include "depends/libTrie/TrieDB.h"
#include "depends/libTrie/TrieHash.h"
#include "libConsensus/ConsensusUser.h"
#include "libCrypto/Schnorr.h"
#include "libCrypto/Sha2.h"
#include "libData/AccountData/Account.h"
#include "libData/AccountData/AccountStore.h"
#include "libData/AccountData/Transaction.h"
#include "libMediator/Mediator.h"
#include "libPOW/pow.h"
#include "libPersistence/Retriever.h"
#include "libUtils/DataConversion.h"
#include "libUtils/DetachedFunction.h"
#include "libUtils/Logger.h"
#include "libUtils/SanityChecks.h"
#include "libUtils/TimeLockedFunction.h"
#include "libUtils/TimeUtils.h"

using namespace std;
using namespace boost::multiprecision;

void addBalanceToGenesisAccount()
{
    const uint256_t bal{100000000000};
    const uint256_t nonce{0};

    for (auto& walletHexStr : GENESIS_WALLETS)
    {
        Address addr{DataConversion::HexStrToUint8Vec(walletHexStr)};
        AccountStore::GetInstance().AddAccount(addr, bal, nonce);
        LOG_MESSAGE("add genesis account " << addr << " with balance " << bal);
    }
}

Node::Node(Mediator& mediator, bool toRetrieveHistory)
    : m_mediator(mediator)
{
    // m_state = IDLE;
    bool runInitializeGenesisBlocks = true;

    if (toRetrieveHistory)
    {
        if (StartRetrieveHistory())
        {
            m_consensusID = 0;
            m_consensusLeaderID = 0;
            runInitializeGenesisBlocks = false;
        }
        else
        {
            LOG_MESSAGE("RetrieveHistory cancelled");
        }
    }

    if (runInitializeGenesisBlocks)
    {
        this->Init();
        addBalanceToGenesisAccount();
    }

    this->Prepare(runInitializeGenesisBlocks);
}

Node::~Node() {}

void Node::Init()
{
    // Zilliqa first epoch start from 1 not 0. So for the first DS epoch, there will be 1 less mini epoch only for the first DS epoch.
    // Hence, we have to set consensusID for first epoch to 1.
    m_consensusID = 1;
    m_consensusLeaderID = 1;

    m_retriever->CleanAll();
    m_retriever.reset();
    m_mediator.m_dsBlockChain.Reset();
    {
        std::lock_guard<mutex> lock(m_mutexDSCommitteeNetworkInfo);
        m_mediator.m_DSCommitteeNetworkInfo.clear();
    }
    {
        std::lock_guard<mutex> lock(m_mutexDSCommitteePubKeys);
        m_DSCommitteePubKeys.clear();
    }
    m_mediator.m_txBlockChain.Reset();
    m_committedTransactions.clear();
    AccountStore::GetInstance().Init();

    m_synchronizer.InitializeGenesisBlocks(m_mediator.m_dsBlockChain,
                                           m_mediator.m_txBlockChain);
}

void Node::Prepare(bool runInitializeGenesisBlocks)
{
    m_mediator.m_currentEpochNum
        = (uint64_t)m_mediator.m_txBlockChain.GetBlockCount();
    m_mediator.UpdateDSBlockRand(runInitializeGenesisBlocks);
    m_mediator.UpdateTxBlockRand(runInitializeGenesisBlocks);
    SetState(POW1_SUBMISSION);
    POW::GetInstance().EthashConfigureLightClient(
        (uint64_t)m_mediator.m_dsBlockChain.GetBlockCount());
}

bool Node::StartRetrieveHistory()
{
    LOG_MARKER();
    m_retriever = make_shared<Retriever>(m_mediator);

    bool ds_result;
    std::thread tDS(&Retriever::RetrieveDSBlocks, m_retriever.get(),
                    std::ref(ds_result));
    // retriever->RetrieveDSBlocks(ds_result);

    bool tx_result;
    std::thread tTx(&Retriever::RetrieveTxBlocks, m_retriever.get(),
                    std::ref(tx_result));
    // retriever->RetrieveTxBlocks(tx_result);

    bool st_result = m_retriever->RetrieveStates();

    tDS.join();
    tTx.join();

    bool tx_bodies_result = true;
#ifndef IS_LOOKUP_NODE
    tx_bodies_result = m_retriever->RetrieveTxBodiesDB();
#endif //IS_LOOKUP_NODE

    bool res = false;
    if (st_result && ds_result && tx_result && tx_bodies_result)
    {
#ifndef IS_LOOKUP_NODE
        if (m_retriever->ValidateStates())
#else // IS_LOOKUP_NODE
        if (m_retriever->ValidateStates() && m_retriever->CleanExtraTxBodies())
#endif // IS_LOOKUP_NODE
        {
            LOG_MESSAGE("RetrieveHistory Successed");
            m_mediator.m_isRetrievedHistory = true;
            res = true;
        }
    }
    return res;
}

#ifndef IS_LOOKUP_NODE

void Node::StartSynchronization()
{
    LOG_MARKER();
<<<<<<< HEAD
=======

    SetState(POW2_SUBMISSION);
>>>>>>> f590ccd5
    auto func = [this]() -> void {
        m_synchronizer.FetchOfflineLookups(m_mediator.m_lookup);

        {
            unique_lock<mutex> lock(
                m_mediator.m_lookup->m_mutexOfflineLookupsUpdation);
            while (!m_mediator.m_lookup->m_fetchedOfflineLookups)
            {
                m_mediator.m_lookup->m_offlineLookupsCondition.wait(lock);
            }
            m_mediator.m_lookup->m_fetchedOfflineLookups = false;
        }
        while (m_mediator.m_lookup->m_syncType != SyncType::NO_SYNC)
        {
            m_synchronizer.FetchLatestDSBlocks(
                m_mediator.m_lookup, m_mediator.m_dsBlockChain.GetBlockCount());
            m_synchronizer.FetchLatestTxBlocks(
                m_mediator.m_lookup, m_mediator.m_txBlockChain.GetBlockCount());
            this_thread::sleep_for(
                chrono::seconds(m_mediator.m_lookup->s_startedPoW2
                                    ? BACKUP_POW2_WINDOW_IN_SECONDS
                                    : NEW_NODE_SYNC_INTERVAL));
        }
    };

    DetachedFunction(1, func);
}

#endif //IS_LOOKUP_NODE

bool Node::CheckState(Action action)
{
    if (m_mediator.m_ds->m_mode != DirectoryService::Mode::IDLE)
    {
        LOG_MESSAGE2(
            to_string(m_mediator.m_currentEpochNum).c_str(),
            string("Error: I am a DS node.")
                    + string(" Why am I getting this message? Action: ")
                << ActionString(action));
        return false;
    }

    bool result = true;

    switch (action)
    {
    case STARTPOW1:
        switch (m_state)
        {
        case POW1_SUBMISSION:
            break;
        case POW2_SUBMISSION:
            LOG_MESSAGE2(
                to_string(m_mediator.m_currentEpochNum).c_str(),
                "Error: Doing STARTPOW1 but already in POW2_SUBMISSION");
            result = false;
            break;
        case TX_SUBMISSION:
            LOG_MESSAGE2(to_string(m_mediator.m_currentEpochNum).c_str(),
                         "Error: Doing STARTPOW1 but already in TX_SUBMISSION");
            result = false;
            break;
        case TX_SUBMISSION_BUFFER:
            LOG_MESSAGE2(
                to_string(m_mediator.m_currentEpochNum).c_str(),
                "Error: Doing STARTPOW1 but already in TX_SUBMISSION_BUFFER");
            result = false;
            break;
        case MICROBLOCK_CONSENSUS_PREP:
            LOG_MESSAGE2(to_string(m_mediator.m_currentEpochNum).c_str(),
                         "Error: Doing STARTPOW1 but already in "
                         "MICROBLOCK_CONSENSUS_PREP");
            result = false;
            break;
        case MICROBLOCK_CONSENSUS:
            LOG_MESSAGE2(
                to_string(m_mediator.m_currentEpochNum).c_str(),
                "Error: Doing STARTPOW1 but already in MICROBLOCK_CONSENSUS");
            result = false;
            break;
        case WAITING_FINALBLOCK:
            LOG_MESSAGE2(
                to_string(m_mediator.m_currentEpochNum).c_str(),
                "Error: Doing STARTPOW1 but already in WAITING_FINALBLOCK");
            result = false;
            break;
        case ERROR:
            LOG_MESSAGE("Error: Doing STARTPOW1 but receiving ERROR message");
            result = false;
            break;
        default:
            LOG_MESSAGE2(to_string(m_mediator.m_currentEpochNum).c_str(),
                         "Error: Unrecognized or error state");
            result = false;
            break;
        }
        break;
    case STARTPOW2:
        switch (m_state)
        {
        case POW1_SUBMISSION:
            LOG_MESSAGE2(
                to_string(m_mediator.m_currentEpochNum).c_str(),
                "Error: Doing STARTPOW2 but already in POW1_SUBMISSION");
            result = false;
            break;
        case POW2_SUBMISSION:
            break;
        case TX_SUBMISSION:
            LOG_MESSAGE2(to_string(m_mediator.m_currentEpochNum).c_str(),
                         "Error: Doing STARTPOW2 but already in TX_SUBMISSION");
            result = false;
            break;
        case TX_SUBMISSION_BUFFER:
            LOG_MESSAGE2(
                to_string(m_mediator.m_currentEpochNum).c_str(),
                "Error: Doing STARTPOW2 but already in TX_SUBMISSION_BUFFER");
            result = false;
            break;
        case MICROBLOCK_CONSENSUS_PREP:
            LOG_MESSAGE2(to_string(m_mediator.m_currentEpochNum).c_str(),
                         "Error: Doing STARTPOW2 but already in "
                         "MICROBLOCK_CONSENSUS_PREP");
            result = false;
            break;
        case MICROBLOCK_CONSENSUS:
            LOG_MESSAGE2(
                to_string(m_mediator.m_currentEpochNum).c_str(),
                "Error: Doing STARTPOW2 but already in MICROBLOCK_CONSENSUS");
            result = false;
            break;
        case WAITING_FINALBLOCK:
            LOG_MESSAGE2(
                to_string(m_mediator.m_currentEpochNum).c_str(),
                "Error: Doing STARTPOW2 but already in WAITING_FINALBLOCK");
            result = false;
            break;
        case ERROR:
            LOG_MESSAGE("Error: Doing STARTPOW2 but receiving ERROR message");
            result = false;
            break;
        default:
            LOG_MESSAGE2(to_string(m_mediator.m_currentEpochNum).c_str(),
                         "Error: Unrecognized or error state");
            result = false;
            break;
        }
        break;
    case PROCESS_SHARDING:
        switch (m_state)
        {
        case POW1_SUBMISSION:
            LOG_MESSAGE2(
                to_string(m_mediator.m_currentEpochNum).c_str(),
                "Error: Doing PROCESS_SHARDING but already in POW1_SUBMISSION");
            result = false;
            break;
        case POW2_SUBMISSION:
            LOG_MESSAGE2(
                to_string(m_mediator.m_currentEpochNum).c_str(),
                "Error: Doing PROCESS_SHARDING but already in POW2_SUBMISSION");
            result = false;
            break;
        case TX_SUBMISSION:
            break;
        case TX_SUBMISSION_BUFFER:
            break;
        case MICROBLOCK_CONSENSUS_PREP:
            LOG_MESSAGE2(to_string(m_mediator.m_currentEpochNum).c_str(),
                         "Error: Doing PROCESS_SHARDING but already in "
                         "MICROBLOCK_CONSENSUS_PREP");
            result = false;
            break;
        case MICROBLOCK_CONSENSUS:
            LOG_MESSAGE2(to_string(m_mediator.m_currentEpochNum).c_str(),
                         "Error: Doing PROCESS_SHARDING but already in "
                         "MICROBLOCK_CONSENSUS");
            result = false;
            break;
        case WAITING_FINALBLOCK:
            LOG_MESSAGE2(to_string(m_mediator.m_currentEpochNum).c_str(),
                         "Error: Doing PROCESS_SHARDING but already in "
                         "WAITING_FINALBLOCK");
            result = false;
            break;
        case ERROR:
            LOG_MESSAGE(
                "Error: Doing PROCESS_SHARDING but receiving ERROR message");
            result = false;
            break;
        default:
            LOG_MESSAGE2(to_string(m_mediator.m_currentEpochNum).c_str(),
                         "Error: Unrecognized or error state");
            result = false;
            break;
        }
        break;
    case PROCESS_MICROBLOCKCONSENSUS:
        switch (m_state)
        {
        case POW1_SUBMISSION:
            LOG_MESSAGE2(to_string(m_mediator.m_currentEpochNum).c_str(),
                         "Error: Doing PROCESS_MICROBLOCKCONSENSUS but already "
                         "in POW1_SUBMISSION");
            result = false;
            break;
        case POW2_SUBMISSION:
            LOG_MESSAGE2(to_string(m_mediator.m_currentEpochNum).c_str(),
                         "Error: Doing PROCESS_MICROBLOCKCONSENSUS but already "
                         "in POW2_SUBMISSION");
            result = false;
            break;
        case TX_SUBMISSION:
            LOG_MESSAGE2(to_string(m_mediator.m_currentEpochNum).c_str(),
                         "Error: Doing PROCESS_MICROBLOCKCONSENSUS but already "
                         "in TX_SUBMISSION");
            result = false;
            break;
        case TX_SUBMISSION_BUFFER:
            LOG_MESSAGE2(to_string(m_mediator.m_currentEpochNum).c_str(),
                         "Error: Doing PROCESS_MICROBLOCKCONSENSUS but already "
                         "in TX_SUBMISSION_BUFFER");
            result = false;
            break;
        case MICROBLOCK_CONSENSUS_PREP:
            LOG_MESSAGE2(to_string(m_mediator.m_currentEpochNum).c_str(),
                         "Error: Doing PROCESS_MICROBLOCKCONSENSUS but already "
                         "in MICROBLOCK_CONSENSUS_PREP");
            result = false;
            break;
        case MICROBLOCK_CONSENSUS:
            break;
        case WAITING_FINALBLOCK:
            LOG_MESSAGE2(to_string(m_mediator.m_currentEpochNum).c_str(),
                         "Error: Doing PROCESS_MICROBLOCKCONSENSUS but already "
                         "in WAITING_FINALBLOCK");
            result = false;
            break;
        case ERROR:
            LOG_MESSAGE("Error: Doing PROCESS_MICROBLOCKSUBMISSION but "
                        "receiving ERROR message");
            result = false;
            break;
        default:
            LOG_MESSAGE2(to_string(m_mediator.m_currentEpochNum).c_str(),
                         "Error: Unrecognized or error state");
            result = false;
            break;
        }
        break;
    case PROCESS_FINALBLOCK:
        switch (m_state)
        {
        case POW1_SUBMISSION:
            LOG_MESSAGE2(to_string(m_mediator.m_currentEpochNum).c_str(),
                         "Error: Doing WAITING_FINALBLOCK but already in "
                         "POW1_SUBMISSION");
            result = false;
            break;
        case POW2_SUBMISSION:
            LOG_MESSAGE2(to_string(m_mediator.m_currentEpochNum).c_str(),
                         "Error: Doing WAITING_FINALBLOCK but already in "
                         "POW2_SUBMISSION");
            result = false;
            break;
        case TX_SUBMISSION:
            LOG_MESSAGE2(
                to_string(m_mediator.m_currentEpochNum).c_str(),
                "Error: Doing WAITING_FINALBLOCK but already in TX_SUBMISSION");
            result = false;
            break;
        case TX_SUBMISSION_BUFFER:
            LOG_MESSAGE2(to_string(m_mediator.m_currentEpochNum).c_str(),
                         "Error: Doing WAITING_FINALBLOCK but already in "
                         "TX_SUBMISSION_BUFFER");
            result = false;
            break;
        case MICROBLOCK_CONSENSUS_PREP:
            LOG_MESSAGE2(to_string(m_mediator.m_currentEpochNum).c_str(),
                         "Error: Doing WAITING_FINALBLOCK but already in "
                         "MICROBLOCK_CONSENSUS_PREP");
            result = false;
            break;
        case MICROBLOCK_CONSENSUS:
            LOG_MESSAGE2(to_string(m_mediator.m_currentEpochNum).c_str(),
                         "Error: Doing WAITING_FINALBLOCK but already in "
                         "MICROBLOCK_CONSENSUS");
            result = false;
            break;
        case WAITING_FINALBLOCK:
            break;
        case ERROR:
            LOG_MESSAGE(
                "Error: Doing WAITING_FINALBLOCK but receiving ERROR message");
            result = false;
            break;
        default:
            LOG_MESSAGE2(to_string(m_mediator.m_currentEpochNum).c_str(),
                         "Error: Unrecognized or error state");
            result = false;
            break;
        }
        break;
    default:
        LOG_MESSAGE2(to_string(m_mediator.m_currentEpochNum).c_str(),
                     "Error: Unrecognized action");
        result = false;
        break;
    }

    return result;
}

vector<Peer> Node::GetBroadcastList(unsigned char ins_type,
                                    const Peer& broadcast_originator)
{
    LOG_MARKER();

    // // MessageType::NODE, NodeInstructionType::FORWARDTRANSACTION
    // if (ins_type == NodeInstructionType::FORWARDTRANSACTION)
    // {
    //     LOG_MESSAGE2(to_string(m_mediator.m_currentEpochNum).c_str(), "Gossip Forward list:");

    //     vector<Peer> peers;
    //     // LOG_MESSAGE2(to_string(m_mediator.m_currentEpochNum).c_str(), "DS size: " << m_mediator.m_DSCommitteeNetworkInfo.size() << " Shard size: " << m_myShardMembersNetworkInfo.size());

    //     if (m_isDSNode)
    //     {
    //         lock_guard<mutex> g(m_mutexFinalBlockProcessing);
    //         // LOG_MESSAGE2(to_string(m_mediator.m_currentEpochNum).c_str(), "I'm a DS node. DS size: " << m_mediator.m_DSCommitteeNetworkInfo.size() << " rand: " << rand() % m_mediator.m_DSCommitteeNetworkInfo.size());
    //         for (unsigned int i = 0; i < m_mediator.m_DSCommitteeNetworkInfo.size(); i++)
    //         {
    //             if (i == m_consensusMyID)
    //             {
    //                 continue;
    //             }
    //             if (rand() % m_mediator.m_DSCommitteeNetworkInfo.size() <= GOSSIP_RATE)
    //             {
    //                 peers.push_back(m_mediator.m_DSCommitteeNetworkInfo.at(i));
    //                 LOG_MESSAGE2(to_string(m_mediator.m_currentEpochNum).c_str(), "DSNode  IP: " << peers.back().GetPrintableIPAddress() << " Port: " << peers.back().m_listenPortHost);

    //             }

    //         }
    //     }
    //     else
    //     {
    //         // LOG_MESSAGE2(to_string(m_mediator.m_currentEpochNum).c_str(), "I'm a shard node. Shard size: " << m_myShardMembersNetworkInfo.size() << " rand: " << rand() % m_myShardMembersNetworkInfo.size());
    //         lock_guard<mutex> g(m_mutexFinalBlockProcessing);
    //         for (unsigned int i = 0; i < m_myShardMembersNetworkInfo.size(); i++)
    //         {
    //             if (i == m_consensusMyID)
    //             {
    //                 continue;
    //             }
    //             if (rand() % m_myShardMembersNetworkInfo.size() <= GOSSIP_RATE)
    //             {
    //                 peers.push_back(m_myShardMembersNetworkInfo.at(i));
    //                 LOG_MESSAGE2(to_string(m_mediator.m_currentEpochNum).c_str(), "  IP: " << peers.back().GetPrintableIPAddress() << " Port: " << peers.back().m_listenPortHost);

    //             }

    //         }
    //     }

    //     return peers;
    // }

    // Regardless of the instruction type, right now all our "broadcasts" are just redundant multicasts from DS nodes to non-DS nodes
    return vector<Peer>();
}

#ifndef IS_LOOKUP_NODE
bool Node::CheckCreatedTransaction(const Transaction& tx)
{
    LOG_MARKER();

    // Check if from account is sharded here
    const PubKey& senderPubKey = tx.GetSenderPubKey();
    Address fromAddr = Account::GetAddressFromPublicKey(senderPubKey);
    unsigned int correct_shard
        = Transaction::GetShardIndex(fromAddr, m_numShards);

    if (correct_shard != m_myShardID)
    {
        LOG_MESSAGE2(to_string(m_mediator.m_currentEpochNum).c_str(),
                     "Error: This tx is not sharded to me!");
        LOG_MESSAGE2(to_string(m_mediator.m_currentEpochNum).c_str(),
                     "From Account  = 0x" << fromAddr);
        LOG_MESSAGE2(to_string(m_mediator.m_currentEpochNum).c_str(),
                     "Correct shard = " << correct_shard);
        LOG_MESSAGE2(to_string(m_mediator.m_currentEpochNum).c_str(),
                     "This shard    = " << m_myShardID);
        return false;
    }

    // Check if from account exists in local storage
    if (!AccountStore::GetInstance().DoesAccountExist(fromAddr))
    {
        LOG_MESSAGE("fromAddr not found: " << fromAddr
                                           << ". Transaction rejected: "
                                           << tx.GetTranID());
        return false;
    }

    // Check from account nonce
    // if (tx.GetNonce() != AccountStore::GetInstance().GetNonce(fromAddr) + 1)
    // {
    // LOG_MESSAGE2(to_string(m_mediator.m_currentEpochNum).c_str(),
    // "Error: Tx nonce not in line with account state!");
    // LOG_MESSAGE2(to_string(m_mediator.m_currentEpochNum).c_str(),
    // "From Account      = 0x" << fromAddr);
    // LOG_MESSAGE2(to_string(m_mediator.m_currentEpochNum).c_str(),
    // "Account Nonce     = "
    // << AccountStore::GetInstance().GetNonce(fromAddr));
    // LOG_MESSAGE2(to_string(m_mediator.m_currentEpochNum).c_str(),
    // "Expected Tx Nonce = "
    // << AccountStore::GetInstance().GetNonce(fromAddr) + 1);
    // LOG_MESSAGE2(to_string(m_mediator.m_currentEpochNum).c_str(),
    // "Actual Tx Nonce   = " << tx.GetNonce());
    // return false;
    // }

    // Check if to account exists in local storage
    const Address& toAddr = tx.GetToAddr();
    if (!AccountStore::GetInstance().DoesAccountExist(toAddr))
    {
        LOG_MESSAGE("New account is added: " << toAddr);
        AccountStore::GetInstance().AddAccount(toAddr, {0, 0});
    }

    // Check if transaction amount is valid
    if (AccountStore::GetInstance().GetBalance(fromAddr) < tx.GetAmount())
    {
        LOG_MESSAGE2(to_string(m_mediator.m_currentEpochNum).c_str(),
                     "Error: Insufficient funds in source account!");
        LOG_MESSAGE2(to_string(m_mediator.m_currentEpochNum).c_str(),
                     "From Account = 0x" << fromAddr);
        LOG_MESSAGE2(to_string(m_mediator.m_currentEpochNum).c_str(),
                     "Balance      = "
                         << AccountStore::GetInstance().GetBalance(fromAddr));
        LOG_MESSAGE2(to_string(m_mediator.m_currentEpochNum).c_str(),
                     "Debit Amount = " << tx.GetAmount());
        return false;
    }

    return true;
}
#endif // IS_LOOKUP_NODE

/// Return a valid transaction from fromKeyPair to toAddr with the specified amount
///
/// TODO: nonce is still no valid yet
Transaction CreateValidTestingTransaction(PrivKey& fromPrivKey,
                                          PubKey& fromPubKey,
                                          const Address& toAddr,
                                          uint256_t amount)
{
    unsigned int version = 0;
    auto nonce = 0;

    // LOG_MESSAGE("fromPrivKey " << fromPrivKey << " / fromPubKey " << fromPubKey
    // << " / toAddr" << toAddr);

    Transaction txn{version,    nonce,  toAddr,
                    fromPubKey, amount, {/* empty sig */}};

    // std::vector<unsigned char> buf;
    // txn.SerializeWithoutSignature(buf, 0);

    // Signature sig;
    // Schnorr::GetInstance().Sign(buf, fromPrivKey, fromPubKey, sig);

    // vector<unsigned char> sigBuf;
    // sig.Serialize(sigBuf, 0);
    // txn.SetSignature(sigBuf);

    return txn;
}

bool GetOneGoodKeyPair(PrivKey& oPrivKey, PubKey& oPubKey, uint32_t myShard,
                       uint32_t nShard)
{
    for (auto& privKeyHexStr : GENESIS_KEYS)
    {
        auto privKeyBytes{DataConversion::HexStrToUint8Vec(privKeyHexStr)};
        auto privKey = PrivKey{privKeyBytes, 0};
        auto pubKey = PubKey{privKey};
        auto addr = Account::GetAddressFromPublicKey(pubKey);
        auto txnShard = Transaction::GetShardIndex(addr, nShard);

        LOG_MESSAGE("Genesis Priv Key Str "
                    << privKeyHexStr << " / Priv Key " << privKey
                    << " / Pub Key " << pubKey << " / Addr " << addr
                    << " / txnShard " << txnShard << " / myShard " << myShard
                    << " / nShard " << nShard);
        if (txnShard == myShard)
        {
            oPrivKey = privKey;
            oPubKey = pubKey;
            return true;
        }
    }

    return false;
}

bool GetOneGenesisAddress(Address& oAddr)
{
    if (GENESIS_WALLETS.empty())
    {
        LOG_MESSAGE("could not get one genensis address");
        return false;
    }

    oAddr = Address{DataConversion::HexStrToUint8Vec(GENESIS_WALLETS.front())};
    return true;
}

std::once_flag generateReceiverOnce;

Address GenOneReceiver()
{
    static Address receiverAddr;
    std::call_once(generateReceiverOnce, []() {
        auto receiver = Schnorr::GetInstance().GenKeyPair();
        receiverAddr = Account::GetAddressFromPublicKey(receiver.second);
        LOG_MESSAGE("Generate testing transaction receiver" << receiverAddr);
    });
    return receiverAddr;
}

/// generate transation from one to many random accounts
vector<Transaction> GenTransactionBulk(PrivKey& fromPrivKey, PubKey& fromPubKey,
                                       size_t n)
{
    vector<Transaction> txns;
    const size_t amountLimitMask = 0xff; // amount will vary from 0 to 255

    // FIXME: it's a workaround to use the first genensis account
    // auto receiver = Schnorr::GetInstance().GenKeyPair();
    // auto receiverAddr = Account::GetAddressFromPublicKey(receiver.second);

    // alternative 1: use first genesis address
    // Address addr;
    // if (not GetOneGenesisAddress(addr))
    // {
    // return txns;
    // }
    // auto receiverAddr = addr;

    // alternative 2: use a fresh address throughout entire lifetime
    auto receiverAddr = GenOneReceiver();

    txns.reserve(n);
    for (auto i = 0u; i != n; i++)
    {
        auto txn = CreateValidTestingTransaction(
            fromPrivKey, fromPubKey, receiverAddr, i & amountLimitMask);
        txns.emplace_back(txn);
    }

    return txns;
}

/// Handle send_txn command with the following message format
///
/// XXX The message format below is no ignored
///     Message = [33-byte from pubkey] [33-byte to pubkey] [32-byte amount]
bool Node::ProcessCreateTransaction(const vector<unsigned char>& message,
                                    unsigned int offset, const Peer& from)
{
#ifndef IS_LOOKUP_NODE
    LOG_MARKER();

    // vector<Transaction> txnToCreate;
    size_t nTxnPerAccount{N_PREFILLED_PER_ACCOUNT};
    // size_t nTxnDelta{MAXSUBMITTXNPERNODE};

    // if (not GetOneGoodKeyPair(senderPrivKey, senderPubKey, m_myShardID,
    // m_numShards))
    // {
    // LOG_MESSAGE(
    // "No proper genesis account, cannot send testing transactions");
    // return false;
    // }

    // for (auto nTxn = 0u; nTxn < nTxnPerAccount; nTxn += nTxnDelta)
    // {
    unsigned int count = 0;
    for (auto& privKeyHexStr : GENESIS_KEYS)
    {
        auto privKeyBytes{DataConversion::HexStrToUint8Vec(privKeyHexStr)};
        auto privKey = PrivKey{privKeyBytes, 0};
        auto pubKey = PubKey{privKey};
        auto addr = Account::GetAddressFromPublicKey(pubKey);
        auto txns = GenTransactionBulk(privKey, pubKey, nTxnPerAccount);
        m_nRemainingPrefilledTxns += txns.size();
        {
            lock_guard<mutex> lg{m_mutexPrefilledTxns};
            auto& txnsDst = m_prefilledTxns[addr];
            txnsDst.insert(txnsDst.end(), txns.begin(), txns.end());
        }
        count++;
        if (count == 1)
            break;
    }
    // LOG_MESSAGE("prefilled " << (nTxn + nTxnDelta) * GENESIS_KEYS.size()
    // << " txns");

    // const size_t prefillThreshold = 10 * nTxnDelta * GENESIS_KEYS.size();
    // const auto sleepTime = 10s;
    // while (m_nRemainingPrefilledTxns > prefillThreshold)
    // {
    // LOG_MESSAGE("prefilling saturated ( "
    // << m_nRemainingPrefilledTxns << " > "
    // << prefillThreshold << ") , sleeping for "
    // << sleepTime.count() << " seconds");
    // this_thread::sleep_for(sleepTime);
    // }
    // }

    // {
    // lock_guard<mutex> g(m_mutexCreatedTransactions);
    // m_createdTransactions.insert(m_createdTransactions.end(),
    // txnToCreate.begin(), txnToCreate.end());
    // }

    LOG_MESSAGE("Finished prefilling " << nTxnPerAccount * GENESIS_KEYS.size()
                                       << " transactions");

    return true;
#endif // IS_LOOKUP_NODE
    return true;
}

#ifndef IS_LOOKUP_NODE
bool Node::ProcessSubmitMissingTxn(const vector<unsigned char>& message,
                                   unsigned int offset, const Peer& from)
{
    auto msgBlockNum
        = Serializable::GetNumber<uint32_t>(message, offset, sizeof(uint32_t));
    offset += sizeof(uint32_t);

    auto localBlockNum = (uint256_t)m_mediator.m_currentEpochNum;
    ;

    if (msgBlockNum != localBlockNum)
    {
        LOG_MESSAGE2(to_string(m_mediator.m_currentEpochNum).c_str(),
                     "untimely delivery of "
                         << "missing txns. received: " << msgBlockNum
                         << " , local: " << localBlockNum);
    }

    const auto& submittedTransaction = Transaction(message, offset);

    // if (CheckCreatedTransaction(submittedTransaction))
    {
        lock_guard<mutex> g(m_mutexReceivedTransactions);
        auto& receivedTransactions = m_receivedTransactions[msgBlockNum];
        receivedTransactions.insert(
            make_pair(submittedTransaction.GetTranID(), submittedTransaction));
        LOG_MESSAGE2(
            to_string(m_mediator.m_currentEpochNum).c_str(),
            "Received missing txn: " << submittedTransaction.GetTranID())
    }
    return true;
}

bool Node::ProcessSubmitTxnSharing(const vector<unsigned char>& message,
                                   unsigned int offset, const Peer& from)
{
    LOG_MARKER();

    const auto& submittedTransaction = Transaction(message, offset);
    // if (CheckCreatedTransaction(submittedTransaction))
    {
        boost::multiprecision::uint256_t blockNum
            = (uint256_t)m_mediator.m_currentEpochNum;
        lock_guard<mutex> g(m_mutexReceivedTransactions);
        auto& receivedTransactions = m_receivedTransactions[blockNum];
        // if(m_mediator.m_selfPeer.m_listenPortHost != 5015 &&
        //    m_mediator.m_selfPeer.m_listenPortHost != 5016 &&
        //    m_mediator.m_selfPeer.m_listenPortHost != 5017 &&
        //    m_mediator.m_selfPeer.m_listenPortHost != 5018 &&
        //    m_mediator.m_selfPeer.m_listenPortHost != 5019 &&
        //    m_mediator.m_selfPeer.m_listenPortHost != 5020)
        // {
        receivedTransactions.insert(
            make_pair(submittedTransaction.GetTranID(), submittedTransaction));
        LOG_MESSAGE2(to_string(m_mediator.m_currentEpochNum).c_str(),
                     "Received txn: " << submittedTransaction.GetTranID())
        // }
    }

    return true;
}
#endif // IS_LOOKUP_NODE

bool Node::ProcessSubmitTransaction(const vector<unsigned char>& message,
                                    unsigned int offset, const Peer& from)
{
#ifndef IS_LOOKUP_NODE
    // This message is sent by my shard peers
    // Message = [204-byte transaction]

    LOG_MARKER();

    if (IsMessageSizeInappropriate(message.size(), offset,
                                   Transaction::GetSerializedSize()))
    {
        return false;
    }

    unsigned int cur_offset = offset;

    auto submitTxnType = Serializable::GetNumber<uint32_t>(message, cur_offset,
                                                           sizeof(uint32_t));
    cur_offset += sizeof(uint32_t);

    if (submitTxnType == SUBMITTRANSACTIONTYPE::MISSINGTXN)
    {
        if (m_state != MICROBLOCK_CONSENSUS)
        {
            LOG_MESSAGE2(
                to_string(m_mediator.m_currentEpochNum).c_str(),
                "Not in a microblock consensus state: don't want missing txns")
        }

        ProcessSubmitMissingTxn(message, cur_offset, from);
    }
    else if (submitTxnType == SUBMITTRANSACTIONTYPE::TXNSHARING)
    {
        while (m_state != TX_SUBMISSION && m_state != TX_SUBMISSION_BUFFER)
        {
            LOG_MESSAGE2(to_string(m_mediator.m_currentEpochNum).c_str(),
                         "Not in ProcessSubmitTxn state -- waiting!")
            this_thread::sleep_for(chrono::milliseconds(200));
        }

        ProcessSubmitTxnSharing(message, cur_offset, from);
    }
#endif // IS_LOOKUP_NODE
    return true;
}

#ifndef IS_LOOKUP_NODE
bool Node::CheckCreatedTransactionFromLookup(const Transaction& tx)
{
    LOG_MARKER();

    // Check if from account is sharded here
    const PubKey& senderPubKey = tx.GetSenderPubKey();
    Address fromAddr = Account::GetAddressFromPublicKey(senderPubKey);
    unsigned int correct_shard
        = Transaction::GetShardIndex(fromAddr, m_numShards);

    if (correct_shard != m_myShardID)
    {
        LOG_MESSAGE2(to_string(m_mediator.m_currentEpochNum).c_str(),
                     "Error: This tx is not sharded to me!");
        LOG_MESSAGE2(to_string(m_mediator.m_currentEpochNum).c_str(),
                     "From Account  = 0x" << fromAddr);
        LOG_MESSAGE2(to_string(m_mediator.m_currentEpochNum).c_str(),
                     "Correct shard = " << correct_shard);
        LOG_MESSAGE2(to_string(m_mediator.m_currentEpochNum).c_str(),
                     "This shard    = " << m_myShardID);
        return false;
    }

    // Check if from account exists in local storage
    if (!AccountStore::GetInstance().DoesAccountExist(fromAddr))
    {
        LOG_MESSAGE("fromAddr not found: " << fromAddr
                                           << ". Transaction rejected: "
                                           << tx.GetTranID());
        return false;
    }

    {
        // Check from account nonce
        lock_guard<mutex> g(m_mutexTxnNonceMap);
        if (m_txnNonceMap.find(fromAddr) == m_txnNonceMap.end())
        {
            LOG_MESSAGE("Txn from " << fromAddr << "is new.");

            if (tx.GetNonce()
                != AccountStore::GetInstance().GetNonce(fromAddr) + 1)
            {
                LOG_MESSAGE2(to_string(m_mediator.m_currentEpochNum).c_str(),
                             "Error: Tx nonce not in line with account state!");
                LOG_MESSAGE2(to_string(m_mediator.m_currentEpochNum).c_str(),
                             "From Account      = 0x" << fromAddr);
                LOG_MESSAGE2(
                    to_string(m_mediator.m_currentEpochNum).c_str(),
                    "Account Nonce     = "
                        << AccountStore::GetInstance().GetNonce(fromAddr));
                LOG_MESSAGE2(
                    to_string(m_mediator.m_currentEpochNum).c_str(),
                    "Expected Tx Nonce = "
                        << AccountStore::GetInstance().GetNonce(fromAddr) + 1);
                LOG_MESSAGE2(to_string(m_mediator.m_currentEpochNum).c_str(),
                             "Actual Tx Nonce   = " << tx.GetNonce());
                return false;
            }
            m_txnNonceMap.insert(make_pair(fromAddr, tx.GetNonce()));
        }
        else
        {
            if (tx.GetNonce() != m_txnNonceMap.at(fromAddr) + 1)
            {
                LOG_MESSAGE2(to_string(m_mediator.m_currentEpochNum).c_str(),
                             "Error: Tx nonce not in line with account state!");
                LOG_MESSAGE2(to_string(m_mediator.m_currentEpochNum).c_str(),
                             "From Account      = 0x" << fromAddr);
                LOG_MESSAGE2(
                    to_string(m_mediator.m_currentEpochNum).c_str(),
                    "Account Nonce     = " << m_txnNonceMap.at(fromAddr));
                LOG_MESSAGE2(
                    to_string(m_mediator.m_currentEpochNum).c_str(),
                    "Expected Tx Nonce = " << m_txnNonceMap.at(fromAddr) + 1);
                LOG_MESSAGE2(to_string(m_mediator.m_currentEpochNum).c_str(),
                             "Actual Tx Nonce   = " << tx.GetNonce());
                return false;
            }
            m_txnNonceMap.at(fromAddr) += 1;
        }
    }

    // Check if to account exists in local storage
    const Address& toAddr = tx.GetToAddr();
    if (!AccountStore::GetInstance().DoesAccountExist(toAddr))
    {
        LOG_MESSAGE("New account is added: " << toAddr);
        AccountStore::GetInstance().AddAccount(toAddr, {0, 0});
    }

    // Check if transaction amount is valid
    if (AccountStore::GetInstance().GetBalance(fromAddr) < tx.GetAmount())
    {
        LOG_MESSAGE2(to_string(m_mediator.m_currentEpochNum).c_str(),
                     "Error: Insufficient funds in source account!");
        LOG_MESSAGE2(to_string(m_mediator.m_currentEpochNum).c_str(),
                     "From Account = 0x" << fromAddr);
        LOG_MESSAGE2(to_string(m_mediator.m_currentEpochNum).c_str(),
                     "Balance      = "
                         << AccountStore::GetInstance().GetBalance(fromAddr));
        LOG_MESSAGE2(to_string(m_mediator.m_currentEpochNum).c_str(),
                     "Debit Amount = " << tx.GetAmount());
        return false;
    }

    return true;
}
#endif // IS_LOOKUP_NODE

bool Node::ProcessCreateTransactionFromLookup(
    const vector<unsigned char>& message, unsigned int offset, const Peer& from)
{
#ifndef IS_LOOKUP_NODE

    LOG_MARKER();

    if (IsMessageSizeInappropriate(message.size(), offset,
                                   Transaction::GetSerializedSize()))
    {
        return false;
    }

    unsigned int curr_offset = offset;

    // Transaction tx(message, curr_offset);
    Transaction tx;
    if (tx.Deserialize(message, curr_offset) != 0)
    {
        LOG_MESSAGE("Error. We failed to deserialize Transaction.");
        return false;
    }

    lock_guard<mutex> g(m_mutexCreatedTransactions);

    LOG_MESSAGE2(to_string(m_mediator.m_currentEpochNum).c_str(),
                 "Recvd txns: "
                     << tx.GetTranID() << " Signature: "
                     << DataConversion::charArrToHexStr(tx.GetSignature())
                     << " toAddr: " << tx.GetToAddr().hex());
    if (CheckCreatedTransactionFromLookup(tx))
    {
        m_createdTransactions.push_back(tx);
    }
    else
    {
        LOG_MESSAGE("Error. Txn is not valid.");
        return false;
    }

#endif //IS_LOOKUP_NODE

    return true;
}

// Used by Zilliqa in pow branch. This will be useful for us when doing the accounts and wallet in the future.
// bool Node::ProcessCreateAccounts(const vector<unsigned char> & message, unsigned int offset, const Peer & from)
// {
// #ifndef IS_LOOKUP_NODE
//     // Message = [117-byte account 1] ... [117-byte account n]

//     LOG_MARKER();

//     if (IsMessageSizeInappropriate(message.size(), offset, 0, ACCOUNT_SIZE))
//     {
//         return false;
//     }

//     const unsigned int numOfAccounts = (message.size() - offset) / ACCOUNT_SIZE;
//     unsigned int cur_offset = offset;

//     for (unsigned int i = 0; i < numOfAccounts; i++)
//     {
//         AccountStore::GetInstance().AddAccount(Account(message, cur_offset));
//         cur_offset += ACCOUNT_SIZE;
//     }
// #endif // IS_LOOKUP_NODE
//     // Do any post-processing on the final block
//     return true;
// }

void Node::SetState(NodeState state)
{
    m_state = state;
    LOG_MESSAGE2(to_string(m_mediator.m_currentEpochNum).c_str(),
                 "Node State is now " << m_state << " at epoch "
                                      << m_mediator.m_currentEpochNum);
}

#ifndef IS_LOOKUP_NODE
void Node::SubmitTransactions()
{
    LOG_MARKER();

    unsigned int txn_sent_count = 0;

    boost::multiprecision::uint256_t blockNum
        = (uint256_t)m_mediator.m_currentEpochNum;

    // TODO: remove the condition on txn_sent_count -- temporary hack to artificially limit number of
    // txns needed to be shared within shard members so that it completes in the time limit
    while (txn_sent_count < MAXSUBMITTXNPERNODE)
    {
        shared_lock<shared_timed_mutex> lock(m_mutexProducerConsumer);
        if (m_state != TX_SUBMISSION)
        {
            break;
        }

        Transaction t;

        auto findOneFromPrefilled = [this](Transaction& t) -> bool {
            lock_guard<mutex> g{m_mutexPrefilledTxns};

            for (auto& txns : m_prefilledTxns)
            {
                auto& txnsList = txns.second;
                if (txnsList.empty())
                {
                    continue;
                }

                // auto& addr = txns.first;
                // auto shard = Transaction::GetShardIndex(addr, m_numShards);
                // if (shard != m_myShardID)
                // {
                // continue;
                // }

                t = move(txnsList.front());
                txnsList.pop_front();
                m_nRemainingPrefilledTxns--;

                return true;
            }

            return false;
        };

        auto findOneFromCreated = [this](Transaction& t) -> bool {
            lock_guard<mutex> g(m_mutexCreatedTransactions);

            if (m_createdTransactions.empty())
            {
                return false;
            }

            t = move(m_createdTransactions.front());
            m_createdTransactions.pop_front();
            return true;
        };

        auto submitOne = [this, &blockNum](Transaction& t) {
            vector<unsigned char> tx_message
                = {MessageType::NODE, NodeInstructionType::SUBMITTRANSACTION};
            Serializable::SetNumber<uint32_t>(tx_message, MessageOffset::BODY,
                                              SUBMITTRANSACTIONTYPE::TXNSHARING,
                                              sizeof(uint32_t));
            t.Serialize(tx_message, MessageOffset::BODY + sizeof(uint32_t));
            P2PComm::GetInstance().SendMessage(m_myShardMembersNetworkInfo,
                                               tx_message);

            LOG_MESSAGE2(to_string(m_mediator.m_currentEpochNum).c_str(),
                         "Sent txn: " << t.GetTranID())

            lock_guard<mutex> g(m_mutexSubmittedTransactions);
            auto& submittedTransactions = m_submittedTransactions[blockNum];
            submittedTransactions.insert(make_pair(t.GetTranID(), t));
        };

        if (findOneFromCreated(t))
        {
            submitOne(t);
        }
        else if (findOneFromPrefilled(t))
        {
            submitOne(t);
            txn_sent_count++;
        }
    }
    LOG_MESSAGE2(to_string(m_mediator.m_currentEpochNum).c_str(),
                 "added " << txn_sent_count << " to submittedTransactions");

    // Clear m_txnNonceMap
    {
        lock_guard<mutex> g(m_mutexTxnNonceMap);
        m_txnNonceMap.clear();
    }

#ifdef STAT_TEST
    LOG_STATE("[TXNSE][" << std::setw(15) << std::left
                         << m_mediator.m_selfPeer.GetPrintableIPAddress()
                         << "][" << m_mediator.m_currentEpochNum << "]["
                         << m_myShardID << "][" << txn_sent_count << "] CONT");
#endif // STAT_TEST
}

void Node::RejoinAsNormal()
{
    LOG_MARKER();
    if (m_mediator.m_lookup->m_syncType == SyncType::NO_SYNC)
    {
        m_mediator.m_lookup->m_syncType = SyncType::NORMAL_SYNC;
        this->CleanVariables();
        this->Init();
        this->Prepare(true);
        this->StartSynchronization();
    }
}

bool Node::CleanVariables()
{
    m_myShardMembersPubKeys.clear();
    m_myShardMembersNetworkInfo.clear();
    m_isPrimary = false;
    m_isMBSender = false;
    m_myShardID = 0;

    m_consensusObject.reset();
    m_consensusBlockHash.clear();
    {
        std::lock_guard<mutex> lock(m_mutexMicroBlock);
        m_microblock.reset();
    }
    {
        std::lock_guard<mutex> lock(m_mutexCreatedTransactions);
        m_createdTransactions.clear();
    }
    {
        std::lock_guard<mutex> lock(m_mutexTxnNonceMap);
        m_txnNonceMap.clear();
    }
    {
        std::lock_guard<mutex> lock(m_mutexPrefilledTxns);
        m_nRemainingPrefilledTxns = 0;
        m_prefilledTxns.clear();
    }
    {
        std::lock_guard<mutex> lock(m_mutexSubmittedTransactions);
        m_submittedTransactions.clear();
    }
    {
        std::lock_guard<mutex> lock(m_mutexReceivedTransactions);
        m_receivedTransactions.clear();
    }
    {
        std::lock_guard<mutex> lock(m_mutexCommittedTransactions);
        m_committedTransactions.clear();
    }
    {
        std::lock_guard<mutex> lock(m_mutexForwardingAssignment);
        m_forwardingAssignment.clear();
    }
    {
        std::lock_guard<mutex> lock(m_allMicroBlocksRecvd);
        m_allMicroBlocksRecvd = true;
    }
    {
        std::lock_guard<mutex> lock(m_mutexUnavailableMicroBlocks);
        m_unavailableMicroBlocks.clear();
    }
    return true;
}
#endif // IS_LOOKUP_NODE

bool Node::ToBlockMessage(unsigned char ins_byte)
{
    if (m_mediator.m_lookup->m_syncType != SyncType::NO_SYNC)
#ifndef IS_LOOKUP_NODE
    {
        if (!m_fromNewProcess)
        {
            if (ins_byte != NodeInstructionType::SHARDING)
            {
                return true;
            }
        }
        else
        {
            if (m_runFromLate && ins_byte != NodeInstructionType::SHARDING)
            {
                return true;
            }
        }
    }
#else // IS_LOOKUP_NODE
    {
        return true;
    }
#endif // IS_LOOKUP_NODE
    return false;
}

bool Node::Execute(const vector<unsigned char>& message, unsigned int offset,
                   const Peer& from)
{
    LOG_MARKER();

    bool result = true;

    typedef bool (Node::*InstructionHandler)(const vector<unsigned char>&,
                                             unsigned int, const Peer&);

    InstructionHandler ins_handlers[]
        = {&Node::ProcessStartPoW1,
           &Node::ProcessDSBlock,
           &Node::ProcessSharding,
           &Node::ProcessCreateTransaction,
           &Node::ProcessSubmitTransaction,
           &Node::ProcessMicroblockConsensus,
           &Node::ProcessFinalBlock,
           &Node::ProcessForwardTransaction,
           &Node::ProcessCreateTransactionFromLookup};

    const unsigned char ins_byte = message.at(offset);
    const unsigned int ins_handlers_count
        = sizeof(ins_handlers) / sizeof(InstructionHandler);

#ifndef IS_LOOKUP_NODE
    // If the node failed and waiting for recovery, block the unwanted msg

    if (ToBlockMessage(ins_byte))
    {
        LOG_MESSAGE2(to_string(m_mediator.m_currentEpochNum).c_str(),
                     "Node not connected to network yet, ignore message");
        return false;
    }
#endif

    if (ins_byte < ins_handlers_count)
    {
        result = (this->*ins_handlers[ins_byte])(message, offset + 1, from);
        if (result == false)
        {
<<<<<<< HEAD
            // To-do: Error recovery
=======
        // To-do: Error recovery
>>>>>>> f590ccd5
        }
    }
    else
    {
        LOG_MESSAGE2(to_string(m_mediator.m_currentEpochNum).c_str(),
                     "Unknown instruction byte " << hex
                                                 << (unsigned int)ins_byte);
    }

    return result;
}<|MERGE_RESOLUTION|>--- conflicted
+++ resolved
@@ -102,15 +102,15 @@
     m_retriever->CleanAll();
     m_retriever.reset();
     m_mediator.m_dsBlockChain.Reset();
-    {
-        std::lock_guard<mutex> lock(m_mutexDSCommitteeNetworkInfo);
+    m_mediator.m_txBlockChain.Reset();
+    {
+        std::lock_guard<mutex> lock(m_mediator.m_mutexDSCommitteeNetworkInfo);
         m_mediator.m_DSCommitteeNetworkInfo.clear();
     }
     {
-        std::lock_guard<mutex> lock(m_mutexDSCommitteePubKeys);
-        m_DSCommitteePubKeys.clear();
-    }
-    m_mediator.m_txBlockChain.Reset();
+        std::lock_guard<mutex> lock(m_mediator.m_mutexDSCommitteePubKeys);
+        m_mediator.m_DSCommitteePubKeys.clear();
+    }
     m_committedTransactions.clear();
     AccountStore::GetInstance().Init();
 
@@ -176,11 +176,8 @@
 void Node::StartSynchronization()
 {
     LOG_MARKER();
-<<<<<<< HEAD
-=======
 
     SetState(POW2_SUBMISSION);
->>>>>>> f590ccd5
     auto func = [this]() -> void {
         m_synchronizer.FetchOfflineLookups(m_mediator.m_lookup);
 
@@ -1282,7 +1279,7 @@
         m_forwardingAssignment.clear();
     }
     {
-        std::lock_guard<mutex> lock(m_allMicroBlocksRecvd);
+        std::lock_guard<mutex> lock(m_mutexAllMicroBlocksRecvd);
         m_allMicroBlocksRecvd = true;
     }
     {
@@ -1362,11 +1359,7 @@
         result = (this->*ins_handlers[ins_byte])(message, offset + 1, from);
         if (result == false)
         {
-<<<<<<< HEAD
             // To-do: Error recovery
-=======
-        // To-do: Error recovery
->>>>>>> f590ccd5
         }
     }
     else
