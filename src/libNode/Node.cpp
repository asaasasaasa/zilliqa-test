--- conflicted
+++ resolved
@@ -1940,12 +1940,6 @@
                 "[TxPool] TxnPool size before processing: " << m_createdTxns.size());
 
     for (const auto& txn : checkedTxns) {
-<<<<<<< HEAD
-      LOG_GENERAL(INFO, "Txn " << txn.GetTranID().hex() << " with nonce " << txn.GetNonce() 
-                  << " (next: " << AccountStore::GetInstance().GetNonceTemp(txn.GetSenderAddr()) + 1
-                  << ") added to pool");
-      m_createdTxns.insert(txn);
-=======
       MempoolInsertionStatus status;
       if (!m_createdTxns.insert(txn, status)) {
         {
@@ -1970,7 +1964,6 @@
         }
         LOG_GENERAL(INFO, "Txn " << txn.GetTranID().hex() << " added to pool");
       }
->>>>>>> 361ce822
     }
 
     LOG_GENERAL(INFO, "[TxPool] Txn processed: " << processed_count
@@ -1978,16 +1971,8 @@
                                         << m_createdTxns.size());
   }
 
-<<<<<<< HEAD
   m_txnPacketsInQueue.fetch_sub(1, std::memory_order_seq_cst);
-
-  LOG_STATE("[TXNPKTPROC][" << std::setw(15) << std::left
-                            << m_mediator.m_selfPeer.GetPrintableIPAddress()
-                            << "][" << m_mediator.m_currentEpochNum << "]["
-                            << shardId << "]["
-                            << string(lookupPubKey).substr(0, 6) << "] DONE ["
-                            << processed_count << "]");
-=======
+  
   {
     unique_lock<shared_timed_mutex> g(m_unconfirmedTxnsMutex);
     for (const auto& txnhashStatus : rejectTxns) {
@@ -2009,7 +1994,6 @@
                               << processed_count << "]");
   }
 
->>>>>>> 361ce822
   return true;
 }
 
