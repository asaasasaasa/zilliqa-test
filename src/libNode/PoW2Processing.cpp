--- conflicted
+++ resolved
@@ -92,16 +92,6 @@
     pow2message.insert(pow2message.end(), mixhash_vec.begin(),
                        mixhash_vec.end());
 
-<<<<<<< HEAD
-    deque<Peer> peerList;
-
-    for (auto const& i : m_mediator.m_DSCommittee)
-    {
-        peerList.push_back(i.second);
-    }
-
-    P2PComm::GetInstance().SendMessage(peerList, pow2message);
-=======
     cur_offset += BLOCK_HASH_SIZE;
 
     Signature sign;
@@ -112,9 +102,14 @@
     }
     sign.Serialize(pow2message, cur_offset);
 
-    P2PComm::GetInstance().SendMessage(m_mediator.m_DSCommitteeNetworkInfo,
-                                       pow2message);
->>>>>>> a1d4fa48
+    deque<Peer> peerList;
+
+    for (auto const& i : m_mediator.m_DSCommittee)
+    {
+        peerList.push_back(i.second);
+    }
+
+    P2PComm::GetInstance().SendMessage(peerList, pow2message);
 }
 
 void Node::StartPoW2MiningAndShareResultWithDS(
