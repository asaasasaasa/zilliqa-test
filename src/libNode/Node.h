/**
* Copyright (c) 2018 Zilliqa 
* This source code is being disclosed to you solely for the purpose of your participation in 
* testing Zilliqa. You may view, compile and run the code for that purpose and pursuant to 
* the protocols and algorithms that are programmed into, and intended by, the code. You may 
* not do anything else with the code without express permission from Zilliqa Research Pte. Ltd., 
* including modifying or publishing the code (or any part of it), and developing or forming 
* another public or private blockchain network. This source code is provided ‘as is’ and no 
* warranties are given as to title or non-infringement, merchantability or fitness for purpose 
* and, to the extent permitted by law, all liability for your use of the code is disclaimed. 
* Some programs in this code are governed by the GNU General Public License v3.0 (available at 
* https://www.gnu.org/licenses/gpl-3.0.en.html) (‘GPLv3’). The programs that are governed by 
* GPLv3.0 are those programs that are located in the folders src/depends and tests/depends 
* and which include a reference to GPLv3 in their program files.
**/
#ifndef __NODE_H__
#define __NODE_H__

#include <condition_variable>
#include <deque>
#include <list>
#include <map>
#include <mutex>
#include <shared_mutex>
#include <unordered_map>
#include <unordered_set>
#include <vector>

#include "common/Broadcastable.h"
#include "common/Constants.h"
#include "common/Executable.h"
#include "depends/common/FixedHash.h"
#include "libConsensus/Consensus.h"
#include "libData/AccountData/Transaction.h"
#include "libData/BlockChainData/TxBlockChain.h"
#include "libData/BlockData/Block.h"
#include "libLookup/Synchronizer.h"
#include "libNetwork/P2PComm.h"
#include "libNetwork/PeerStore.h"
#include "libPOW/pow.h"
#include "libPersistence/BlockStorage.h"

class Mediator;
class Retriever;

/// Implements PoW submission and sharding node functionality.
class Node : public Executable, public Broadcastable
{
    enum Action
    {
        STARTPOW1 = 0x00,
        STARTPOW2,
        PROCESS_SHARDING,
        PROCESS_MICROBLOCKCONSENSUS,
        PROCESS_FINALBLOCK,
        PROCESS_TXNBODY,
        NUM_ACTIONS
    };

    enum SUBMITTRANSACTIONTYPE
    {
        TXNSHARING = 0x00,
        MISSINGTXN = 0x01
    };

    string ActionString(enum Action action)
    {
        switch (action)
        {
        case STARTPOW1:
            return "STARTPOW1";
        case STARTPOW2:
            return "STARTPOW2";
        case PROCESS_SHARDING:
            return "PROCESS_SHARDING";
        case PROCESS_MICROBLOCKCONSENSUS:
            return "PROCESS_MICROBLOCKCONSENSUS";
        case PROCESS_FINALBLOCK:
            return "PROCESS_FINALBLOCK";
        case PROCESS_TXNBODY:
            return "PROCESS_TXNBODY";
        default:
            return "Unknown Action";
        }
    }

    Mediator& m_mediator;

    Synchronizer m_synchronizer;

    std::mutex m_mutexConsensus;

    // Sharding information
    std::deque<PubKey> m_myShardMembersPubKeys;
    std::deque<Peer> m_myShardMembersNetworkInfo;
    std::atomic<bool> m_isPrimary;
    std::atomic<bool> m_isMBSender;
    std::atomic<uint32_t> m_myShardID;
    std::atomic<uint32_t> m_numShards;

    // DS committee information
    bool m_isDSNode = true;

    // Consensus variables
    std::shared_ptr<ConsensusCommon> m_consensusObject;
    std::mutex m_MutexCVMicroblockConsensus;
    std::condition_variable cv_microblockConsensus;
    std::mutex m_MutexCVMicroblockConsensusObject;
    std::condition_variable cv_microblockConsensusObject;

    // Persistence Retriever
    std::shared_ptr<Retriever> m_retriever;

    std::vector<unsigned char> m_consensusBlockHash;
    std::atomic<uint32_t> m_consensusMyID;
    std::shared_ptr<MicroBlock> m_microblock;
    std::pair<uint64_t, BlockBase> m_lastMicroBlockCoSig;
    std::mutex m_mutexMicroBlock;

    const static uint32_t RECVTXNDELAY_MILLISECONDS = 3000;
    const static unsigned int GOSSIP_RATE = 48;

    // Transactions information
    std::mutex m_mutexCreatedTransactions;
    std::list<Transaction> m_createdTransactions;

    vector<unsigned char> m_txMessage;

    // prefilled transactions sorted by fromAddress
    std::mutex m_mutexPrefilledTxns;
    std::atomic_size_t m_nRemainingPrefilledTxns{0};
    std::unordered_map<Address, std::list<Transaction>> m_prefilledTxns{};

    std::mutex m_mutexSubmittedTransactions;
    std::unordered_map<boost::multiprecision::uint256_t,
                       std::unordered_map<TxnHash, Transaction>>
        m_submittedTransactions;

    std::mutex m_mutexReceivedTransactions;
    std::unordered_map<boost::multiprecision::uint256_t,
                       std::unordered_map<TxnHash, Transaction>>
        m_receivedTransactions;

    uint32_t m_numOfAbsentTxnHashes;

    std::mutex m_mutexCommittedTransactions;
    std::unordered_map<boost::multiprecision::uint256_t, std::list<Transaction>>
        m_committedTransactions;

    std::mutex m_mutexForwardingAssignment;
    std::unordered_map<boost::multiprecision::uint256_t, std::vector<Peer>>
        m_forwardingAssignment;

    bool CheckState(Action action);

    // To block certain types of incoming message for certain states
    bool ToBlockMessage(unsigned char ins_byte);

#ifndef IS_LOOKUP_NODE
    // internal calls from ProcessStartPoW1
    bool ReadVariablesFromStartPoW1Message(
        const vector<unsigned char>& message, unsigned int offset,
        boost::multiprecision::uint256_t& block_num, uint8_t& difficulty,
        array<unsigned char, 32>& rand1, array<unsigned char, 32>& rand2);
#endif // IS_LOOKUP_NODE

    // internal calls from ProcessStartPoW2
    bool ReadVariablesFromStartPoW2Message(
        const vector<unsigned char>& message, unsigned int offset,
        boost::multiprecision::uint256_t& block_num, uint8_t& difficulty,
        array<unsigned char, 32>& rand1, array<unsigned char, 32>& rand2);
#ifndef IS_LOOKUP_NODE
    void SharePoW2WinningResultWithDS(
        const boost::multiprecision::uint256_t& block_num,
        const ethash_mining_result& winning_result) const;
    void StartPoW2MiningAndShareResultWithDS(
        const boost::multiprecision::uint256_t& block_num, uint8_t difficulty,
        const array<unsigned char, 32>& rand1,
        const array<unsigned char, 32>& rand2) const;
    bool ProcessSubmitMissingTxn(const vector<unsigned char>& message,
                                 unsigned int offset, const Peer& from);
    bool ProcessSubmitTxnSharing(const vector<unsigned char>& message,
                                 unsigned int offset, const Peer& from);
#endif // IS_LOOKUP_NODE

    // internal call from ProcessSharding
    bool ReadVariablesFromShardingMessage(const vector<unsigned char>& message,
                                          unsigned int offset);

    // internal calls from ActOnFinalBlock for NODE_FORWARD_ONLY and SEND_AND_FORWARD
    void LoadForwardingAssignmentFromFinalBlock(
        const vector<Peer>& fellowForwarderNodes,
        const boost::multiprecision::uint256_t& blocknum);
    bool FindTxnInSubmittedTxnsList(
        const TxBlock& finalblock,
        const boost::multiprecision::uint256_t& blocknum, uint8_t sharing_mode,
        vector<Transaction>& txns_to_send, const TxnHash& tx_hash);
    bool FindTxnInReceivedTxnsList(
        const TxBlock& finalblock,
        const boost::multiprecision::uint256_t& blocknum, uint8_t sharing_mode,
        vector<Transaction>& txns_to_send, const TxnHash& tx_hash);
    void
    CommitMyShardsMicroBlock(const TxBlock& finalblock,
                             const boost::multiprecision::uint256_t& blocknum,
                             uint8_t sharing_mode,
                             vector<Transaction>& txns_to_send);
    void BroadcastTransactionsToSendingAssignment(
        const boost::multiprecision::uint256_t& blocknum,
        const vector<Peer>& sendingAssignment, const TxnHash& microBlockTxHash,
        vector<Transaction>& txns_to_send) const;

    void BroadcastStateDeltaToSendingAssignment(
        const boost::multiprecision::uint256_t& blocknum,
        const vector<Peer>& sendingAssignment,
        const StateHash& microBlockStateDeltaHash,
        const TxnHash& microBlockTxHash) const;

    bool LoadUnavailableMicroBlockHashes(
        const TxBlock& finalblock,
        const boost::multiprecision::uint256_t& blocknum);

    bool RemoveTxRootHashFromUnavailableMicroBlock(
        const boost::multiprecision::uint256_t& blocknum,
        const TxnHash& txnRootHash, const StateHash& stateDeltaHash);
    bool RemoveStateDeltaHashFromUnavailableMicroBlock(
        const boost::multiprecision::uint256_t& blocknum,
        const StateHash& stateDeltaHash, const TxnHash& txnRootHash);

    bool
    CheckMicroBlockRootHash(const TxBlock& finalBlock,
                            const boost::multiprecision::uint256_t& blocknum);
    bool IsMicroBlockTxRootHashInFinalBlock(
        TxnHash microBlockTxRootHash, StateHash microBlockStateDeltaHash,
        const boost::multiprecision::uint256_t& blocknum,
        bool& isEveryMicroBlockAvailable);
    bool IsMicroBlockStateDeltaHashInFinalBlock(
        StateHash microBlockStateDeltaHash, TxnHash microBlockTxRootHash,
        const boost::multiprecision::uint256_t& blocknum,
        bool& isEveryMicroBlockAvailable);
    bool IsMyShardsMicroBlockTxRootHashInFinalBlock(
        const boost::multiprecision::uint256_t& blocknum,
        bool& isEveryMicroBlockAvailable);
    bool IsMyShardsMicroBlockStateDeltaHashInFinalBlock(
        const boost::multiprecision::uint256_t& blocknum,
        bool& isEveryMicroBlockAvailable);
    bool IsMyShardsMicroBlockInFinalBlock(
        const boost::multiprecision::uint256_t& blocknum);
    bool
    ReadAuxilliaryInfoFromFinalBlockMsg(const vector<unsigned char>& message,
                                        unsigned int& cur_offset,
                                        uint8_t& shard_id);
    void StoreState();
    // void StoreMicroBlocks();
    void StoreFinalBlock(const TxBlock& txBlock);
    void InitiatePoW1();
    void UpdateStateForNextConsensusRound();
    void ScheduleTxnSubmission();
    void ScheduleMicroBlockConsensus();
    void BeginNextConsensusRound();
    void LoadTxnSharingInfo(const vector<unsigned char>& message,
                            unsigned int& cur_offset, uint8_t shard_id,
                            bool& i_am_sender, bool& i_am_forwarder,
                            vector<vector<Peer>>& nodes);
    void CallActOnFinalBlockBasedOnSenderForwarderAssgn(
        bool i_am_sender, bool i_am_forwarder,
        const vector<vector<Peer>>& nodes, uint8_t shard_id);

    // internal calls from ProcessForwardTransaction
    void LoadFwdingAssgnForThisBlockNum(
        const boost::multiprecision::uint256_t& blocknum,
        vector<Peer>& forward_list);
    bool LoadForwardedTxnsAndCheckRoot(
        const vector<unsigned char>& message, unsigned int cur_offset,
        TxnHash& microBlockTxHash, StateHash& microBlockStateDeltaHash,
        vector<Transaction>& txnsInForwardedMessage);
    // vector<TxnHash> & txnHashesInForwardedMessage);
    bool LoadForwardedStateDeltaAndCheckRoot(
        const vector<unsigned char>& message, unsigned int cur_offset,
        StateHash& microBlockStateDeltaHash, TxnHash& microBlockTxHash);
    void CommitForwardedTransactions(
        const vector<Transaction>& txnsInForwardedMessage,
        const boost::multiprecision::uint256_t& blocknum);

    void DeleteEntryFromFwdingAssgnAndMissingBodyCountMap(
        const boost::multiprecision::uint256_t& blocknum);
    void LogReceivedFinalBlockDetails(const TxBlock& txblock);

    // internal calls from ProcessDSBlock
    void LogReceivedDSBlockDetails(const DSBlock& dsblock);
    void StoreDSBlockToDisk(const DSBlock& dsblock);
    void UpdateDSCommiteeComposition(const Peer& winnerpeer); //TODO: Refactor

    // Message handlers
    bool ProcessStartPoW1(const std::vector<unsigned char>& message,
                          unsigned int offset, const Peer& from);
    bool ProcessSharding(const std::vector<unsigned char>& message,
                         unsigned int offset, const Peer& from);
    bool ProcessCreateTransaction(const std::vector<unsigned char>& message,
                                  unsigned int offset, const Peer& from);
    bool ProcessSubmitTransaction(const std::vector<unsigned char>& message,
                                  unsigned int offset, const Peer& from);
    bool ProcessMicroblockConsensus(const std::vector<unsigned char>& message,
                                    unsigned int offset, const Peer& from);
    bool ProcessFinalBlock(const std::vector<unsigned char>& message,
                           unsigned int offset, const Peer& from);
    bool ProcessForwardTransaction(const std::vector<unsigned char>& message,
                                   unsigned int offset, const Peer& from);
    bool ProcessCreateTransactionFromLookup(
        const std::vector<unsigned char>& message, unsigned int offset,
        const Peer& from);
    bool ProcessForwardStateDelta(const std::vector<unsigned char>& message,
                                  unsigned int offset, const Peer& from);
    // bool ProcessCreateAccounts(const std::vector<unsigned char> & message, unsigned int offset, const Peer & from);
    bool ProcessDSBlock(const std::vector<unsigned char>& message,
                        unsigned int offset, const Peer& from);

    bool CheckWhetherDSBlockNumIsLatest(
        const boost::multiprecision::uint256_t dsblock_num);
    bool VerifyDSBlockCoSignature(const DSBlock& dsblock);
    bool VerifyFinalBlockCoSignature(const TxBlock& txblock);
    bool CheckStateRoot(const TxBlock& finalblock);

    // View change
    void UpdateDSCommiteeComposition();
    bool VerifyVCBlockCoSignature(const VCBlock& vcblock);
    bool ProcessVCBlock(const vector<unsigned char>& message,
                        unsigned int cur_offset, const Peer& from);

#ifndef IS_LOOKUP_NODE
    // Transaction functions
    void SubmitTransactions();

    bool OnNodeMissingTxns(const std::vector<unsigned char>& errorMsg,
                           unsigned int offset, const Peer& from);
    bool
    OnCommitFailure(const std::map<unsigned int, std::vector<unsigned char>>&);

    bool RunConsensusOnMicroBlockWhenShardLeader();
    bool RunConsensusOnMicroBlockWhenShardBackup();
    bool RunConsensusOnMicroBlock();
    bool ComposeMicroBlock();
    void SubmitMicroblockToDSCommittee() const;
    bool
    MicroBlockValidator(const std::vector<unsigned char>& sharding_structure,
                        std::vector<unsigned char>& errorMsg);
    bool CheckLegitimacyOfTxnHashes(std::vector<unsigned char>& errorMsg);
    bool CheckBlockTypeIsMicro();
    bool CheckMicroBlockVersion();
    bool CheckMicroBlockTimestamp();
    bool CheckMicroBlockHashes(std::vector<unsigned char>& errorMsg);
    bool CheckMicroBlockTxnRootHash();
    bool CheckMicroBlockStateDeltaHash();

    bool ActOnFinalBlock(uint8_t tx_sharing_mode,
                         vector<Peer> my_shard_receivers,
                         const vector<Peer>& fellowForwarderNodes);

    //Coinbase txns
    bool Coinbase(const BlockBase& lastMicroBlock, const TxBlock& lastTxBlock);
    void InitCoinbase();

    // Is Running from New Process
    bool m_fromNewProcess = true;

<<<<<<< HEAD
    // Reset certain variables to the initial state
    bool CleanVariables();
=======
    // Rejoin the network as a shard node in case of failure happens in protocol
    void RejoinAsNormal();
>>>>>>> 809d1880
#endif // IS_LOOKUP_NODE

public:
    enum NodeState : unsigned char
    {
        POW1_SUBMISSION = 0x00,
        POW2_SUBMISSION,
        TX_SUBMISSION,
        TX_SUBMISSION_BUFFER,
        MICROBLOCK_CONSENSUS_PREP,
        MICROBLOCK_CONSENSUS,
        WAITING_FINALBLOCK,
        ERROR
    };

private:
    static string NodeStateString(enum NodeState nodeState);
    static bool compatibleState(enum NodeState state, enum Action action);

public:
    // This process is newly invoked by shell from late node join script
    bool m_runFromLate = false;

    std::condition_variable m_cvAllMicroBlocksRecvd;
    std::mutex m_mutexAllMicroBlocksRecvd;
    bool m_allMicroBlocksRecvd = true;

    std::mutex m_mutexTempCommitted;
    bool m_tempStateDeltaCommitted = true;

    std::condition_variable m_cvNewRoundStarted;
    std::mutex m_mutexNewRoungStarted;
    bool m_newRoundStarted = true;

    std::mutex m_mutexIsEveryMicroBlockAvailable;

    // Transaction body sharing variables
    std::mutex m_mutexUnavailableMicroBlocks;
    std::unordered_map<boost::multiprecision::uint256_t,
                       std::unordered_map<MicroBlockHashSet, std::vector<bool>>>
        m_unavailableMicroBlocks;

    uint32_t m_consensusID;

    std::atomic<uint32_t> m_consensusLeaderID;

    /// The current internal state of this Node instance.
    std::atomic<NodeState> m_state;

    /// Constructor. Requires mediator reference to access DirectoryService and other global members.
    Node(Mediator& mediator, unsigned int syncType, bool toRetrieveHistory);

    /// Destructor.
    ~Node();

    /// Install the Node
    void Install(unsigned int syncType, bool toRetrieveHistory = true);

    /// Set initial state, variables, and clean-up storage
    void Init();

    // Reset certain variables to the initial state
    bool CleanVariables();

    /// Prepare for processing protocols after initialization
    void Prepare(bool runInitializeGenesisBlocks);

    /// Get number of shards
    uint32_t getNumShards() { return m_numShards; };

    /// Get this node shard ID
    uint32_t getShardID() { return m_myShardID; };

    /// Sets the value of m_state.
    void SetState(NodeState state);

    /// Implements the Execute function inherited from Executable.
    bool Execute(const std::vector<unsigned char>& message, unsigned int offset,
                 const Peer& from);

    /// Implements the GetBroadcastList function inherited from Broadcastable.
    std::vector<Peer> GetBroadcastList(unsigned char ins_type,
                                       const Peer& broadcast_originator);

    Mediator& GetMediator() { return m_mediator; }

    /// Recover the previous state by retrieving persistence data
    bool StartRetrieveHistory();

    //Erase m_committedTransactions for given epoch number
    void EraseCommittedTransactions(uint64_t epochNum)
    {
        m_committedTransactions.erase(epochNum);
    }

    // Rejoin the network as a shard node in case of failure happens in protocol
    void RejoinAsNormal();
#ifndef IS_LOOKUP_NODE

    // Start synchronization with lookup as a shard node
    void StartSynchronization();

    /// Called from DirectoryService during FINALBLOCK processing.
    bool ActOnFinalBlock(uint8_t tx_sharing_mode, const vector<Peer>& nodes);

    /// Performs PoW mining and submission for DirectoryService committee membership.
    bool StartPoW1(const boost::multiprecision::uint256_t& block_num,
                   uint8_t difficulty,
                   const std::array<unsigned char, UINT256_SIZE>& rand1,
                   const std::array<unsigned char, UINT256_SIZE>& rand2);

    /// Performs PoW mining and submission for sharding committee membership.
    bool StartPoW2(const boost::multiprecision::uint256_t block_num,
                   uint8_t difficulty, array<unsigned char, 32> rand1,
                   array<unsigned char, 32> rand2);

    /// Call when the normal node be promoted to DS
    void CleanCreatedTransaction();
#endif // IS_LOOKUP_NODE
};

#endif // __NODE_H__<|MERGE_RESOLUTION|>--- conflicted
+++ resolved
@@ -361,14 +361,6 @@
 
     // Is Running from New Process
     bool m_fromNewProcess = true;
-
-<<<<<<< HEAD
-    // Reset certain variables to the initial state
-    bool CleanVariables();
-=======
-    // Rejoin the network as a shard node in case of failure happens in protocol
-    void RejoinAsNormal();
->>>>>>> 809d1880
 #endif // IS_LOOKUP_NODE
 
 public:
