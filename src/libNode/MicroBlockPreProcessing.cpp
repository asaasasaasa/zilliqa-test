--- conflicted
+++ resolved
@@ -268,14 +268,7 @@
     const uint64_t& microblock_gas_limit) {
   LOG_MARKER();
 
-<<<<<<< HEAD
-  std::chrono::system_clock::time_point tpStart;
-      if (ENABLE_CHECK_PERFORMANCE_LOG) {
-            tpStart = r_timer_start();
-      }
-=======
   auto startTime = std::chrono::high_resolution_clock::now();
->>>>>>> 361ce822
 
   if (ENABLE_ACCOUNTS_POPULATING && UPDATE_PREGENED_ACCOUNTS) {
     UpdateBalanceForPreGeneratedAccounts();
@@ -348,14 +341,11 @@
 
   AccountStore::GetInstance().CleanStorageRootUpdateBufferTemp();
 
-<<<<<<< HEAD
   // if (SEMANTIC_SHARDING) {
   //   const unsigned int NUMTHREADS = 2;
   //   ThreadPool processPool(NUMTHREADS, "ProcessPool");
-=======
   LOG_GENERAL(INFO, "microblock_gas_limit = " << microblock_gas_limit);
 
->>>>>>> 361ce822
   while (m_gasUsedTotal < microblock_gas_limit) {
     if (txnProcTimeout) {
       LOG_GENERAL(INFO, "txnProcTimeout is set!");
@@ -365,7 +355,6 @@
     Transaction t;
     TransactionReceipt tr;
 
-<<<<<<< HEAD
     if (t_createdTxns.size() == 0) {
       if (t_addrNonceTxnMapCon.size() == 0) {
         isConcurrentProcessing = false;
@@ -393,63 +382,6 @@
         //                     << " nonce: "
         //                     <<
         //                     AccountStore::GetInstance().GetNonceTemp(senderAddr));
-=======
-    // check m_addrNonceTxnMap contains any txn meets right nonce,
-    // if contains, process it
-    if (findOneFromAddrNonceTxnMap(t, t_addrNonceTxnMap)) {
-      count_addrNonceTxnMap++;
-      // check whether m_createdTransaction have transaction with same Addr and
-      // nonce if has and with larger gasPrice then replace with that one.
-      // (*optional step)
-      t_createdTxns.findSameNonceButHigherGas(t);
-
-      if (m_gasUsedTotal + t.GetGasLimit() > microblock_gas_limit) {
-        LOG_GENERAL(WARNING, "Gas limit exceeded = " << t.GetTranID());
-        LOG_GENERAL(WARNING, "m_gasUsedTotal     = " << m_gasUsedTotal);
-        LOG_GENERAL(WARNING, "t.GetGasLimit      = " << t.GetGasLimit());
-        gasLimitExceededTxnBuffer.emplace_back(t);
-        continue;
-      }
-      TxnStatus error_code;
-      if (m_mediator.m_validator->CheckCreatedTransaction(t, tr, error_code)) {
-        if (!SafeMath<uint64_t>::add(m_gasUsedTotal, tr.GetCumGas(),
-                                     m_gasUsedTotal)) {
-          LOG_GENERAL(WARNING, "m_gasUsedTotal addition unsafe!");
-          break;
-        }
-        uint128_t txnFee;
-        if (!SafeMath<uint128_t>::mul(tr.GetCumGas(), t.GetGasPrice(),
-                                      txnFee)) {
-          LOG_GENERAL(WARNING, "txnFee multiplication unsafe!");
-          continue;
-        }
-        if (!SafeMath<uint128_t>::add(m_txnFees, txnFee, m_txnFees)) {
-          LOG_GENERAL(WARNING, "m_txnFees addition unsafe!");
-          break;
-        }
-        appendOne(t, tr);
-
-        continue;
-      } else {
-        droppedTxns.emplace_back(t.GetTranID(), error_code);
-      }
-    }
-    // if no txn in u_map meet right nonce process new come-in transactions
-    else if (t_createdTxns.findOne(t)) {
-      count_createdTxns++;
-      // LOG_GENERAL(INFO, "findOneFromCreated");
-
-      Address senderAddr = t.GetSenderAddr();
-      // check nonce, if nonce larger than expected, put it into
-      // m_addrNonceTxnMap
-      if (t.GetNonce() >
-          AccountStore::GetInstance().GetNonceTemp(senderAddr) + 1) {
-        LOG_GENERAL(
-            INFO, "High nonce: "
-                      << t.GetNonce() << " cur sender " << senderAddr.hex()
-                      << " nonce: "
-                      << AccountStore::GetInstance().GetNonceTemp(senderAddr));
->>>>>>> 361ce822
         auto it1 = t_addrNonceTxnMap.find(senderAddr);
         if (it1 != t_addrNonceTxnMap.end()) {
           auto it2 = it1->second.find(t.GetNonce());
@@ -506,7 +438,6 @@
         }
       }
       // if nonce too small, ignore it
-<<<<<<< HEAD
       // TODO: what if microblock gets lost!
       else if (t.GetNonce() < expectedNonce) {
         LOG_GENERAL(INFO,
@@ -515,17 +446,6 @@
                         <<
                         AccountStore::GetInstance().GetNonceTemp(senderAddr)
                         << " Found " << t.GetNonce());
-=======
-      else if (t.GetNonce() <
-               AccountStore::GetInstance().GetNonceTemp(senderAddr) + 1) {
-        LOG_GENERAL(
-            INFO,
-            "Nonce too small"
-                << " Expected "
-                << AccountStore::GetInstance().GetNonceTemp(senderAddr) + 1
-                << " Found " << t.GetNonce() << " for " << t.GetTranID());
-        droppedTxns.emplace_back(t.GetTranID(), TxnStatus::NONCE_TOO_LOW);
->>>>>>> 361ce822
       }
     } else if (t_addrNonceTxnMapCon.size() > 0 && isConcurrentProcessing) {
       if (findOneFromAddrNonceTxnMap(t, t_addrNonceTxnMapCon)) {
@@ -549,7 +469,6 @@
           gasLimitExceededTxnBuffer.emplace_back(t);
           continue;
         }
-<<<<<<< HEAD
 
         // processPool.AddJob([this, t, tr]() mutable -> void {
         //     LOG_GENERAL(INFO, "Threadpool going to run transaction")
@@ -562,12 +481,9 @@
               
         //     LOG_GENERAL(INFO, "Threadpool finished running transaction, got: " << x);
         //   });
-        if (m_mediator.m_validator->CheckCreatedTransaction(t, tr)) {
-=======
         TxnStatus error_code;
         if (m_mediator.m_validator->CheckCreatedTransaction(t, tr,
                                                             error_code)) {
->>>>>>> 361ce822
           if (!SafeMath<uint64_t>::add(m_gasUsedTotal, tr.GetCumGas(),
                                       m_gasUsedTotal)) {
             LOG_GENERAL(WARNING, "m_gasUsedTotal addition unsafe!");
@@ -585,7 +501,6 @@
           }
 
           appendOne(t, tr);
-<<<<<<< HEAD
           LOG_GENERAL(INFO, "Executed tx with nonce " << t.GetNonce());
           continue;
         }
@@ -610,7 +525,9 @@
           continue;
         }
 
-        if (m_mediator.m_validator->CheckCreatedTransaction(t, tr)) {
+        TxnStatus error_code;
+        if (m_mediator.m_validator->CheckCreatedTransaction(t, tr,
+                                                            error_code))) {
           if (!SafeMath<uint64_t>::add(m_gasUsedTotal, tr.GetCumGas(),
                                       m_gasUsedTotal)) {
             LOG_GENERAL(WARNING, "m_gasUsedTotal addition unsafe!");
@@ -634,14 +551,6 @@
       }
     }
     else {
-=======
-        } else {
-          droppedTxns.emplace_back(t.GetTranID(), error_code);
-        }
-      }
-    } else {
-      LOG_GENERAL(INFO, "Ending txn processing loop");
->>>>>>> 361ce822
       break;
     }
   }
@@ -660,17 +569,6 @@
     SaveTxnsToS3(t_processedTransactions);
   }
 
-<<<<<<< HEAD
-  if (ENABLE_CHECK_PERFORMANCE_LOG) {
-    LOG_EPOCH(INFO, m_mediator.m_currentEpochNum, "[TxPool](Leader) Processed " << t_processedTransactions.size ()
-              << " transactions in " << r_timer_end(tpStart) << " microseconds");
-  }
-
-  LOG_EPOCH(INFO, m_mediator.m_currentEpochNum, "[TxPool](Leader) Processed " << t_processedTransactions.size ()
-            << " transactions using " << m_gasUsedTotal << " gas");
-  // Put txns in map back into pool
-  // ReinstateMemPool(t_addrNonceTxnMap, gasLimitExceededTxnBuffer);
-=======
   if (LOG_PARAMETERS) {
     double elaspedTimeMs =
         std::chrono::duration<double, std::milli>(
@@ -682,8 +580,7 @@
                                << " Time=" << elaspedTimeMs);
   }
   // Put txns in map back into pool
-  ReinstateMemPool(t_addrNonceTxnMap, gasLimitExceededTxnBuffer, droppedTxns);
->>>>>>> 361ce822
+  // ReinstateMemPool(t_addrNonceTxnMap, gasLimitExceededTxnBuffer, droppedTxns);
 }
 
 bool Node::VerifyTxnsOrdering(const vector<TxnHash>& tranHashes,
@@ -779,14 +676,7 @@
     const uint64_t& microblock_gas_limit) {
   LOG_MARKER();
 
-<<<<<<< HEAD
-  std::chrono::system_clock::time_point tpStart;
-    if (ENABLE_CHECK_PERFORMANCE_LOG) {
-          tpStart = r_timer_start();
-    }
-=======
   auto startTime = std::chrono::high_resolution_clock::now();
->>>>>>> 361ce822
 
   if (ENABLE_ACCOUNTS_POPULATING && UPDATE_PREGENED_ACCOUNTS) {
     UpdateBalanceForPreGeneratedAccounts();
@@ -861,13 +751,10 @@
 
   AccountStore::GetInstance().CleanStorageRootUpdateBufferTemp();
 
-<<<<<<< HEAD
   // if (SEMANTIC_SHARDING) {
   //   const unsigned int NUMTHREADS = 2;
   //   ThreadPool processPool(NUMTHREADS, "ProcessPool");
-=======
   LOG_GENERAL(INFO, "microblock_gas_limit = " << microblock_gas_limit);
->>>>>>> 361ce822
 
   while (m_gasUsedTotal < microblock_gas_limit) {
     if (txnProcTimeout) {
@@ -878,7 +765,6 @@
     Transaction t;
     TransactionReceipt tr;
 
-<<<<<<< HEAD
     if (t_createdTxns.size() == 0) {
       if (t_addrNonceTxnMapCon.size() == 0) {
         isConcurrentProcessing = false;
@@ -886,51 +772,8 @@
       } else if (t_addrNonceTxnMap.size() == 0) {
         isConcurrentProcessing = true;
         txnCount = 0;
-=======
-    // check t_addrNonceTxnMap contains any txn meets right nonce,
-    // if contains, process it
-    if (findOneFromAddrNonceTxnMap(t, t_addrNonceTxnMap)) {
-      count_addrNonceTxnMap++;
-      // check whether m_createdTransaction have transaction with same Addr and
-      // nonce if has and with larger gasPrice then replace with that one.
-      // (*optional step)
-      t_createdTxns.findSameNonceButHigherGas(t);
-
-      if (m_gasUsedTotal + t.GetGasLimit() > microblock_gas_limit) {
-        LOG_GENERAL(WARNING, "Gas limit exceeded = " << t.GetTranID());
-        LOG_GENERAL(WARNING, "m_gasUsedTotal     = " << m_gasUsedTotal);
-        LOG_GENERAL(WARNING, "t.GetGasLimit      = " << t.GetGasLimit());
-        gasLimitExceededTxnBuffer.emplace_back(t);
-        continue;
       }
-      TxnStatus error_code;
-      if (m_mediator.m_validator->CheckCreatedTransaction(t, tr, error_code)) {
-        if (!SafeMath<uint64_t>::add(m_gasUsedTotal, tr.GetCumGas(),
-                                     m_gasUsedTotal)) {
-          LOG_GENERAL(WARNING, "m_gasUsedTotal addition unsafe!");
-          break;
-        }
-        uint128_t txnFee;
-        if (!SafeMath<uint128_t>::mul(tr.GetCumGas(), t.GetGasPrice(),
-                                      txnFee)) {
-          LOG_GENERAL(WARNING, "txnFee multiplication unsafe!");
-          continue;
-        }
-        if (!SafeMath<uint128_t>::add(m_txnFees, txnFee, m_txnFees)) {
-          LOG_GENERAL(WARNING, "m_txnFees addition unsafe!");
-          break;
-        }
-        appendOne(t, tr);
-        continue;
->>>>>>> 361ce822
-      }
-
-      else {
-        droppedTxns.emplace_back(t.GetTranID(), error_code);
-      }
-
-    }
-<<<<<<< HEAD
+    }
 
     // first add transactions into t_addrNonceTxnMap
     if (t_createdTxns.findOne(t)) {
@@ -942,21 +785,6 @@
       Account* toAccount = AccountStore::GetInstance().GetAccount(toAddr);
 
       if (t.GetNonce() >= expectedNonce) {
-=======
-    // if no txn in u_map meet right nonce process new come-in transactions
-    else if (t_createdTxns.findOne(t)) {
-      count_createdTxns++;
-      Address senderAddr = t.GetSenderAddr();
-      // check nonce, if nonce larger than expected, put it into
-      // t_addrNonceTxnMap
-      if (t.GetNonce() >
-          AccountStore::GetInstance().GetNonceTemp(senderAddr) + 1) {
-        LOG_GENERAL(
-            INFO, "High nonce: "
-                      << t.GetNonce() << " cur sender " << senderAddr.hex()
-                      << " nonce: "
-                      << AccountStore::GetInstance().GetNonceTemp(senderAddr));
->>>>>>> 361ce822
         auto it1 = t_addrNonceTxnMap.find(senderAddr);
         if (it1 != t_addrNonceTxnMap.end()) {
           auto it2 = it1->second.find(t.GetNonce());
@@ -1013,7 +841,6 @@
         }
       }
       // if nonce too small, ignore it
-<<<<<<< HEAD
       // TODO: what if microblock gets lost!
       else if (t.GetNonce() < expectedNonce) {
         LOG_GENERAL(INFO,
@@ -1022,17 +849,6 @@
                         <<
                         AccountStore::GetInstance().GetNonceTemp(senderAddr)
                         << " Found " << t.GetNonce());
-=======
-      else if (t.GetNonce() <
-               AccountStore::GetInstance().GetNonceTemp(senderAddr) + 1) {
-        LOG_GENERAL(
-            INFO,
-            "Nonce too small"
-                << " Expected "
-                << AccountStore::GetInstance().GetNonceTemp(senderAddr) + 1
-                << " Found " << t.GetNonce() << " for " << t.GetTranID());
-        droppedTxns.emplace_back(t.GetTranID(), TxnStatus::NONCE_TOO_LOW);
->>>>>>> 361ce822
       }
     }
     // check t_addrNonceTxnMap contains any txn meets right nonce,
@@ -1058,7 +874,6 @@
           gasLimitExceededTxnBuffer.emplace_back(t);
           continue;
         }
-<<<<<<< HEAD
 
         // processPool.AddJob([this, t, tr]() mutable -> void {
         //   LOG_GENERAL(INFO, "Threadpool going to run transaction")
@@ -1071,12 +886,9 @@
             
         //   LOG_GENERAL(INFO, "Threadpool finished running transaction, got: " << x);
         // });
-        if (m_mediator.m_validator->CheckCreatedTransaction(t, tr)) {
-=======
         TxnStatus error_code;
         if (m_mediator.m_validator->CheckCreatedTransaction(t, tr,
                                                             error_code)) {
->>>>>>> 361ce822
           if (!SafeMath<uint64_t>::add(m_gasUsedTotal, tr.GetCumGas(),
                                       m_gasUsedTotal)) {
             LOG_GENERAL(WARNING, "m_gasUsedTotal addition unsafe!");
@@ -1093,7 +905,6 @@
             break;
           }
           appendOne(t, tr);
-<<<<<<< HEAD
           LOG_GENERAL(INFO, "Executed tx with nonce " << t.GetNonce());
           continue;
         }
@@ -1118,7 +929,8 @@
           continue;
         }
 
-        if (m_mediator.m_validator->CheckCreatedTransaction(t, tr)) {
+        if (m_mediator.m_validator->CheckCreatedTransaction(t, tr,
+                                                            error_code)) {
           if (!SafeMath<uint64_t>::add(m_gasUsedTotal, tr.GetCumGas(),
                                       m_gasUsedTotal)) {
             LOG_GENERAL(WARNING, "m_gasUsedTotal addition unsafe!");
@@ -1141,14 +953,6 @@
       }
     }
     else {
-=======
-        } else {
-          droppedTxns.emplace_back(t.GetTranID(), error_code);
-        }
-      }
-    } else {
-      LOG_GENERAL(INFO, "Ending txn processing loop");
->>>>>>> 361ce822
       break;
     }
   }
@@ -1165,16 +969,6 @@
 
   PutTxnsInTempDataBase(t_processedTransactions);
 
-<<<<<<< HEAD
-  if (ENABLE_CHECK_PERFORMANCE_LOG) {
-    LOG_EPOCH(INFO, m_mediator.m_currentEpochNum, "[TxPool](Backup) Processed " << t_processedTransactions.size ()
-              << " transactions in " << r_timer_end(tpStart) << " microseconds");
-  }
-
-  LOG_EPOCH(INFO, m_mediator.m_currentEpochNum, "[TxPool](Backup) Processed " << t_processedTransactions.size ()
-            << " transactions using " << m_gasUsedTotal << " gas");
-  // ReinstateMemPool(t_addrNonceTxnMap, gasLimitExceededTxnBuffer);
-=======
   if (LOG_PARAMETERS) {
     double elaspedTimeMs =
         std::chrono::duration<double, std::milli>(
@@ -1186,8 +980,7 @@
                                << " Time=" << elaspedTimeMs);
   }
 
-  ReinstateMemPool(t_addrNonceTxnMap, gasLimitExceededTxnBuffer, droppedTxns);
->>>>>>> 361ce822
+  // ReinstateMemPool(t_addrNonceTxnMap, gasLimitExceededTxnBuffer, droppedTxns);
 }
 
 void Node::PutTxnsInTempDataBase(
@@ -1253,13 +1046,6 @@
     const vector<pair<TxnHash, TxnStatus>>& droppedTxns) {
   unique_lock<shared_timed_mutex> g(m_unconfirmedTxnsMutex);
 
-<<<<<<< HEAD
-  uint64_t count = 0;
-
-  // TODO: this might not report back all txs if not everything got put in addrNonceTxnMap
-  for (const auto& kv : addrNonceTxnMap) {
-    for (const auto& nonceTxn : kv.second) {
-=======
   MempoolInsertionStatus status;
   // Put remaining txns back in pool
   for (const auto& kv : addrNonceTxnMap) {
@@ -1267,20 +1053,12 @@
       t_createdTxns.insert(nonceTxn.second, status);
       LOG_GENERAL(INFO, "Txn " << nonceTxn.second.GetTranID() << ", Status: "
                                << status.first << "  " << status.second);
->>>>>>> 361ce822
       m_unconfirmedTxns.emplace(nonceTxn.second.GetTranID(),
                                 TxnStatus::PRESENT_NONCE_HIGH);
     }
   }
 
   for (const auto& t : gasLimitExceededTxnBuffer) {
-<<<<<<< HEAD
-    count++;
-    t_createdTxns.insert(t);
-    LOG_GENERAL(INFO, "PendingAPI " << t.GetTranID());
-    m_unconfirmedTxns.emplace(t.GetTranID(),
-                              PoolTxnStatus::PRESENT_GAS_EXCEEDED);
-=======
     t_createdTxns.insert(t, status);
     LOG_GENERAL(INFO, "Txn " << t.GetTranID() << ", Status: " << status.first
                              << "  " << status.second);
@@ -1291,7 +1069,6 @@
     LOG_GENERAL(INFO,
                 "[DTXN]" << txnHashStatus.first << " " << txnHashStatus.second);
     m_unconfirmedTxns.emplace(txnHashStatus);
->>>>>>> 361ce822
   }
 
   LOG_EPOCH(INFO, m_mediator.m_currentEpochNum, "[TxPool] Put back " << count << " transactions into mempool");
