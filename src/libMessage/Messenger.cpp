/*
 * Copyright (c) 2018 Zilliqa
 * This source code is being disclosed to you solely for the purpose of your
 * participation in testing Zilliqa. You may view, compile and run the code for
 * that purpose and pursuant to the protocols and algorithms that are programmed
 * into, and intended by, the code. You may not do anything else with the code
 * without express permission from Zilliqa Research Pte. Ltd., including
 * modifying or publishing the code (or any part of it), and developing or
 * forming another public or private blockchain network. This source code is
 * provided 'as is' and no warranties are given as to title or non-infringement,
 * merchantability or fitness for purpose and, to the extent permitted by law,
 * all liability for your use of the code is disclaimed. Some programs in this
 * code are governed by the GNU General Public License v3.0 (available at
 * https://www.gnu.org/licenses/gpl-3.0.en.html) ('GPLv3'). The programs that
 * are governed by GPLv3.0 are those programs that are located in the folders
 * src/depends and tests/depends and which include a reference to GPLv3 in their
 * program files.
 */

#include "Messenger.h"
#include "libData/AccountData/AccountStore.h"
#include "libData/AccountData/Transaction.h"
#include "libData/BlockChainData/BlockLinkChain.h"
#include "libDirectoryService/DirectoryService.h"
#include "libMessage/ZilliqaMessage.pb.h"
#include "libUtils/Logger.h"

#include <algorithm>
#include <map>
#include <random>
#include <unordered_set>

using namespace boost::multiprecision;
using namespace std;
using namespace ZilliqaMessage;

void SerializableToProtobufByteArray(const Serializable& serializable,
                                     ByteArray& byteArray) {
  vector<unsigned char> tmp;
  serializable.Serialize(tmp, 0);
  byteArray.set_data(tmp.data(), tmp.size());
}

void ProtobufByteArrayToSerializable(const ByteArray& byteArray,
                                     Serializable& serializable) {
  vector<unsigned char> tmp;
  copy(byteArray.data().begin(), byteArray.data().end(), back_inserter(tmp));
  serializable.Deserialize(tmp, 0);
}

// Temporary function for use by data blocks
void SerializableToProtobufByteArray(const SerializableDataBlock& serializable,
                                     ByteArray& byteArray) {
  vector<unsigned char> tmp;
  serializable.Serialize(tmp, 0);
  byteArray.set_data(tmp.data(), tmp.size());
}

// Temporary function for use by data blocks
void ProtobufByteArrayToSerializable(const ByteArray& byteArray,
                                     SerializableDataBlock& serializable) {
  vector<unsigned char> tmp;
  copy(byteArray.data().begin(), byteArray.data().end(), back_inserter(tmp));
  serializable.Deserialize(tmp, 0);
}

template <class T, size_t S>
void NumberToProtobufByteArray(const T& number, ByteArray& byteArray) {
  vector<unsigned char> tmp;
  Serializable::SetNumber<T>(tmp, 0, number, S);
  byteArray.set_data(tmp.data(), tmp.size());
}

template <class T, size_t S>
void ProtobufByteArrayToNumber(const ByteArray& byteArray, T& number) {
  vector<unsigned char> tmp;
  copy(byteArray.data().begin(), byteArray.data().end(), back_inserter(tmp));
  number = Serializable::GetNumber<T>(tmp, 0, S);
}

template <class T>
bool SerializeToArray(const T& protoMessage, vector<unsigned char>& dst,
                      const unsigned int offset) {
  if ((offset + protoMessage.ByteSize()) > dst.size()) {
    dst.resize(offset + protoMessage.ByteSize());
  }

  return protoMessage.SerializeToArray(dst.data() + offset,
                                       protoMessage.ByteSize());
}

template bool SerializeToArray<ProtoAccountStore>(
    const ProtoAccountStore& protoMessage, vector<unsigned char>& dst,
    const unsigned int offset);

template <class T>
bool RepeatableToArray(const T& repeatable, vector<unsigned char>& dst,
                       const unsigned int offset) {
  int tempOffset = offset;
  for (const auto& element : repeatable) {
    if (!SerializeToArray(element, dst, tempOffset)) {
      LOG_GENERAL(WARNING, "SerializeToArray failed, offset: " << tempOffset);
      return false;
    }
    tempOffset += element.ByteSize();
  }
  return true;
}

template <class T, size_t S>
void NumberToArray(const T& number, vector<unsigned char>& dst,
                   const unsigned int offset) {
  Serializable::SetNumber<T>(dst, offset, number, S);
}

void AccountToProtobuf(const Account& account, ProtoAccount& protoAccount) {
  NumberToProtobufByteArray<uint128_t, UINT128_SIZE>(
      account.GetBalance(), *protoAccount.mutable_balance());
  protoAccount.set_nonce(account.GetNonce());
  protoAccount.set_storageroot(account.GetStorageRoot().data(),
                               account.GetStorageRoot().size);

  if (account.GetCode().size() > 0) {
    protoAccount.set_codehash(account.GetCodeHash().data(),
                              account.GetCodeHash().size);
    protoAccount.set_createblocknum(account.GetCreateBlockNum());
    protoAccount.set_initdata(account.GetInitData().data(),
                              account.GetInitData().size());
    protoAccount.set_code(account.GetCode().data(), account.GetCode().size());

    for (const auto& keyHash : account.GetStorageKeyHashes()) {
      ProtoAccount::StorageData* entry = protoAccount.add_storage();
      entry->set_keyhash(keyHash.data(), keyHash.size);
      entry->set_data(account.GetRawStorage(keyHash));
    }
  }
}

bool ProtobufToAccount(const ProtoAccount& protoAccount, Account& account) {
  uint128_t tmpNumber;

  ProtobufByteArrayToNumber<uint128_t, UINT128_SIZE>(protoAccount.balance(),
                                                     tmpNumber);
  account.SetBalance(tmpNumber);
  account.SetNonce(protoAccount.nonce());

  dev::h256 tmpStorageRoot;
  copy(protoAccount.storageroot().begin(),
       protoAccount.storageroot().begin() +
           min((unsigned int)protoAccount.storageroot().size(),
               (unsigned int)tmpStorageRoot.size),
       tmpStorageRoot.asArray().begin());

  if (protoAccount.code().size() > 0) {
    vector<unsigned char> tmpVec;
    tmpVec.resize(protoAccount.code().size());
    copy(protoAccount.code().begin(), protoAccount.code().end(),
         tmpVec.begin());
    account.SetCode(tmpVec);

    dev::h256 tmpHash;
    copy(protoAccount.codehash().begin(),
         protoAccount.codehash().begin() +
             min((unsigned int)protoAccount.codehash().size(),
                 (unsigned int)tmpHash.size),
         tmpHash.asArray().begin());

    if (account.GetCodeHash() != tmpHash) {
      LOG_GENERAL(WARNING,
                  "Code hash mismatch. Expected: "
                      << DataConversion::charArrToHexStr(
                             account.GetCodeHash().asArray())
                      << " Actual: "
                      << DataConversion::charArrToHexStr(tmpHash.asArray()));
      return false;
    }

    account.SetCreateBlockNum(protoAccount.createblocknum());

    if (protoAccount.initdata().size() > 0) {
      tmpVec.resize(protoAccount.initdata().size());
      copy(protoAccount.initdata().begin(), protoAccount.initdata().end(),
           tmpVec.begin());
      account.InitContract(tmpVec);
    }

    for (const auto& entry : protoAccount.storage()) {
      copy(entry.keyhash().begin(),
           entry.keyhash().begin() + min((unsigned int)entry.keyhash().size(),
                                         (unsigned int)tmpHash.size),
           tmpHash.asArray().begin());
      account.SetStorage(tmpHash, entry.data());
    }

    if (account.GetStorageRoot() != tmpStorageRoot) {
      LOG_GENERAL(WARNING, "Storage root mismatch. Expected: "
                               << DataConversion::charArrToHexStr(
                                      account.GetStorageRoot().asArray())
                               << " Actual: "
                               << DataConversion::charArrToHexStr(
                                      tmpStorageRoot.asArray()));
      return false;
    }
  }

  return true;
}

void AccountDeltaToProtobuf(const Account* oldAccount,
                            const Account& newAccount,
                            ProtoAccount& protoAccount) {
  Account acc(0, 0);

  bool fullCopy = false;

  if (oldAccount == nullptr) {
    oldAccount = &acc;
    fullCopy = true;
  }

  int256_t balanceDelta =
      int256_t(newAccount.GetBalance()) - int256_t(oldAccount->GetBalance());
  protoAccount.set_numbersign(balanceDelta > 0);

  uint128_t balanceDeltaNum(abs(balanceDelta));
  NumberToProtobufByteArray<uint128_t, UINT128_SIZE>(
      balanceDeltaNum, *protoAccount.mutable_balance());

  uint64_t nonceDelta = 0;
  if (!SafeMath<uint64_t>::sub(newAccount.GetNonce(), oldAccount->GetNonce(),
                               nonceDelta)) {
    return;
  }

  protoAccount.set_nonce(nonceDelta);

  if (!newAccount.GetCode().empty()) {
    if (fullCopy) {
      protoAccount.set_code(newAccount.GetCode().data(),
                            newAccount.GetCode().size());
      protoAccount.set_initdata(newAccount.GetInitData().data(),
                                newAccount.GetInitData().size());
      protoAccount.set_createblocknum(newAccount.GetCreateBlockNum());
    }

    if (newAccount.GetStorageRoot() != oldAccount->GetStorageRoot()) {
      protoAccount.set_storageroot(newAccount.GetStorageRoot().data(),
                                   newAccount.GetStorageRoot().size);

      for (const auto& keyHash : newAccount.GetStorageKeyHashes()) {
        string rlpStr = newAccount.GetRawStorage(keyHash);
        if (rlpStr != oldAccount->GetRawStorage(keyHash)) {
          ProtoAccount::StorageData* entry = protoAccount.add_storage();
          entry->set_keyhash(keyHash.data(), keyHash.size);
          entry->set_data(rlpStr);
        }
      }
    }
  }
}

bool ProtobufToAccountDelta(const ProtoAccount& protoAccount, Account& account,
                            const bool fullCopy) {
  uint128_t tmpNumber;

  ProtobufByteArrayToNumber<uint128_t, UINT128_SIZE>(protoAccount.balance(),
                                                     tmpNumber);

  int balanceDelta =
      protoAccount.numbersign() ? (int)tmpNumber : 0 - (int)tmpNumber;
  account.ChangeBalance(balanceDelta);

  account.IncreaseNonceBy(protoAccount.nonce());

  if (protoAccount.code().size() > 0 || account.isContract()) {
    bool doInitContract = false;

    if (fullCopy) {
      vector<unsigned char> tmpVec;
      if (protoAccount.code().size() > MAX_CODE_SIZE_IN_BYTES) {
        LOG_GENERAL(WARNING, "Code size "
                                 << protoAccount.code().size()
                                 << " greater than MAX_CODE_SIZE_IN_BYTES "
                                 << MAX_CODE_SIZE_IN_BYTES);
        return false;
      }
      tmpVec.resize(protoAccount.code().size());
      copy(protoAccount.code().begin(), protoAccount.code().end(),
           tmpVec.begin());
      if (tmpVec != account.GetCode()) {
        account.SetCode(tmpVec);
      }

      if (!protoAccount.initdata().empty() && account.GetInitData().empty()) {
        tmpVec.resize(protoAccount.initdata().size());
        copy(protoAccount.initdata().begin(), protoAccount.initdata().end(),
             tmpVec.begin());
        account.SetInitData(tmpVec);
        doInitContract = true;
      }

      account.SetCreateBlockNum(protoAccount.createblocknum());
    }

    dev::h256 tmpStorageRoot;
    copy(protoAccount.storageroot().begin(),
         protoAccount.storageroot().begin() +
             min((unsigned int)protoAccount.storageroot().size(),
                 (unsigned int)tmpStorageRoot.size),
         tmpStorageRoot.asArray().begin());

    if (tmpStorageRoot != account.GetStorageRoot()) {
      if (doInitContract) {
        account.InitContract();
      }

      dev::h256 tmpHash;

      for (const auto& entry : protoAccount.storage()) {
        copy(entry.keyhash().begin(),
             entry.keyhash().begin() + min((unsigned int)entry.keyhash().size(),
                                           (unsigned int)tmpHash.size),
             tmpHash.asArray().begin());
        account.SetStorage(tmpHash, entry.data());
      }

      if (tmpStorageRoot != account.GetStorageRoot()) {
        LOG_GENERAL(WARNING, "Storage root mismatch. Expected: "
                                 << DataConversion::charArrToHexStr(
                                        account.GetStorageRoot().asArray())
                                 << " Actual: "
                                 << DataConversion::charArrToHexStr(
                                        tmpStorageRoot.asArray()));
        return false;
      }
    }
  }

  return true;
}

void DSCommitteeToProtobuf(const deque<pair<PubKey, Peer>>& dsCommittee,
                           ProtoDSCommittee& protoDSCommittee) {
  for (const auto& node : dsCommittee) {
    ProtoDSNode* protodsnode = protoDSCommittee.add_dsnodes();
    SerializableToProtobufByteArray(node.first, *protodsnode->mutable_pubkey());
    SerializableToProtobufByteArray(node.second, *protodsnode->mutable_peer());
  }
}

void ProtobufToDSCommittee(const ProtoDSCommittee& protoDSCommittee,
                           deque<pair<PubKey, Peer>>& dsCommittee) {
  for (const auto& dsnode : protoDSCommittee.dsnodes()) {
    PubKey pubkey;
    Peer peer;

    ProtobufByteArrayToSerializable(dsnode.pubkey(), pubkey);
    ProtobufByteArrayToSerializable(dsnode.peer(), peer);
    dsCommittee.emplace_back(pubkey, peer);
  }
}

void FaultyLeaderToProtobuf(const vector<pair<PubKey, Peer>>& faultyLeaders,
                            ProtoVCBlock::VCBlockHeader& protoVCBlockHeader) {
  for (const auto& node : faultyLeaders) {
    ProtoDSNode* protodsnode = protoVCBlockHeader.add_faultyleaders();
    SerializableToProtobufByteArray(node.first, *protodsnode->mutable_pubkey());
    SerializableToProtobufByteArray(node.second, *protodsnode->mutable_peer());
  }
}

void ProtobufToFaultyDSMembers(
    const ProtoVCBlock::VCBlockHeader& protoVCBlockHeader,
    vector<pair<PubKey, Peer>>& faultyDSMembers) {
  for (const auto& dsnode : protoVCBlockHeader.faultyleaders()) {
    PubKey pubkey;
    Peer peer;

    ProtobufByteArrayToSerializable(dsnode.pubkey(), pubkey);
    ProtobufByteArrayToSerializable(dsnode.peer(), peer);
    faultyDSMembers.emplace_back(pubkey, peer);
  }
}

void DSCommitteeToProtoCommittee(const deque<pair<PubKey, Peer>>& dsCommittee,
                                 ProtoCommittee& protoCommittee) {
  for (const auto& node : dsCommittee) {
    SerializableToProtobufByteArray(node.first, *protoCommittee.add_members());
  }
}

void ShardToProtoCommittee(const Shard& shard, ProtoCommittee& protoCommittee) {
  for (const auto& node : shard) {
    SerializableToProtobufByteArray(std::get<SHARD_NODE_PUBKEY>(node),
                                    *protoCommittee.add_members());
  }
}

void BlockBaseToProtobuf(const BlockBase& base,
                         ProtoBlockBase& protoBlockBase) {
  // Block hash

  protoBlockBase.set_blockhash(base.GetBlockHash().data(),
                               base.GetBlockHash().size);
  // Serialize cosigs

  ZilliqaMessage::ProtoBlockBase::CoSignatures* cosigs =
      protoBlockBase.mutable_cosigs();

  SerializableToProtobufByteArray(base.GetCS1(), *cosigs->mutable_cs1());
  for (const auto& i : base.GetB1()) {
    cosigs->add_b1(i);
  }
  SerializableToProtobufByteArray(base.GetCS2(), *cosigs->mutable_cs2());
  for (const auto& i : base.GetB2()) {
    cosigs->add_b2(i);
  }
}

void ProtobufToBlockBase(const ProtoBlockBase& protoBlockBase,
                         BlockBase& base) {
  // Deserialize cosigs
  CoSignatures cosigs;
  cosigs.m_B1.resize(protoBlockBase.cosigs().b1().size());
  cosigs.m_B2.resize(protoBlockBase.cosigs().b2().size());

  ProtobufByteArrayToSerializable(protoBlockBase.cosigs().cs1(), cosigs.m_CS1);
  copy(protoBlockBase.cosigs().b1().begin(), protoBlockBase.cosigs().b1().end(),
       cosigs.m_B1.begin());
  ProtobufByteArrayToSerializable(protoBlockBase.cosigs().cs2(), cosigs.m_CS2);
  copy(protoBlockBase.cosigs().b2().begin(), protoBlockBase.cosigs().b2().end(),
       cosigs.m_B2.begin());

  base.SetCoSignatures(cosigs);

  // Deserialize the block hash
  BlockHash blockHash;

  copy(protoBlockBase.blockhash().begin(),
       protoBlockBase.blockhash().begin() +
           min((unsigned int)protoBlockBase.blockhash().size(),
               (unsigned int)blockHash.size),
       blockHash.asArray().begin());

  base.SetBlockHash(blockHash);
}

void ShardingStructureToProtobuf(
    const DequeOfShard& shards,
    ProtoShardingStructure& protoShardingStructure) {
  for (const auto& shard : shards) {
    ProtoShardingStructure::Shard* proto_shard =
        protoShardingStructure.add_shards();

    for (const auto& node : shard) {
      ProtoShardingStructure::Member* proto_member = proto_shard->add_members();

      SerializableToProtobufByteArray(std::get<SHARD_NODE_PUBKEY>(node),
                                      *proto_member->mutable_pubkey());
      SerializableToProtobufByteArray(std::get<SHARD_NODE_PEER>(node),
                                      *proto_member->mutable_peerinfo());
      proto_member->set_reputation(std::get<SHARD_NODE_REP>(node));
    }
  }
}

void ProtobufToShardingStructure(
    const ProtoShardingStructure& protoShardingStructure,
    DequeOfShard& shards) {
  for (const auto& proto_shard : protoShardingStructure.shards()) {
    shards.emplace_back();

    for (const auto& proto_member : proto_shard.members()) {
      PubKey key;
      Peer peer;

      ProtobufByteArrayToSerializable(proto_member.pubkey(), key);
      ProtobufByteArrayToSerializable(proto_member.peerinfo(), peer);

      shards.back().emplace_back(key, peer, proto_member.reputation());
    }
  }
}

void AnnouncementShardingStructureToProtobuf(
    const DequeOfShard& shards, const MapOfPubKeyPoW& allPoWs,
    ProtoShardingStructureWithPoWSolns& protoShardingStructure) {
  for (const auto& shard : shards) {
    ProtoShardingStructureWithPoWSolns::Shard* proto_shard =
        protoShardingStructure.add_shards();

    for (const auto& node : shard) {
      ProtoShardingStructureWithPoWSolns::Member* proto_member =
          proto_shard->add_members();

      const PubKey& key = std::get<SHARD_NODE_PUBKEY>(node);

      SerializableToProtobufByteArray(key, *proto_member->mutable_pubkey());
      SerializableToProtobufByteArray(std::get<SHARD_NODE_PEER>(node),
                                      *proto_member->mutable_peerinfo());
      proto_member->set_reputation(std::get<SHARD_NODE_REP>(node));

      ProtoPoWSolution* proto_soln = proto_member->mutable_powsoln();
      const auto soln = allPoWs.find(key);
      proto_soln->set_nonce(soln->second.nonce);
      proto_soln->set_result(soln->second.result.data(),
                             soln->second.result.size());
      proto_soln->set_mixhash(soln->second.mixhash.data(),
                              soln->second.mixhash.size());
      proto_soln->set_lookupid(soln->second.lookupId);
      NumberToProtobufByteArray<uint128_t, UINT128_SIZE>(
          soln->second.gasPrice, *proto_soln->mutable_gasprice());
    }
  }
}

void ProtobufToShardingStructureAnnouncement(
    const ProtoShardingStructureWithPoWSolns& protoShardingStructure,
    DequeOfShard& shards, MapOfPubKeyPoW& allPoWs) {
  std::array<unsigned char, 32> result;
  std::array<unsigned char, 32> mixhash;
  uint128_t gasPrice;

  for (const auto& proto_shard : protoShardingStructure.shards()) {
    shards.emplace_back();

    for (const auto& proto_member : proto_shard.members()) {
      PubKey key;
      Peer peer;

      ProtobufByteArrayToSerializable(proto_member.pubkey(), key);
      ProtobufByteArrayToSerializable(proto_member.peerinfo(), peer);

      shards.back().emplace_back(key, peer, proto_member.reputation());

      copy(proto_member.powsoln().result().begin(),
           proto_member.powsoln().result().begin() +
               min((unsigned int)proto_member.powsoln().result().size(),
                   (unsigned int)result.size()),
           result.begin());
      copy(proto_member.powsoln().mixhash().begin(),
           proto_member.powsoln().mixhash().begin() +
               min((unsigned int)proto_member.powsoln().mixhash().size(),
                   (unsigned int)mixhash.size()),
           mixhash.begin());
      ProtobufByteArrayToNumber<uint128_t, UINT128_SIZE>(
          proto_member.powsoln().gasprice(), gasPrice);
      allPoWs.emplace(
          key, PoWSolution(proto_member.powsoln().nonce(), result, mixhash,
                           proto_member.powsoln().lookupid(), gasPrice));
    }
  }
}

void TxSharingAssignmentsToProtobuf(
    const vector<Peer>& dsReceivers, const vector<vector<Peer>>& shardReceivers,
    const vector<vector<Peer>>& shardSenders,
    ProtoTxSharingAssignments& protoTxSharingAssignments) {
  for (const auto& dsnode : dsReceivers) {
    SerializableToProtobufByteArray(dsnode,
                                    *protoTxSharingAssignments.add_dsnodes());
  }

  for (unsigned int i = 0; i < shardReceivers.size(); i++) {
    ProtoTxSharingAssignments::AssignedNodes* proto_shard =
        protoTxSharingAssignments.add_shardnodes();

    for (const auto& receiver : shardReceivers.at(i)) {
      SerializableToProtobufByteArray(receiver, *proto_shard->add_receivers());
    }
    for (const auto& sender : shardSenders.at(i)) {
      SerializableToProtobufByteArray(sender, *proto_shard->add_senders());
    }
  }
}

void ProtobufToTxSharingAssignments(
    const ProtoTxSharingAssignments& protoTxSharingAssignments,
    vector<Peer>& dsReceivers, vector<vector<Peer>>& shardReceivers,
    vector<vector<Peer>>& shardSenders) {
  for (const auto& dsnode : protoTxSharingAssignments.dsnodes()) {
    Peer peer;
    ProtobufByteArrayToSerializable(dsnode, peer);
    dsReceivers.emplace_back(peer);
  }

  for (const auto& proto_shard : protoTxSharingAssignments.shardnodes()) {
    shardReceivers.emplace_back();

    for (const auto& receiver : proto_shard.receivers()) {
      Peer peer;
      ProtobufByteArrayToSerializable(receiver, peer);
      shardReceivers.back().emplace_back(peer);
    }

    shardSenders.emplace_back();

    for (const auto& sender : proto_shard.senders()) {
      Peer peer;
      ProtobufByteArrayToSerializable(sender, peer);
      shardSenders.back().emplace_back(peer);
    }
  }
}

void TransactionCoreInfoToProtobuf(const TransactionCoreInfo& txnCoreInfo,
                                   ProtoTransactionCoreInfo& protoTxnCoreInfo) {
  protoTxnCoreInfo.set_version(txnCoreInfo.version);
  protoTxnCoreInfo.set_nonce(txnCoreInfo.nonce);
  protoTxnCoreInfo.set_toaddr(txnCoreInfo.toAddr.data(),
                              txnCoreInfo.toAddr.size);
  SerializableToProtobufByteArray(txnCoreInfo.senderPubKey,
                                  *protoTxnCoreInfo.mutable_senderpubkey());
  NumberToProtobufByteArray<uint128_t, UINT128_SIZE>(
      txnCoreInfo.amount, *protoTxnCoreInfo.mutable_amount());
  NumberToProtobufByteArray<uint128_t, UINT128_SIZE>(
      txnCoreInfo.gasPrice, *protoTxnCoreInfo.mutable_gasprice());
  protoTxnCoreInfo.set_gaslimit(txnCoreInfo.gasLimit);
  protoTxnCoreInfo.set_code(txnCoreInfo.code.data(), txnCoreInfo.code.size());
  protoTxnCoreInfo.set_data(txnCoreInfo.data.data(), txnCoreInfo.data.size());
}

void ProtobufToTransactionCoreInfo(
    const ProtoTransactionCoreInfo& protoTxnCoreInfo,
    TransactionCoreInfo& txnCoreInfo) {
  txnCoreInfo.version = protoTxnCoreInfo.version();
  txnCoreInfo.nonce = protoTxnCoreInfo.nonce();
  copy(protoTxnCoreInfo.toaddr().begin(),
       protoTxnCoreInfo.toaddr().begin() +
           min((unsigned int)protoTxnCoreInfo.toaddr().size(),
               (unsigned int)txnCoreInfo.toAddr.size),
       txnCoreInfo.toAddr.asArray().begin());
  ProtobufByteArrayToSerializable(protoTxnCoreInfo.senderpubkey(),
                                  txnCoreInfo.senderPubKey);
  ProtobufByteArrayToNumber<uint128_t, UINT128_SIZE>(protoTxnCoreInfo.amount(),
                                                     txnCoreInfo.amount);
  ProtobufByteArrayToNumber<uint128_t, UINT128_SIZE>(
      protoTxnCoreInfo.gasprice(), txnCoreInfo.gasPrice);
  txnCoreInfo.gasLimit = protoTxnCoreInfo.gaslimit();
  txnCoreInfo.code.resize(protoTxnCoreInfo.code().size());
  copy(protoTxnCoreInfo.code().begin(), protoTxnCoreInfo.code().end(),
       txnCoreInfo.code.begin());
  txnCoreInfo.data.resize(protoTxnCoreInfo.data().size());
  copy(protoTxnCoreInfo.data().begin(), protoTxnCoreInfo.data().end(),
       txnCoreInfo.data.begin());
}

void TransactionToProtobuf(const Transaction& transaction,
                           ProtoTransaction& protoTransaction) {
  protoTransaction.set_tranid(transaction.GetTranID().data(),
                              transaction.GetTranID().size);
  TransactionCoreInfoToProtobuf(transaction.GetCoreInfo(),
                                *protoTransaction.mutable_info());

  SerializableToProtobufByteArray(transaction.GetSignature(),
                                  *protoTransaction.mutable_signature());
}

void ProtobufToTransaction(const ProtoTransaction& protoTransaction,
                           Transaction& transaction) {
  TxnHash tranID;
  TransactionCoreInfo txnCoreInfo;
  Signature signature;

  copy(protoTransaction.tranid().begin(),
       protoTransaction.tranid().begin() +
           min((unsigned int)protoTransaction.tranid().size(),
               (unsigned int)tranID.size),
       tranID.asArray().begin());

  ProtobufToTransactionCoreInfo(protoTransaction.info(), txnCoreInfo);

  ProtobufByteArrayToSerializable(protoTransaction.signature(), signature);

  vector<unsigned char> txnData;
  if (!SerializeToArray(protoTransaction.info(), txnData, 0)) {
    LOG_GENERAL(WARNING, "Serialize Proto transaction core info failed.");
    return;
  }

  SHA2<HASH_TYPE::HASH_VARIANT_256> sha2;
  sha2.Update(txnData);
  const vector<unsigned char>& hash = sha2.Finalize();

  if (!std::equal(hash.begin(), hash.end(), tranID.begin(), tranID.end())) {
    TxnHash expected;
    copy(hash.begin(), hash.end(), expected.asArray().begin());
    LOG_GENERAL(WARNING, "TranID verification failed. Expected: "
                             << expected << " Actual: " << tranID);
    return;
  }

  // Verify signature
  if (!Schnorr::GetInstance().Verify(txnData, signature,
                                     txnCoreInfo.senderPubKey)) {
    LOG_GENERAL(WARNING, "Signature verification failed.");
    return;
  }

  transaction = Transaction(
      tranID, txnCoreInfo.version, txnCoreInfo.nonce, txnCoreInfo.toAddr,
      txnCoreInfo.senderPubKey, txnCoreInfo.amount, txnCoreInfo.gasPrice,
      txnCoreInfo.gasLimit, txnCoreInfo.code, txnCoreInfo.data, signature);
}

void TransactionOffsetToProtobuf(const std::vector<uint32_t>& txnOffsets,
                                 ProtoTxnFileOffset& protoTxnFileOffset) {
  for (const auto& offset : txnOffsets) {
    protoTxnFileOffset.add_offsetinfile(offset);
  }
}

void ProtobufToTransactionOffset(const ProtoTxnFileOffset& protoTxnFileOffset,
                                 std::vector<uint32_t>& txnOffsets) {
  txnOffsets.clear();
  for (const auto& offset : protoTxnFileOffset.offsetinfile()) {
    txnOffsets.push_back(offset);
  }
}

void TransactionArrayToProtobuf(const std::vector<Transaction>& txns,
                                ProtoTransactionArray& protoTransactionArray) {
  for (const auto& txn : txns) {
    TransactionToProtobuf(txn, *protoTransactionArray.add_transactions());
  }
}

void ProtobufToTransactionArray(
    const ProtoTransactionArray& protoTransactionArray,
    std::vector<Transaction>& txns) {
  for (const auto& protoTransaction : protoTransactionArray.transactions()) {
    Transaction txn;
    ProtobufToTransaction(protoTransaction, txn);
    txns.push_back(txn);
  }
}

void TransactionReceiptToProtobuf(const TransactionReceipt& transReceipt,
                                  ProtoTransactionReceipt& protoTransReceipt) {
  protoTransReceipt.set_receipt(transReceipt.GetString());
  // protoTransReceipt.set_cumgas(transReceipt.GetCumGas());
  protoTransReceipt.set_cumgas(transReceipt.GetCumGas());
}

void ProtobufToTransactionReceipt(
    const ProtoTransactionReceipt& protoTransactionReceipt,
    TransactionReceipt& transactionReceipt) {
  std::string tranReceiptStr;
  tranReceiptStr.resize(protoTransactionReceipt.receipt().size());
  copy(protoTransactionReceipt.receipt().begin(),
       protoTransactionReceipt.receipt().end(), tranReceiptStr.begin());
  transactionReceipt.SetString(tranReceiptStr);
  transactionReceipt.SetCumGas(protoTransactionReceipt.cumgas());
}

void TransactionWithReceiptToProtobuf(
    const TransactionWithReceipt& transWithReceipt,
    ProtoTransactionWithReceipt& protoTransWithReceipt) {
  auto* protoTransaction = protoTransWithReceipt.mutable_transaction();
  TransactionToProtobuf(transWithReceipt.GetTransaction(), *protoTransaction);

  auto* protoTranReceipt = protoTransWithReceipt.mutable_receipt();
  TransactionReceiptToProtobuf(transWithReceipt.GetTransactionReceipt(),
                               *protoTranReceipt);
}

void ProtobufToTransactionWithReceipt(
    const ProtoTransactionWithReceipt& protoWithTransaction,
    TransactionWithReceipt& transactionWithReceipt) {
  Transaction transaction;
  ProtobufToTransaction(protoWithTransaction.transaction(), transaction);

  TransactionReceipt receipt;
  ProtobufToTransactionReceipt(protoWithTransaction.receipt(), receipt);

  transactionWithReceipt = TransactionWithReceipt(transaction, receipt);
}

void PeerToProtobuf(const Peer& peer, ProtoPeer& protoPeer) {
  NumberToProtobufByteArray<boost::multiprecision::uint128_t,
                            sizeof(boost::multiprecision::uint128_t)>(
      peer.GetIpAddress(), *protoPeer.mutable_ipaddress());

  protoPeer.set_listenporthost(peer.GetListenPortHost());
}

void ProtobufToPeer(const ProtoPeer& protoPeer, Peer& peer) {
  boost::multiprecision::uint128_t ipAddress;
  ProtobufByteArrayToNumber<boost::multiprecision::uint128_t,
                            sizeof(boost::multiprecision::uint128_t)>(
      protoPeer.ipaddress(), ipAddress);

  peer = Peer(ipAddress, protoPeer.listenporthost());
}

void DSBlockHeaderToProtobuf(const DSBlockHeader& dsBlockHeader,
                             ProtoDSBlock::DSBlockHeader& protoDSBlockHeader) {
  protoDSBlockHeader.set_dsdifficulty(dsBlockHeader.GetDSDifficulty());
  protoDSBlockHeader.set_difficulty(dsBlockHeader.GetDifficulty());
  protoDSBlockHeader.set_prevhash(dsBlockHeader.GetPrevHash().data(),
                                  dsBlockHeader.GetPrevHash().size);
  SerializableToProtobufByteArray(dsBlockHeader.GetLeaderPubKey(),
                                  *protoDSBlockHeader.mutable_leaderpubkey());

  protoDSBlockHeader.set_blocknum(dsBlockHeader.GetBlockNum());
  protoDSBlockHeader.set_epochnum(dsBlockHeader.GetEpochNum());
  NumberToProtobufByteArray<uint128_t, UINT128_SIZE>(
      dsBlockHeader.GetGasPrice(), *protoDSBlockHeader.mutable_gasprice());
  protoDSBlockHeader.set_timestamp(dsBlockHeader.GetTimestamp());
  SerializableToProtobufByteArray(dsBlockHeader.GetSWInfo(),
                                  *protoDSBlockHeader.mutable_swinfo());

  ZilliqaMessage::ProtoDSBlock::DSBlockHeader::PowDSWinners* powdswinner;

  for (const auto& winner : dsBlockHeader.GetDSPoWWinners()) {
    powdswinner = protoDSBlockHeader.add_dswinners();
    SerializableToProtobufByteArray(winner.first, *powdswinner->mutable_key());
    SerializableToProtobufByteArray(winner.second, *powdswinner->mutable_val());
  }

  ZilliqaMessage::ProtoDSBlock::DSBlockHashSet* protoHeaderHash =
      protoDSBlockHeader.mutable_hash();
  protoHeaderHash->set_shardinghash(dsBlockHeader.GetShardingHash().data(),
                                    dsBlockHeader.GetShardingHash().size);
  protoHeaderHash->set_txsharinghash(dsBlockHeader.GetTxSharingHash().data(),
                                     dsBlockHeader.GetTxSharingHash().size);
  protoHeaderHash->set_reservedfield(
      dsBlockHeader.GetHashSetReservedField().data(),
      dsBlockHeader.GetHashSetReservedField().size());

  protoDSBlockHeader.set_committeehash(dsBlockHeader.GetCommitteeHash().data(),
                                       dsBlockHeader.GetCommitteeHash().size);
}

void DSBlockToProtobuf(const DSBlock& dsBlock, ProtoDSBlock& protoDSBlock) {
  // Serialize header

  ZilliqaMessage::ProtoDSBlock::DSBlockHeader* protoHeader =
      protoDSBlock.mutable_header();

  const DSBlockHeader& header = dsBlock.GetHeader();

  DSBlockHeaderToProtobuf(header, *protoHeader);

  ZilliqaMessage::ProtoBlockBase* protoBlockBase =
      protoDSBlock.mutable_blockbase();

  BlockBaseToProtobuf(dsBlock, *protoBlockBase);
}

void ProtobufToDSBlockHeader(
    const ProtoDSBlock::DSBlockHeader& protoDSBlockHeader,
    DSBlockHeader& dsBlockHeader) {
  BlockHash prevHash;
  PubKey leaderPubKey;
  uint64_t timestamp;
  uint128_t gasprice;
  SWInfo swInfo;
  CommitteeHash committeeHash;

  copy(protoDSBlockHeader.prevhash().begin(),
       protoDSBlockHeader.prevhash().begin() +
           min((unsigned int)protoDSBlockHeader.prevhash().size(),
               (unsigned int)prevHash.size),
       prevHash.asArray().begin());
  ProtobufByteArrayToSerializable(protoDSBlockHeader.leaderpubkey(),
                                  leaderPubKey);
  ProtobufByteArrayToNumber<uint128_t, UINT128_SIZE>(
      protoDSBlockHeader.gasprice(), gasprice);
  timestamp = protoDSBlockHeader.timestamp();
  ProtobufByteArrayToSerializable(protoDSBlockHeader.swinfo(), swInfo);

  // Deserialize powDSWinners
  map<PubKey, Peer> powDSWinners;
  PubKey tempPubKey;
  Peer tempWinnerNetworkInfo;
  for (const auto& dswinner : protoDSBlockHeader.dswinners()) {
    ProtobufByteArrayToSerializable(dswinner.key(), tempPubKey);
    ProtobufByteArrayToSerializable(dswinner.val(), tempWinnerNetworkInfo);
    powDSWinners[tempPubKey] = tempWinnerNetworkInfo;
  }

  // Deserialize DSBlockHashSet
  DSBlockHashSet hash;
  const ZilliqaMessage::ProtoDSBlock::DSBlockHashSet& protoDSBlockHeaderHash =
      protoDSBlockHeader.hash();
  copy(protoDSBlockHeaderHash.shardinghash().begin(),
       protoDSBlockHeaderHash.shardinghash().begin() +
           min((unsigned int)protoDSBlockHeaderHash.shardinghash().size(),
               (unsigned int)hash.m_shardingHash.size),
       hash.m_shardingHash.asArray().begin());
  copy(protoDSBlockHeaderHash.txsharinghash().begin(),
       protoDSBlockHeaderHash.txsharinghash().begin() +
           min((unsigned int)protoDSBlockHeaderHash.txsharinghash().size(),
               (unsigned int)hash.m_txSharingHash.size),
       hash.m_txSharingHash.asArray().begin());
  copy(protoDSBlockHeaderHash.reservedfield().begin(),
       protoDSBlockHeaderHash.reservedfield().begin() +
           min((unsigned int)protoDSBlockHeaderHash.reservedfield().size(),
               (unsigned int)hash.m_reservedField.size()),
       hash.m_reservedField.begin());

  copy(protoDSBlockHeader.committeehash().begin(),
       protoDSBlockHeader.committeehash().begin() +
           min((unsigned int)protoDSBlockHeader.committeehash().size(),
               (unsigned int)committeeHash.size),
       committeeHash.asArray().begin());

  // Generate the new DSBlock

  dsBlockHeader = DSBlockHeader(
      protoDSBlockHeader.dsdifficulty(), protoDSBlockHeader.difficulty(),
      prevHash, leaderPubKey, protoDSBlockHeader.blocknum(),
      protoDSBlockHeader.epochnum(), gasprice, timestamp, swInfo, powDSWinners,
      hash, committeeHash);
}

void ProtobufToDSBlock(const ProtoDSBlock& protoDSBlock, DSBlock& dsBlock) {
  // Deserialize header

  const ZilliqaMessage::ProtoDSBlock::DSBlockHeader& protoHeader =
      protoDSBlock.header();

  DSBlockHeader header;

  ProtobufToDSBlockHeader(protoHeader, header);

  dsBlock = DSBlock(header);

  const ZilliqaMessage::ProtoBlockBase& protoBlockBase =
      protoDSBlock.blockbase();

  ProtobufToBlockBase(protoBlockBase, dsBlock);
}

void MicroBlockHeaderToProtobuf(
    const MicroBlockHeader& microBlockHeader,
    ProtoMicroBlock::MicroBlockHeader& protoMicroBlockHeader) {
  protoMicroBlockHeader.set_type(microBlockHeader.GetType());
  protoMicroBlockHeader.set_version(microBlockHeader.GetVersion());
  protoMicroBlockHeader.set_shardid(microBlockHeader.GetShardId());
  protoMicroBlockHeader.set_gaslimit(microBlockHeader.GetGasLimit());
  protoMicroBlockHeader.set_gasused(microBlockHeader.GetGasUsed());
  NumberToProtobufByteArray<uint128_t, UINT128_SIZE>(
      microBlockHeader.GetRewards(), *protoMicroBlockHeader.mutable_rewards());
  protoMicroBlockHeader.set_prevhash(microBlockHeader.GetPrevHash().data(),
                                     microBlockHeader.GetPrevHash().size);
  protoMicroBlockHeader.set_epochnum(microBlockHeader.GetEpochNum());
  protoMicroBlockHeader.set_timestamp(microBlockHeader.GetTimestamp());
  protoMicroBlockHeader.set_txroothash(microBlockHeader.GetTxRootHash().data(),
                                       microBlockHeader.GetTxRootHash().size);
  protoMicroBlockHeader.set_numtxs(microBlockHeader.GetNumTxs());
  SerializableToProtobufByteArray(microBlockHeader.GetMinerPubKey(),
                                  *protoMicroBlockHeader.mutable_minerpubkey());
  protoMicroBlockHeader.set_dsblocknum(microBlockHeader.GetDSBlockNum());
  protoMicroBlockHeader.set_statedeltahash(
      microBlockHeader.GetStateDeltaHash().data(),
      microBlockHeader.GetStateDeltaHash().size);
  protoMicroBlockHeader.set_tranreceipthash(
      microBlockHeader.GetTranReceiptHash().data(),
      microBlockHeader.GetTranReceiptHash().size);

  protoMicroBlockHeader.set_committeehash(
      microBlockHeader.GetCommitteeHash().data(),
      microBlockHeader.GetCommitteeHash().size);
}

void MicroBlockToProtobuf(const MicroBlock& microBlock,
                          ProtoMicroBlock& protoMicroBlock) {
  // Serialize header

  ZilliqaMessage::ProtoMicroBlock::MicroBlockHeader* protoHeader =
      protoMicroBlock.mutable_header();

  const MicroBlockHeader& header = microBlock.GetHeader();

  MicroBlockHeaderToProtobuf(header, *protoHeader);

  // Serialize body

  for (const auto& hash : microBlock.GetTranHashes()) {
    protoMicroBlock.add_tranhashes(hash.data(), hash.size);
  }

  ZilliqaMessage::ProtoBlockBase* protoBlockBase =
      protoMicroBlock.mutable_blockbase();

  BlockBaseToProtobuf(microBlock, *protoBlockBase);
}

void ProtobufToMicroBlockHeader(
    const ProtoMicroBlock::MicroBlockHeader& protoMicroBlockHeader,
    MicroBlockHeader& microBlockHeader) {
  uint64_t gasLimit;
  uint64_t gasUsed;
  uint128_t rewards;
  BlockHash prevHash;
  uint64_t timestamp;
  TxnHash txRootHash;
  PubKey minerPubKey;
  BlockHash dsBlockHash;
  StateHash stateDeltaHash;
  TxnHash tranReceiptHash;
  CommitteeHash committeeHash;

  gasLimit = protoMicroBlockHeader.gaslimit();
  gasUsed = protoMicroBlockHeader.gasused();
  ProtobufByteArrayToNumber<uint128_t, UINT128_SIZE>(
      protoMicroBlockHeader.rewards(), rewards);
  copy(protoMicroBlockHeader.prevhash().begin(),
       protoMicroBlockHeader.prevhash().begin() +
           min((unsigned int)protoMicroBlockHeader.prevhash().size(),
               (unsigned int)prevHash.size),
       prevHash.asArray().begin());
  timestamp = protoMicroBlockHeader.timestamp();
  copy(protoMicroBlockHeader.txroothash().begin(),
       protoMicroBlockHeader.txroothash().begin() +
           min((unsigned int)protoMicroBlockHeader.txroothash().size(),
               (unsigned int)txRootHash.size),
       txRootHash.asArray().begin());
  ProtobufByteArrayToSerializable(protoMicroBlockHeader.minerpubkey(),
                                  minerPubKey);
  copy(protoMicroBlockHeader.statedeltahash().begin(),
       protoMicroBlockHeader.statedeltahash().begin() +
           min((unsigned int)protoMicroBlockHeader.statedeltahash().size(),
               (unsigned int)stateDeltaHash.size),
       stateDeltaHash.asArray().begin());
  copy(protoMicroBlockHeader.tranreceipthash().begin(),
       protoMicroBlockHeader.tranreceipthash().begin() +
           min((unsigned int)protoMicroBlockHeader.tranreceipthash().size(),
               (unsigned int)tranReceiptHash.size),
       tranReceiptHash.asArray().begin());

  copy(protoMicroBlockHeader.committeehash().begin(),
       protoMicroBlockHeader.committeehash().begin() +
           min((unsigned int)protoMicroBlockHeader.committeehash().size(),
               (unsigned int)committeeHash.size),
       committeeHash.asArray().begin());

  microBlockHeader = MicroBlockHeader(
      protoMicroBlockHeader.type(), protoMicroBlockHeader.version(),
      protoMicroBlockHeader.shardid(), gasLimit, gasUsed, rewards, prevHash,
      protoMicroBlockHeader.epochnum(), timestamp,
      {txRootHash, stateDeltaHash, tranReceiptHash},
      protoMicroBlockHeader.numtxs(), minerPubKey,
      protoMicroBlockHeader.dsblocknum(), committeeHash);
}

void ProtobufToMicroBlock(const ProtoMicroBlock& protoMicroBlock,
                          MicroBlock& microBlock) {
  // Deserialize header

  const ZilliqaMessage::ProtoMicroBlock::MicroBlockHeader& protoHeader =
      protoMicroBlock.header();

  MicroBlockHeader header;

  ProtobufToMicroBlockHeader(protoHeader, header);

  // Deserialize body

  vector<TxnHash> tranHashes;
  for (const auto& hash : protoMicroBlock.tranhashes()) {
    tranHashes.emplace_back();
    unsigned int size =
        min((unsigned int)hash.size(), (unsigned int)tranHashes.back().size);
    copy(hash.begin(), hash.begin() + size,
         tranHashes.back().asArray().begin());
  }

  microBlock = MicroBlock(header, tranHashes);

  const ZilliqaMessage::ProtoBlockBase& protoBlockBase =
      protoMicroBlock.blockbase();

  ProtobufToBlockBase(protoBlockBase, microBlock);
}

void MbInfoToProtobuf(const vector<MicroBlockInfo>& mbInfos,
                      ProtoMbInfo& ProtoMbInfo) {
  for (const auto& i : mbInfos) {
    ProtoMbInfo.add_mbhashes(i.m_microBlockHash.data(),
                             i.m_microBlockHash.size);
    ProtoMbInfo.add_ismicroblockempty(i.m_isMicroBlockEmpty);
    ProtoMbInfo.add_shardids(i.m_shardId);
  }
}

void ProtobufToMbInfo(const ProtoMbInfo& ProtoMbInfo,
                      vector<MicroBlockInfo>& mbInfos) {
  if (ProtoMbInfo.ismicroblockempty().size() != ProtoMbInfo.shardids().size() ||
      ProtoMbInfo.mbhashes().size() != ProtoMbInfo.shardids().size()) {
    LOG_GENERAL(WARNING, "ismicroblockempty size "
                             << ProtoMbInfo.ismicroblockempty().size()
                             << " not equal to shardids size "
                             << ProtoMbInfo.shardids().size()
                             << " or mbhashes size "
                             << ProtoMbInfo.mbhashes().size());
    return;
  }

  for (int i = 0; i < ProtoMbInfo.mbhashes_size(); i++) {
    mbInfos.push_back({BlockHash(), ProtoMbInfo.ismicroblockempty(i),
                       ProtoMbInfo.shardids(i)});
    copy(ProtoMbInfo.mbhashes(i).begin(),
         ProtoMbInfo.mbhashes(i).begin() +
             min((unsigned int)ProtoMbInfo.mbhashes(i).size(),
                 (unsigned int)mbInfos.back().m_microBlockHash.size),
         mbInfos.back().m_microBlockHash.asArray().begin());
  }
}

void TxBlockHeaderToProtobuf(const TxBlockHeader& txBlockHeader,
                             ProtoTxBlock::TxBlockHeader& protoTxBlockHeader) {
  protoTxBlockHeader.set_type(txBlockHeader.GetType());
  protoTxBlockHeader.set_version(txBlockHeader.GetVersion());
  protoTxBlockHeader.set_gaslimit(txBlockHeader.GetGasLimit());
  protoTxBlockHeader.set_gasused(txBlockHeader.GetGasUsed());
  NumberToProtobufByteArray<uint128_t, UINT128_SIZE>(
      txBlockHeader.GetRewards(), *protoTxBlockHeader.mutable_rewards());
  protoTxBlockHeader.set_prevhash(txBlockHeader.GetPrevHash().data(),
                                  txBlockHeader.GetPrevHash().size);
  protoTxBlockHeader.set_blocknum(txBlockHeader.GetBlockNum());
  protoTxBlockHeader.set_timestamp(txBlockHeader.GetTimestamp());

  ZilliqaMessage::ProtoTxBlock::TxBlockHashSet* protoHeaderHash =
      protoTxBlockHeader.mutable_hash();
  protoHeaderHash->set_stateroothash(txBlockHeader.GetStateRootHash().data(),
                                     txBlockHeader.GetStateRootHash().size);
  protoHeaderHash->set_statedeltahash(txBlockHeader.GetStateDeltaHash().data(),
                                      txBlockHeader.GetStateDeltaHash().size);
  protoHeaderHash->set_mbinfohash(txBlockHeader.GetMbInfoHash().data(),
                                  txBlockHeader.GetMbInfoHash().size);

  protoTxBlockHeader.set_numtxs(txBlockHeader.GetNumTxs());
  SerializableToProtobufByteArray(txBlockHeader.GetMinerPubKey(),
                                  *protoTxBlockHeader.mutable_minerpubkey());
  protoTxBlockHeader.set_dsblocknum(txBlockHeader.GetDSBlockNum());

  protoTxBlockHeader.set_committeehash(txBlockHeader.GetCommitteeHash().data(),
                                       txBlockHeader.GetCommitteeHash().size);
}

void TxBlockToProtobuf(const TxBlock& txBlock, ProtoTxBlock& protoTxBlock) {
  // Serialize header

  ZilliqaMessage::ProtoTxBlock::TxBlockHeader* protoHeader =
      protoTxBlock.mutable_header();

  const TxBlockHeader& header = txBlock.GetHeader();

  TxBlockHeaderToProtobuf(header, *protoHeader);

  ZilliqaMessage::ProtoMbInfo* ProtoMbInfo = protoTxBlock.mutable_mbinfo();

  MbInfoToProtobuf(txBlock.GetMicroBlockInfos(), *ProtoMbInfo);

  ZilliqaMessage::ProtoBlockBase* protoBlockBase =
      protoTxBlock.mutable_blockbase();

  BlockBaseToProtobuf(txBlock, *protoBlockBase);
}

void ProtobufToTxBlockHeader(
    const ProtoTxBlock::TxBlockHeader& protoTxBlockHeader,
    TxBlockHeader& txBlockHeader) {
  uint64_t gasLimit;
  uint64_t gasUsed;
  uint128_t rewards;
  BlockHash prevHash;
  uint64_t timestamp;
  TxBlockHashSet hash;
  PubKey minerPubKey;
  CommitteeHash committeeHash;

  gasLimit = protoTxBlockHeader.gaslimit();
  gasUsed = protoTxBlockHeader.gasused();
  ProtobufByteArrayToNumber<uint128_t, UINT128_SIZE>(
      protoTxBlockHeader.rewards(), rewards);
  copy(protoTxBlockHeader.prevhash().begin(),
       protoTxBlockHeader.prevhash().begin() +
           min((unsigned int)protoTxBlockHeader.prevhash().size(),
               (unsigned int)prevHash.size),
       prevHash.asArray().begin());
  timestamp = protoTxBlockHeader.timestamp();

  const ZilliqaMessage::ProtoTxBlock::TxBlockHashSet& protoTxBlockHeaderHash =
      protoTxBlockHeader.hash();
  copy(protoTxBlockHeaderHash.stateroothash().begin(),
       protoTxBlockHeaderHash.stateroothash().begin() +
           min((unsigned int)protoTxBlockHeaderHash.stateroothash().size(),
               (unsigned int)hash.m_stateRootHash.size),
       hash.m_stateRootHash.asArray().begin());
  copy(protoTxBlockHeaderHash.statedeltahash().begin(),
       protoTxBlockHeaderHash.statedeltahash().begin() +
           min((unsigned int)protoTxBlockHeaderHash.statedeltahash().size(),
               (unsigned int)hash.m_stateDeltaHash.size),
       hash.m_stateDeltaHash.asArray().begin());
  copy(protoTxBlockHeaderHash.mbinfohash().begin(),
       protoTxBlockHeaderHash.mbinfohash().begin() +
           min((unsigned int)protoTxBlockHeaderHash.mbinfohash().size(),
               (unsigned int)hash.m_mbInfoHash.size),
       hash.m_mbInfoHash.asArray().begin());

  ProtobufByteArrayToSerializable(protoTxBlockHeader.minerpubkey(),
                                  minerPubKey);

  copy(protoTxBlockHeader.committeehash().begin(),
       protoTxBlockHeader.committeehash().begin() +
           min((unsigned int)protoTxBlockHeader.committeehash().size(),
               (unsigned int)committeeHash.size),
       committeeHash.asArray().begin());

  txBlockHeader = TxBlockHeader(
      protoTxBlockHeader.type(), protoTxBlockHeader.version(), gasLimit,
      gasUsed, rewards, prevHash, protoTxBlockHeader.blocknum(), timestamp,
      hash, protoTxBlockHeader.numtxs(), minerPubKey,
      protoTxBlockHeader.dsblocknum(), committeeHash);
}

void ProtobufToTxBlock(const ProtoTxBlock& protoTxBlock, TxBlock& txBlock) {
  // Deserialize header

  const ZilliqaMessage::ProtoTxBlock::TxBlockHeader& protoHeader =
      protoTxBlock.header();

  TxBlockHeader header;

  ProtobufToTxBlockHeader(protoHeader, header);

  // Deserialize body
  vector<MicroBlockInfo> mbInfos;

  const ZilliqaMessage::ProtoMbInfo& ProtoMbInfo = protoTxBlock.mbinfo();

  ProtobufToMbInfo(ProtoMbInfo, mbInfos);

  txBlock = TxBlock(header, mbInfos);

  const ZilliqaMessage::ProtoBlockBase& protoBlockBase =
      protoTxBlock.blockbase();

  ProtobufToBlockBase(protoBlockBase, txBlock);
}

void VCBlockHeaderToProtobuf(const VCBlockHeader& vcBlockHeader,
                             ProtoVCBlock::VCBlockHeader& protoVCBlockHeader) {
  protoVCBlockHeader.set_prevhash(vcBlockHeader.GetPrevHash().data(),
                                  vcBlockHeader.GetPrevHash().size);
  protoVCBlockHeader.set_viewchangedsepochno(
      vcBlockHeader.GetVieWChangeDSEpochNo());
  protoVCBlockHeader.set_viewchangeepochno(
      vcBlockHeader.GetViewChangeEpochNo());
  protoVCBlockHeader.set_viewchangestate(vcBlockHeader.GetViewChangeState());
  SerializableToProtobufByteArray(
      vcBlockHeader.GetCandidateLeaderNetworkInfo(),
      *protoVCBlockHeader.mutable_candidateleadernetworkinfo());
  SerializableToProtobufByteArray(
      vcBlockHeader.GetCandidateLeaderPubKey(),
      *protoVCBlockHeader.mutable_candidateleaderpubkey());
  protoVCBlockHeader.set_vccounter(vcBlockHeader.GetViewChangeCounter());
  FaultyLeaderToProtobuf(vcBlockHeader.GetFaultyLeaders(), protoVCBlockHeader);
  protoVCBlockHeader.set_timestamp(vcBlockHeader.GetTimeStamp());
  protoVCBlockHeader.set_committeehash(vcBlockHeader.GetCommitteeHash().data(),
                                       vcBlockHeader.GetCommitteeHash().size);
}

void VCBlockToProtobuf(const VCBlock& vcBlock, ProtoVCBlock& protoVCBlock) {
  // Serialize header

  ZilliqaMessage::ProtoVCBlock::VCBlockHeader* protoHeader =
      protoVCBlock.mutable_header();

  const VCBlockHeader& header = vcBlock.GetHeader();

  VCBlockHeaderToProtobuf(header, *protoHeader);

  ZilliqaMessage::ProtoBlockBase* protoBlockBase =
      protoVCBlock.mutable_blockbase();

  BlockBaseToProtobuf(vcBlock, *protoBlockBase);
}

void ProtobufToVCBlockHeader(
    const ProtoVCBlock::VCBlockHeader& protoVCBlockHeader,
    VCBlockHeader& vcBlockHeader) {
  Peer candidateLeaderNetworkInfo;
  PubKey candidateLeaderPubKey;
  uint64_t timestamp;
  CommitteeHash committeeHash;
  BlockHash prevHash;
  vector<pair<PubKey, Peer>> faultyLeaders;

  ProtobufByteArrayToSerializable(
      protoVCBlockHeader.candidateleadernetworkinfo(),
      candidateLeaderNetworkInfo);
  ProtobufByteArrayToSerializable(protoVCBlockHeader.candidateleaderpubkey(),
                                  candidateLeaderPubKey);
  timestamp = protoVCBlockHeader.timestamp();

  ProtobufToFaultyDSMembers(protoVCBlockHeader, faultyLeaders);

  copy(protoVCBlockHeader.prevhash().begin(),
       protoVCBlockHeader.prevhash().begin() +
           min((unsigned int)protoVCBlockHeader.prevhash().size(),
               (unsigned int)prevHash.size),
       prevHash.asArray().begin());
  copy(protoVCBlockHeader.committeehash().begin(),
       protoVCBlockHeader.committeehash().begin() +
           min((unsigned int)protoVCBlockHeader.committeehash().size(),
               (unsigned int)committeeHash.size),
       committeeHash.asArray().begin());

  vcBlockHeader = VCBlockHeader(
      protoVCBlockHeader.viewchangedsepochno(),
      protoVCBlockHeader.viewchangeepochno(),
      protoVCBlockHeader.viewchangestate(), candidateLeaderNetworkInfo,
      candidateLeaderPubKey, protoVCBlockHeader.vccounter(), faultyLeaders,
      timestamp, committeeHash, prevHash);
}

void ProtobufToVCBlock(const ProtoVCBlock& protoVCBlock, VCBlock& vcBlock) {
  // Deserialize header

  const ZilliqaMessage::ProtoVCBlock::VCBlockHeader& protoHeader =
      protoVCBlock.header();

  VCBlockHeader header;

  ProtobufToVCBlockHeader(protoHeader, header);

  vcBlock = VCBlock(header);

  const ZilliqaMessage::ProtoBlockBase& protoBlockBase =
      protoVCBlock.blockbase();

  ProtobufToBlockBase(protoBlockBase, vcBlock);
}

void FallbackBlockHeaderToProtobuf(
    const FallbackBlockHeader& fallbackBlockHeader,
    ProtoFallbackBlock::FallbackBlockHeader& protoFallbackBlockHeader) {
  protoFallbackBlockHeader.set_prevhash(
      fallbackBlockHeader.GetPrevHash().data(),
      fallbackBlockHeader.GetPrevHash().size);
  protoFallbackBlockHeader.set_fallbackdsepochno(
      fallbackBlockHeader.GetFallbackDSEpochNo());
  protoFallbackBlockHeader.set_fallbackepochno(
      fallbackBlockHeader.GetFallbackEpochNo());
  protoFallbackBlockHeader.set_fallbackstate(
      fallbackBlockHeader.GetFallbackState());
  protoFallbackBlockHeader.set_stateroothash(
      fallbackBlockHeader.GetStateRootHash().data(),
      fallbackBlockHeader.GetStateRootHash().size);
  protoFallbackBlockHeader.set_leaderconsensusid(
      fallbackBlockHeader.GetLeaderConsensusId());
  SerializableToProtobufByteArray(
      fallbackBlockHeader.GetLeaderNetworkInfo(),
      *protoFallbackBlockHeader.mutable_leadernetworkinfo());
  SerializableToProtobufByteArray(
      fallbackBlockHeader.GetLeaderPubKey(),
      *protoFallbackBlockHeader.mutable_leaderpubkey());
  protoFallbackBlockHeader.set_shardid(fallbackBlockHeader.GetShardId());
  protoFallbackBlockHeader.set_timestamp(fallbackBlockHeader.GetTimeStamp());

  protoFallbackBlockHeader.set_committeehash(
      fallbackBlockHeader.GetCommitteeHash().data(),
      fallbackBlockHeader.GetCommitteeHash().size);
}

void FallbackBlockToProtobuf(const FallbackBlock& fallbackBlock,
                             ProtoFallbackBlock& protoFallbackBlock) {
  // Serialize header

  ZilliqaMessage::ProtoFallbackBlock::FallbackBlockHeader* protoHeader =
      protoFallbackBlock.mutable_header();

  const FallbackBlockHeader& header = fallbackBlock.GetHeader();

  FallbackBlockHeaderToProtobuf(header, *protoHeader);

  ZilliqaMessage::ProtoBlockBase* protoBlockBase =
      protoFallbackBlock.mutable_blockbase();

  BlockBaseToProtobuf(fallbackBlock, *protoBlockBase);
}

void ProtobufToFallbackBlockHeader(
    const ProtoFallbackBlock::FallbackBlockHeader& protoFallbackBlockHeader,
    FallbackBlockHeader& fallbackBlockHeader) {
  Peer leaderNetworkInfo;
  PubKey leaderPubKey;
  uint64_t timestamp;
  StateHash stateRootHash;
  CommitteeHash committeeHash;
  BlockHash prevHash;

  ProtobufByteArrayToSerializable(protoFallbackBlockHeader.leadernetworkinfo(),
                                  leaderNetworkInfo);
  ProtobufByteArrayToSerializable(protoFallbackBlockHeader.leaderpubkey(),
                                  leaderPubKey);
  timestamp = protoFallbackBlockHeader.timestamp();

  copy(protoFallbackBlockHeader.prevhash().begin(),
       protoFallbackBlockHeader.prevhash().begin() +
           min((unsigned int)protoFallbackBlockHeader.prevhash().size(),
               (unsigned int)prevHash.size),
       prevHash.asArray().begin());

  copy(protoFallbackBlockHeader.stateroothash().begin(),
       protoFallbackBlockHeader.stateroothash().begin() +
           min((unsigned int)protoFallbackBlockHeader.stateroothash().size(),
               (unsigned int)stateRootHash.size),
       stateRootHash.asArray().begin());

  copy(protoFallbackBlockHeader.committeehash().begin(),
       protoFallbackBlockHeader.committeehash().begin() +
           min((unsigned int)protoFallbackBlockHeader.committeehash().size(),
               (unsigned int)committeeHash.size),
       committeeHash.asArray().begin());

  fallbackBlockHeader = FallbackBlockHeader(
      protoFallbackBlockHeader.fallbackdsepochno(),
      protoFallbackBlockHeader.fallbackepochno(),
      protoFallbackBlockHeader.fallbackstate(), {stateRootHash},
      protoFallbackBlockHeader.leaderconsensusid(), leaderNetworkInfo,
      leaderPubKey, protoFallbackBlockHeader.shardid(), timestamp,
      committeeHash, prevHash);
}

void ProtobufToFallbackBlock(const ProtoFallbackBlock& protoFallbackBlock,
                             FallbackBlock& fallbackBlock) {
  // Deserialize header
  const ZilliqaMessage::ProtoFallbackBlock::FallbackBlockHeader& protoHeader =
      protoFallbackBlock.header();

  FallbackBlockHeader header;

  ProtobufToFallbackBlockHeader(protoHeader, header);

  fallbackBlock = FallbackBlock(header);

  const ZilliqaMessage::ProtoBlockBase& protoBlockBase =
      protoFallbackBlock.blockbase();

  ProtobufToBlockBase(protoBlockBase, fallbackBlock);
}

bool SetConsensusAnnouncementCore(
    ZilliqaMessage::ConsensusAnnouncement& announcement,
    const uint32_t consensusID, uint64_t blockNumber,
    const vector<unsigned char>& blockHash, const uint16_t leaderID,
    const pair<PrivKey, PubKey>& leaderKey) {
  LOG_MARKER();

  // Set the consensus parameters

  announcement.mutable_consensusinfo()->set_consensusid(consensusID);
  announcement.mutable_consensusinfo()->set_blocknumber(blockNumber);
  announcement.mutable_consensusinfo()->set_blockhash(blockHash.data(),
                                                      blockHash.size());
  announcement.mutable_consensusinfo()->set_leaderid(leaderID);

  if (!announcement.consensusinfo().IsInitialized()) {
    LOG_GENERAL(WARNING,
                "ConsensusAnnouncement.ConsensusInfo initialization failed.");
    return false;
  }

  // Sign the announcement

  vector<unsigned char> inputToSigning;

  switch (announcement.announcement_case()) {
    case ConsensusAnnouncement::AnnouncementCase::kDsblock:
      if (!announcement.dsblock().IsInitialized()) {
        LOG_GENERAL(WARNING, "Announcement dsblock content not initialized.");
        return false;
      }
      inputToSigning.resize(announcement.consensusinfo().ByteSize() +
                            announcement.dsblock().ByteSize());
      announcement.consensusinfo().SerializeToArray(
          inputToSigning.data(), announcement.consensusinfo().ByteSize());
      announcement.dsblock().SerializeToArray(
          inputToSigning.data() + announcement.consensusinfo().ByteSize(),
          announcement.dsblock().ByteSize());
      break;
    case ConsensusAnnouncement::AnnouncementCase::kMicroblock:
      if (!announcement.microblock().IsInitialized()) {
        LOG_GENERAL(WARNING,
                    "Announcement microblock content not initialized.");
        return false;
      }
      inputToSigning.resize(announcement.consensusinfo().ByteSize() +
                            announcement.microblock().ByteSize());
      announcement.consensusinfo().SerializeToArray(
          inputToSigning.data(), announcement.consensusinfo().ByteSize());
      announcement.microblock().SerializeToArray(
          inputToSigning.data() + announcement.consensusinfo().ByteSize(),
          announcement.microblock().ByteSize());
      break;
    case ConsensusAnnouncement::AnnouncementCase::kFinalblock:
      if (!announcement.finalblock().IsInitialized()) {
        LOG_GENERAL(WARNING,
                    "Announcement finalblock content not initialized.");
        return false;
      }
      inputToSigning.resize(announcement.consensusinfo().ByteSize() +
                            announcement.finalblock().ByteSize());
      announcement.consensusinfo().SerializeToArray(
          inputToSigning.data(), announcement.consensusinfo().ByteSize());
      announcement.finalblock().SerializeToArray(
          inputToSigning.data() + announcement.consensusinfo().ByteSize(),
          announcement.finalblock().ByteSize());
      break;
    case ConsensusAnnouncement::AnnouncementCase::kVcblock:
      if (!announcement.vcblock().IsInitialized()) {
        LOG_GENERAL(WARNING, "Announcement vcblock content not initialized.");
        return false;
      }
      inputToSigning.resize(announcement.consensusinfo().ByteSize() +
                            announcement.vcblock().ByteSize());
      announcement.consensusinfo().SerializeToArray(
          inputToSigning.data(), announcement.consensusinfo().ByteSize());
      announcement.vcblock().SerializeToArray(
          inputToSigning.data() + announcement.consensusinfo().ByteSize(),
          announcement.vcblock().ByteSize());
      break;
    case ConsensusAnnouncement::AnnouncementCase::kFallbackblock:
      if (!announcement.fallbackblock().IsInitialized()) {
        LOG_GENERAL(WARNING,
                    "Announcement fallbackblock content not initialized.");
        return false;
      }
      inputToSigning.resize(announcement.consensusinfo().ByteSize() +
                            announcement.fallbackblock().ByteSize());
      announcement.consensusinfo().SerializeToArray(
          inputToSigning.data(), announcement.consensusinfo().ByteSize());
      announcement.fallbackblock().SerializeToArray(
          inputToSigning.data() + announcement.consensusinfo().ByteSize(),
          announcement.fallbackblock().ByteSize());
      break;
    case ConsensusAnnouncement::AnnouncementCase::ANNOUNCEMENT_NOT_SET:
    default:
      LOG_GENERAL(WARNING, "Announcement content not set.");
      return false;
  }

  Signature signature;
  if (!Schnorr::GetInstance().Sign(inputToSigning, leaderKey.first,
                                   leaderKey.second, signature)) {
    LOG_GENERAL(WARNING, "Failed to sign announcement.");
    return false;
  }

  SerializableToProtobufByteArray(signature, *announcement.mutable_signature());

  return announcement.IsInitialized();
}

bool GetConsensusAnnouncementCore(
    const ZilliqaMessage::ConsensusAnnouncement& announcement,
    const uint32_t consensusID, const uint64_t blockNumber,
    const vector<unsigned char>& blockHash, const uint16_t leaderID,
    const PubKey& leaderKey) {
  LOG_MARKER();

  // Check the consensus parameters

  if (announcement.consensusinfo().consensusid() != consensusID) {
    LOG_GENERAL(WARNING, "Consensus ID mismatch. Expected: "
                             << consensusID << " Actual: "
                             << announcement.consensusinfo().consensusid());
    return false;
  }

  if (announcement.consensusinfo().blocknumber() != blockNumber) {
    LOG_GENERAL(WARNING, "Block number mismatch. Expected: "
                             << blockNumber << " Actual: "
                             << announcement.consensusinfo().blocknumber());
    return false;
  }

  const auto& tmpBlockHash = announcement.consensusinfo().blockhash();
  if (!std::equal(blockHash.begin(), blockHash.end(), tmpBlockHash.begin(),
                  tmpBlockHash.end(),
                  [](const unsigned char left, const char right) -> bool {
                    return left == (unsigned char)right;
                  })) {
    std::vector<unsigned char> remoteBlockHash(tmpBlockHash.size());
    std::copy(tmpBlockHash.begin(), tmpBlockHash.end(),
              remoteBlockHash.begin());
    LOG_GENERAL(WARNING,
                "Block hash mismatch. Expected: "
                    << DataConversion::Uint8VecToHexStr(blockHash)
                    << " Actual: "
                    << DataConversion::Uint8VecToHexStr(remoteBlockHash));
    return false;
  }

  if (announcement.consensusinfo().leaderid() != leaderID) {
    LOG_GENERAL(WARNING, "Leader ID mismatch. Expected: "
                             << leaderID << " Actual: "
                             << announcement.consensusinfo().leaderid());
    return false;
  }

  // Verify the signature
  vector<unsigned char> tmp;

  if (announcement.has_dsblock() && announcement.dsblock().IsInitialized()) {
    tmp.resize(announcement.consensusinfo().ByteSize() +
               announcement.dsblock().ByteSize());
    announcement.consensusinfo().SerializeToArray(
        tmp.data(), announcement.consensusinfo().ByteSize());
    announcement.dsblock().SerializeToArray(
        tmp.data() + announcement.consensusinfo().ByteSize(),
        announcement.dsblock().ByteSize());
  } else if (announcement.has_microblock() &&
             announcement.microblock().IsInitialized()) {
    tmp.resize(announcement.consensusinfo().ByteSize() +
               announcement.microblock().ByteSize());
    announcement.consensusinfo().SerializeToArray(
        tmp.data(), announcement.consensusinfo().ByteSize());
    announcement.microblock().SerializeToArray(
        tmp.data() + announcement.consensusinfo().ByteSize(),
        announcement.microblock().ByteSize());
  } else if (announcement.has_finalblock() &&
             announcement.finalblock().IsInitialized()) {
    tmp.resize(announcement.consensusinfo().ByteSize() +
               announcement.finalblock().ByteSize());
    announcement.consensusinfo().SerializeToArray(
        tmp.data(), announcement.consensusinfo().ByteSize());
    announcement.finalblock().SerializeToArray(
        tmp.data() + announcement.consensusinfo().ByteSize(),
        announcement.finalblock().ByteSize());
  } else if (announcement.has_vcblock() &&
             announcement.vcblock().IsInitialized()) {
    tmp.resize(announcement.consensusinfo().ByteSize() +
               announcement.vcblock().ByteSize());
    announcement.consensusinfo().SerializeToArray(
        tmp.data(), announcement.consensusinfo().ByteSize());
    announcement.vcblock().SerializeToArray(
        tmp.data() + announcement.consensusinfo().ByteSize(),
        announcement.vcblock().ByteSize());
  } else if (announcement.has_fallbackblock() &&
             announcement.fallbackblock().IsInitialized()) {
    tmp.resize(announcement.consensusinfo().ByteSize() +
               announcement.fallbackblock().ByteSize());
    announcement.consensusinfo().SerializeToArray(
        tmp.data(), announcement.consensusinfo().ByteSize());
    announcement.fallbackblock().SerializeToArray(
        tmp.data() + announcement.consensusinfo().ByteSize(),
        announcement.fallbackblock().ByteSize());
  } else {
    LOG_GENERAL(WARNING, "Announcement content not set.");
    return false;
  }

  Signature signature;

  ProtobufByteArrayToSerializable(announcement.signature(), signature);

  if (!Schnorr::GetInstance().Verify(tmp, signature, leaderKey)) {
    LOG_GENERAL(WARNING, "Invalid signature in announcement. leaderID = "
                             << leaderID << " leaderKey = " << leaderKey);
    return false;
  }

  return true;
}

// ============================================================================
// Primitives
// ============================================================================

bool Messenger::GetDSCommitteeHash(const deque<pair<PubKey, Peer>>& dsCommittee,
                                   CommitteeHash& dst) {
  ProtoCommittee protoCommittee;

  DSCommitteeToProtoCommittee(dsCommittee, protoCommittee);

  if (!protoCommittee.IsInitialized()) {
    LOG_GENERAL(WARNING, "ProtoCommittee initialization failed.");
    return false;
  }

  vector<unsigned char> tmp;

  if (!SerializeToArray(protoCommittee, tmp, 0)) {
    LOG_GENERAL(WARNING, "ProtoCommittee serialization failed.");
    return false;
  }

  SHA2<HASH_TYPE::HASH_VARIANT_256> sha2;
  sha2.Update(tmp);
  tmp = sha2.Finalize();

  copy(tmp.begin(), tmp.end(), dst.asArray().begin());

  return true;
}

bool Messenger::GetShardHash(const Shard& shard, CommitteeHash& dst) {
  ProtoCommittee protoCommittee;

  ShardToProtoCommittee(shard, protoCommittee);

  if (!protoCommittee.IsInitialized()) {
    LOG_GENERAL(WARNING, "ProtoCommittee initialization failed.");
    return false;
  }

  vector<unsigned char> tmp;

  if (!SerializeToArray(protoCommittee, tmp, 0)) {
    LOG_GENERAL(WARNING, "ProtoCommittee serialization failed.");
    return false;
  }

  SHA2<HASH_TYPE::HASH_VARIANT_256> sha2;
  sha2.Update(tmp);
  tmp = sha2.Finalize();

  copy(tmp.begin(), tmp.end(), dst.asArray().begin());

  return true;
}

bool Messenger::GetShardingStructureHash(const DequeOfShard& shards,
                                         ShardingHash& dst) {
  ProtoShardingStructure protoShardingStructure;

  ShardingStructureToProtobuf(shards, protoShardingStructure);

  if (!protoShardingStructure.IsInitialized()) {
    LOG_GENERAL(WARNING, "ProtoShardingStructure initialization failed.");
    return false;
  }

  vector<unsigned char> tmp;

  if (!SerializeToArray(protoShardingStructure, tmp, 0)) {
    LOG_GENERAL(WARNING, "ProtoShardingStructure serialization failed.");
    return false;
  }

  SHA2<HASH_TYPE::HASH_VARIANT_256> sha2;
  sha2.Update(tmp);
  tmp = sha2.Finalize();

  copy(tmp.begin(), tmp.end(), dst.asArray().begin());

  return true;
}

bool Messenger::GetTxSharingAssignmentsHash(
    const vector<Peer>& dsReceivers, const vector<vector<Peer>>& shardReceivers,
    const vector<vector<Peer>>& shardSenders, TxSharingHash& dst) {
  ProtoTxSharingAssignments protoTxSharingAssignments;

  TxSharingAssignmentsToProtobuf(dsReceivers, shardReceivers, shardSenders,
                                 protoTxSharingAssignments);

  if (!protoTxSharingAssignments.IsInitialized()) {
    LOG_GENERAL(WARNING, "ProtoTxSharingAssignments initialization failed.");
    return false;
  }

  vector<unsigned char> tmp;

  if (!SerializeToArray(protoTxSharingAssignments, tmp, 0)) {
    LOG_GENERAL(WARNING, "ProtoTxSharingAssignments serialization failed.");
    return false;
  }

  SHA2<HASH_TYPE::HASH_VARIANT_256> sha2;
  sha2.Update(tmp);
  tmp = sha2.Finalize();

  copy(tmp.begin(), tmp.end(), dst.asArray().begin());

  return true;
}

bool Messenger::SetAccount(vector<unsigned char>& dst,
                           const unsigned int offset, const Account& account) {
  ProtoAccount result;

  AccountToProtobuf(account, result);

  if (!result.IsInitialized()) {
    LOG_GENERAL(WARNING, "ProtoAccount initialization failed.");
    return false;
  }

  return SerializeToArray(result, dst, offset);
}

[[gnu::unused]] bool Messenger::GetAccount(const vector<unsigned char>& src,
                                           const unsigned int offset,
                                           Account& account) {
  ProtoAccount result;

  result.ParseFromArray(src.data() + offset, src.size() - offset);

  if (!result.IsInitialized()) {
    LOG_GENERAL(WARNING, "ProtoAccount initialization failed.");
    return false;
  }

  if (!ProtobufToAccount(result, account)) {
    LOG_GENERAL(WARNING, "ProtobufToAccount failed.");
    return false;
  }

  return true;
}

bool Messenger::SetAccountDelta(vector<unsigned char>& dst,
                                const unsigned int offset, Account* oldAccount,
                                const Account& newAccount) {
  ProtoAccount result;

  AccountDeltaToProtobuf(oldAccount, newAccount, result);

  if (!result.IsInitialized()) {
    LOG_GENERAL(WARNING, "ProtoAccount initialization failed.");
    return false;
  }

  return SerializeToArray(result, dst, offset);
}

bool Messenger::GetAccountDelta(const vector<unsigned char>& src,
                                const unsigned int offset, Account& account,
                                const bool fullCopy) {
  ProtoAccount result;

  result.ParseFromArray(src.data() + offset, src.size() - offset);

  if (!result.IsInitialized()) {
    LOG_GENERAL(WARNING, "ProtoAccount initialization failed.");
    return false;
  }

  if (!ProtobufToAccountDelta(result, account, fullCopy)) {
    LOG_GENERAL(WARNING, "ProtobufToAccountDelta failed.");
    return false;
  }

  return true;
}

template <class MAP>
bool Messenger::SetAccountStore(vector<unsigned char>& dst,
                                const unsigned int offset,
                                const MAP& addressToAccount) {
  ProtoAccountStore result;

  LOG_GENERAL(INFO, "Debug: Total number of accounts to serialize: "
                        << addressToAccount.size());

  for (const auto& entry : addressToAccount) {
    ProtoAccountStore::AddressAccount* protoEntry = result.add_entries();
    protoEntry->set_address(entry.first.data(), entry.first.size);
    ProtoAccount* protoEntryAccount = protoEntry->mutable_account();
    AccountToProtobuf(entry.second, *protoEntryAccount);
    if (!protoEntryAccount->IsInitialized()) {
      LOG_GENERAL(WARNING, "ProtoAccount initialization failed.");
      return false;
    }
  }

  if (!result.IsInitialized()) {
    LOG_GENERAL(WARNING, "ProtoAccountStore initialization failed.");
    return false;
  }

  return SerializeToArray(result, dst, offset);
}

template <class MAP>
bool Messenger::GetAccountStore(const vector<unsigned char>& src,
                                const unsigned int offset,
                                MAP& addressToAccount) {
  ProtoAccountStore result;

  result.ParseFromArray(src.data() + offset, src.size() - offset);

  if (!result.IsInitialized()) {
    LOG_GENERAL(WARNING, "ProtoAccountStore initialization failed.");
    return false;
  }

  LOG_GENERAL(INFO, "Debug: Total number of accounts deserialized: "
                        << result.entries().size());

  for (const auto& entry : result.entries()) {
    Address address;
    Account account;

    copy(entry.address().begin(),
         entry.address().begin() + min((unsigned int)entry.address().size(),
                                       (unsigned int)address.size),
         address.asArray().begin());
    if (!ProtobufToAccount(entry.account(), account)) {
      LOG_GENERAL(WARNING, "ProtobufToAccount failed for account at address "
                               << entry.address());
      return false;
    }

    addressToAccount[address] = account;
  }

  return true;
}

bool Messenger::GetAccountStore(const vector<unsigned char>& src,
                                const unsigned int offset,
                                AccountStore& accountStore) {
  ProtoAccountStore result;

  result.ParseFromArray(src.data() + offset, src.size() - offset);

  if (!result.IsInitialized()) {
    LOG_GENERAL(WARNING, "ProtoAccountStore initialization failed.");
    return false;
  }

  LOG_GENERAL(INFO, "Debug: Total number of accounts deserialized: "
                        << result.entries().size());

  for (const auto& entry : result.entries()) {
    Address address;
    Account account;

    copy(entry.address().begin(),
         entry.address().begin() + min((unsigned int)entry.address().size(),
                                       (unsigned int)address.size),
         address.asArray().begin());
    if (!ProtobufToAccount(entry.account(), account)) {
      LOG_GENERAL(WARNING, "ProtobufToAccount failed for account at address "
                               << entry.address());
      return false;
    }

    accountStore.AddAccountDuringDeserialization(address, account);
  }

  return true;
}

bool Messenger::SetAccountStoreDelta(vector<unsigned char>& dst,
                                     const unsigned int offset,
                                     AccountStoreTemp& accountStoreTemp,
                                     AccountStore& accountStore) {
  ProtoAccountStore result;

  LOG_GENERAL(INFO, "Debug: Total number of account deltas to serialize: "
                        << accountStoreTemp.GetNumOfAccounts());

  for (const auto& entry : *accountStoreTemp.GetAddressToAccount()) {
    ProtoAccountStore::AddressAccount* protoEntry = result.add_entries();
    protoEntry->set_address(entry.first.data(), entry.first.size);
    ProtoAccount* protoEntryAccount = protoEntry->mutable_account();
    AccountDeltaToProtobuf(accountStore.GetAccount(entry.first), entry.second,
                           *protoEntryAccount);
    if (!protoEntryAccount->IsInitialized()) {
      LOG_GENERAL(WARNING, "ProtoAccount initialization failed.");
      return false;
    }
  }

  if (!result.IsInitialized()) {
    LOG_GENERAL(WARNING, "ProtoAccountStore initialization failed.");
    return false;
  }

  return SerializeToArray(result, dst, offset);
}

bool Messenger::GetAccountStoreDelta(const vector<unsigned char>& src,
                                     const unsigned int offset,
                                     AccountStore& accountStore,
                                     const bool reversible) {
  ProtoAccountStore result;

  result.ParseFromArray(src.data() + offset, src.size() - offset);

  if (!result.IsInitialized()) {
    LOG_GENERAL(WARNING, "ProtoAccountStore initialization failed.");
    return false;
  }

  LOG_GENERAL(INFO,
              "Total Number of Accounts Delta: " << result.entries().size());

  for (const auto& entry : result.entries()) {
    Address address;
    Account account;

    copy(entry.address().begin(),
         entry.address().begin() + min((unsigned int)entry.address().size(),
                                       (unsigned int)address.size),
         address.asArray().begin());

    const Account* oriAccount = accountStore.GetAccount(address);
    bool fullCopy = false;
    if (oriAccount == nullptr) {
      Account acc(0, 0);
      accountStore.AddAccount(address, acc);
      oriAccount = accountStore.GetAccount(address);
      fullCopy = true;
    }

    account = *oriAccount;
    if (!ProtobufToAccountDelta(entry.account(), account, fullCopy)) {
      LOG_GENERAL(WARNING,
                  "ProtobufToAccountDelta failed for account at address "
                      << entry.address());
      return false;
    }

    accountStore.AddAccountDuringDeserialization(address, account, fullCopy,
                                                 reversible);
  }

  return true;
}

bool Messenger::GetAccountStoreDelta(const vector<unsigned char>& src,
                                     const unsigned int offset,
                                     AccountStoreTemp& accountStoreTemp) {
  ProtoAccountStore result;

  result.ParseFromArray(src.data() + offset, src.size() - offset);

  if (!result.IsInitialized()) {
    LOG_GENERAL(WARNING, "ProtoAccountStore initialization failed.");
    return false;
  }

  LOG_GENERAL(INFO,
              "Total Number of Accounts Delta: " << result.entries().size());

  for (const auto& entry : result.entries()) {
    Address address;
    Account account;

    copy(entry.address().begin(),
         entry.address().begin() + min((unsigned int)entry.address().size(),
                                       (unsigned int)address.size),
         address.asArray().begin());

    const Account* oriAccount = accountStoreTemp.GetAccount(address);
    bool fullCopy = false;
    if (oriAccount == nullptr) {
      Account acc(0, 0);
      LOG_GENERAL(INFO, "Creating new account: " << address);
      accountStoreTemp.AddAccount(address, acc);
      fullCopy = true;
    }

    oriAccount = accountStoreTemp.GetAccount(address);
    account = *oriAccount;

    if (!ProtobufToAccountDelta(entry.account(), account, fullCopy)) {
      LOG_GENERAL(WARNING,
                  "ProtobufToAccountDelta failed for account at address "
                      << entry.address());
      return false;
    }

    accountStoreTemp.AddAccountDuringDeserialization(address, account);
  }

  return true;
}

bool Messenger::GetMbInfoHash(const std::vector<MicroBlockInfo>& mbInfos,
                              MBInfoHash& dst) {
  ProtoMbInfo ProtoMbInfo;

  MbInfoToProtobuf(mbInfos, ProtoMbInfo);

  if (!ProtoMbInfo.IsInitialized()) {
    LOG_GENERAL(WARNING, "ProtoMbInfo initialization failed.");
    return false;
  }

  vector<unsigned char> tmp;

  if (!SerializeToArray(ProtoMbInfo, tmp, 0)) {
    LOG_GENERAL(WARNING, "ProtoMbInfo serialization failed.");
    return false;
  }

  // Fix software crash because of tmp is empty triggered assertion in
  // sha2.update.git
  if (tmp.empty()) {
    LOG_GENERAL(WARNING, "ProtoMbInfo is empty, proceed without it.");
    return true;
  }

  SHA2<HASH_TYPE::HASH_VARIANT_256> sha2;
  sha2.Update(tmp);
  tmp = sha2.Finalize();

  copy(tmp.begin(), tmp.end(), dst.asArray().begin());

  return true;
}

bool Messenger::SetDSBlockHeader(vector<unsigned char>& dst,
                                 const unsigned int offset,
                                 const DSBlockHeader& dsBlockHeader) {
  ProtoDSBlock::DSBlockHeader result;

  DSBlockHeaderToProtobuf(dsBlockHeader, result);

  if (!result.IsInitialized()) {
    LOG_GENERAL(WARNING, "ProtoDSBlock::DSBlockHeader initialization failed.");
    return false;
  }

  return SerializeToArray(result, dst, offset);
}

bool Messenger::GetDSBlockHeader(const vector<unsigned char>& src,
                                 const unsigned int offset,
                                 DSBlockHeader& dsBlockHeader) {
  ProtoDSBlock::DSBlockHeader result;

  result.ParseFromArray(src.data() + offset, src.size() - offset);

  if (!result.IsInitialized()) {
    LOG_GENERAL(WARNING, "ProtoDSBlock::DSBlockHeader initialization failed.");
    return false;
  }

  ProtobufToDSBlockHeader(result, dsBlockHeader);

  return true;
}

bool Messenger::SetDSBlock(vector<unsigned char>& dst,
                           const unsigned int offset, const DSBlock& dsBlock) {
  ProtoDSBlock result;

  DSBlockToProtobuf(dsBlock, result);

  if (!result.IsInitialized()) {
    LOG_GENERAL(WARNING, "ProtoDSBlock initialization failed.");
    return false;
  }

  return SerializeToArray(result, dst, offset);
}

bool Messenger::GetDSBlock(const vector<unsigned char>& src,
                           const unsigned int offset, DSBlock& dsBlock) {
  ProtoDSBlock result;

  result.ParseFromArray(src.data() + offset, src.size() - offset);

  if (!result.IsInitialized()) {
    LOG_GENERAL(WARNING, "ProtoDSBlock initialization failed.");
    return false;
  }

  ProtobufToDSBlock(result, dsBlock);

  return true;
}

bool Messenger::SetMicroBlockHeader(vector<unsigned char>& dst,
                                    const unsigned int offset,
                                    const MicroBlockHeader& microBlockHeader) {
  ProtoMicroBlock::MicroBlockHeader result;

  MicroBlockHeaderToProtobuf(microBlockHeader, result);

  if (!result.IsInitialized()) {
    LOG_GENERAL(WARNING,
                "ProtoMicroBlock::MicroBlockHeader initialization failed.");
    return false;
  }

  return SerializeToArray(result, dst, offset);
}

bool Messenger::GetMicroBlockHeader(const vector<unsigned char>& src,
                                    const unsigned int offset,
                                    MicroBlockHeader& microBlockHeader) {
  ProtoMicroBlock::MicroBlockHeader result;

  result.ParseFromArray(src.data() + offset, src.size() - offset);

  if (!result.IsInitialized()) {
    LOG_GENERAL(WARNING,
                "ProtoMicroBlock::MicroBlockHeader initialization failed.");
    return false;
  }

  ProtobufToMicroBlockHeader(result, microBlockHeader);

  return true;
}

bool Messenger::SetMicroBlock(vector<unsigned char>& dst,
                              const unsigned int offset,
                              const MicroBlock& microBlock) {
  ProtoMicroBlock result;

  MicroBlockToProtobuf(microBlock, result);

  if (!result.IsInitialized()) {
    LOG_GENERAL(WARNING, "ProtoMicroBlock initialization failed.");
    return false;
  }

  return SerializeToArray(result, dst, offset);
}

bool Messenger::GetMicroBlock(const vector<unsigned char>& src,
                              const unsigned int offset,
                              MicroBlock& microBlock) {
  ProtoMicroBlock result;

  result.ParseFromArray(src.data() + offset, src.size() - offset);

  if (!result.IsInitialized()) {
    LOG_GENERAL(WARNING, "ProtoMicroBlock initialization failed.");
    return false;
  }

  ProtobufToMicroBlock(result, microBlock);

  return true;
}

bool Messenger::SetTxBlockHeader(vector<unsigned char>& dst,
                                 const unsigned int offset,
                                 const TxBlockHeader& txBlockHeader) {
  ProtoTxBlock::TxBlockHeader result;

  TxBlockHeaderToProtobuf(txBlockHeader, result);

  if (!result.IsInitialized()) {
    LOG_GENERAL(WARNING, "ProtoTxBlock::TxBlockHeader initialization failed.");
    return false;
  }

  return SerializeToArray(result, dst, offset);
}

bool Messenger::GetTxBlockHeader(const vector<unsigned char>& src,
                                 const unsigned int offset,
                                 TxBlockHeader& txBlockHeader) {
  ProtoTxBlock::TxBlockHeader result;

  result.ParseFromArray(src.data() + offset, src.size() - offset);

  if (!result.IsInitialized()) {
    LOG_GENERAL(WARNING, "ProtoTxBlock::TxBlockHeader initialization failed.");
    return false;
  }

  ProtobufToTxBlockHeader(result, txBlockHeader);

  return true;
}

bool Messenger::SetTxBlock(vector<unsigned char>& dst,
                           const unsigned int offset, const TxBlock& txBlock) {
  ProtoTxBlock result;

  TxBlockToProtobuf(txBlock, result);

  if (!result.IsInitialized()) {
    LOG_GENERAL(WARNING, "ProtoTxBlock initialization failed.");
    return false;
  }

  return SerializeToArray(result, dst, offset);
}

bool Messenger::GetTxBlock(const vector<unsigned char>& src,
                           const unsigned int offset, TxBlock& txBlock) {
  ProtoTxBlock result;

  result.ParseFromArray(src.data() + offset, src.size() - offset);

  if (!result.IsInitialized()) {
    LOG_GENERAL(WARNING, "ProtoTxBlock initialization failed.");
    return false;
  }

  ProtobufToTxBlock(result, txBlock);

  return true;
}

bool Messenger::SetVCBlockHeader(vector<unsigned char>& dst,
                                 const unsigned int offset,
                                 const VCBlockHeader& vcBlockHeader) {
  ProtoVCBlock::VCBlockHeader result;

  VCBlockHeaderToProtobuf(vcBlockHeader, result);

  if (!result.IsInitialized()) {
    LOG_GENERAL(WARNING, "ProtoVCBlock::VCBlockHeader initialization failed.");
    return false;
  }

  return SerializeToArray(result, dst, offset);
}

bool Messenger::GetVCBlockHeader(const vector<unsigned char>& src,
                                 const unsigned int offset,
                                 VCBlockHeader& vcBlockHeader) {
  ProtoVCBlock::VCBlockHeader result;

  result.ParseFromArray(src.data() + offset, src.size() - offset);

  if (!result.IsInitialized()) {
    LOG_GENERAL(WARNING, "ProtoVCBlock::VCBlockHeader initialization failed.");
    return false;
  }

  ProtobufToVCBlockHeader(result, vcBlockHeader);

  return true;
}

bool Messenger::SetVCBlock(vector<unsigned char>& dst,
                           const unsigned int offset, const VCBlock& vcBlock) {
  ProtoVCBlock result;

  VCBlockToProtobuf(vcBlock, result);

  if (!result.IsInitialized()) {
    LOG_GENERAL(WARNING, "ProtoVCBlock initialization failed.");
    return false;
  }

  return SerializeToArray(result, dst, offset);
}

bool Messenger::GetVCBlock(const vector<unsigned char>& src,
                           const unsigned int offset, VCBlock& vcBlock) {
  ProtoVCBlock result;

  result.ParseFromArray(src.data() + offset, src.size() - offset);

  if (!result.IsInitialized()) {
    LOG_GENERAL(WARNING, "ProtoVCBlock initialization failed.");
    return false;
  }

  ProtobufToVCBlock(result, vcBlock);

  return true;
}

bool Messenger::SetFallbackBlockHeader(
    vector<unsigned char>& dst, const unsigned int offset,
    const FallbackBlockHeader& fallbackBlockHeader) {
  ProtoFallbackBlock::FallbackBlockHeader result;

  FallbackBlockHeaderToProtobuf(fallbackBlockHeader, result);

  if (!result.IsInitialized()) {
    LOG_GENERAL(
        WARNING,
        "ProtoFallbackBlock::FallbackBlockHeader initialization failed.");
    return false;
  }

  return SerializeToArray(result, dst, offset);
}

bool Messenger::GetFallbackBlockHeader(
    const vector<unsigned char>& src, const unsigned int offset,
    FallbackBlockHeader& fallbackBlockHeader) {
  ProtoFallbackBlock::FallbackBlockHeader result;

  result.ParseFromArray(src.data() + offset, src.size() - offset);

  if (!result.IsInitialized()) {
    LOG_GENERAL(
        WARNING,
        "ProtoFallbackBlock::FallbackBlockHeader initialization failed.");
    return false;
  }

  ProtobufToFallbackBlockHeader(result, fallbackBlockHeader);

  return true;
}

bool Messenger::SetFallbackBlock(vector<unsigned char>& dst,
                                 const unsigned int offset,
                                 const FallbackBlock& fallbackBlock) {
  ProtoFallbackBlock result;

  FallbackBlockToProtobuf(fallbackBlock, result);

  if (!result.IsInitialized()) {
    LOG_GENERAL(WARNING, "ProtoFallbackBlock initialization failed.");
    return false;
  }

  return SerializeToArray(result, dst, offset);
}

bool Messenger::GetFallbackBlock(const vector<unsigned char>& src,
                                 const unsigned int offset,
                                 FallbackBlock& fallbackBlock) {
  ProtoFallbackBlock result;

  result.ParseFromArray(src.data() + offset, src.size() - offset);

  if (!result.IsInitialized()) {
    LOG_GENERAL(WARNING, "ProtoFallbackBlock initialization failed.");
    return false;
  }

  ProtobufToFallbackBlock(result, fallbackBlock);

  return true;
}

bool Messenger::SetTransactionCoreInfo(std::vector<unsigned char>& dst,
                                       const unsigned int offset,
                                       const TransactionCoreInfo& transaction) {
  ProtoTransactionCoreInfo result;

  TransactionCoreInfoToProtobuf(transaction, result);

  if (!result.IsInitialized()) {
    LOG_GENERAL(WARNING, "Transaction core info initialization failed.");
    return false;
  }
  return SerializeToArray(result, dst, offset);
}

bool Messenger::GetTransactionCoreInfo(const std::vector<unsigned char>& src,
                                       const unsigned int offset,
                                       TransactionCoreInfo& transaction) {
  ProtoTransactionCoreInfo result;

  result.ParseFromArray(src.data() + offset, src.size() - offset);

  if (!result.IsInitialized()) {
    LOG_GENERAL(WARNING, "Transaction core info initialization failed.");
    return false;
  }

  ProtobufToTransactionCoreInfo(result, transaction);

  return true;
}

bool Messenger::SetTransaction(std::vector<unsigned char>& dst,
                               const unsigned int offset,
                               const Transaction& transaction) {
  ProtoTransaction result;

  TransactionToProtobuf(transaction, result);

  if (!result.IsInitialized()) {
    LOG_GENERAL(WARNING, "Transaction initialization failed.");
    return false;
  }
  return SerializeToArray(result, dst, offset);
}

bool Messenger::GetTransaction(const std::vector<unsigned char>& src,
                               const unsigned int offset,
                               Transaction& transaction) {
  ProtoTransaction result;

  result.ParseFromArray(src.data() + offset, src.size() - offset);

  if (!result.IsInitialized()) {
    LOG_GENERAL(WARNING, "Transaction initialization failed.");
    return false;
  }

  ProtobufToTransaction(result, transaction);

  return true;
}

bool Messenger::SetTransactionFileOffset(
    std::vector<unsigned char>& dst, const unsigned int offset,
    const std::vector<uint32_t>& txnOffsets) {
  ProtoTxnFileOffset result;
  TransactionOffsetToProtobuf(txnOffsets, result);
  if (!result.IsInitialized()) {
    LOG_GENERAL(WARNING, "Transaction file offset initialization failed.");
    return false;
  }
  return SerializeToArray(result, dst, offset);
}

bool Messenger::GetTransactionFileOffset(const std::vector<unsigned char>& src,
                                         const unsigned int offset,
                                         std::vector<uint32_t>& txnOffsets) {
  ProtoTxnFileOffset result;

  result.ParseFromArray(src.data() + offset, src.size() - offset);

  if (!result.IsInitialized()) {
    LOG_GENERAL(WARNING, "Transaction file offset initialization failed.");
    return false;
  }

  ProtobufToTransactionOffset(result, txnOffsets);
  return true;
}

bool Messenger::SetTransactionArray(std::vector<unsigned char>& dst,
                                    const unsigned int offset,
                                    const std::vector<Transaction>& txns) {
  ProtoTransactionArray result;
  TransactionArrayToProtobuf(txns, result);
  if (!result.IsInitialized()) {
    LOG_GENERAL(WARNING, "Transaction array initialization failed.");
    return false;
  }
  return SerializeToArray(result, dst, offset);
}

bool Messenger::GetTransactionArray(const std::vector<unsigned char>& src,
                                    const unsigned int offset,
                                    std::vector<Transaction>& txns) {
  ProtoTransactionArray result;

  result.ParseFromArray(src.data() + offset, src.size() - offset);

  if (!result.IsInitialized()) {
    LOG_GENERAL(WARNING, "Transaction array initialization failed.");
    return false;
  }

  ProtobufToTransactionArray(result, txns);
  return true;
}

bool Messenger::SetTransactionReceipt(
    std::vector<unsigned char>& dst, const unsigned int offset,
    const TransactionReceipt& transactionReceipt) {
  ProtoTransactionReceipt result;

  TransactionReceiptToProtobuf(transactionReceipt, result);

  if (!result.IsInitialized()) {
    LOG_GENERAL(WARNING, "TransactionReceipt initialization failed.");
    return false;
  }
  return SerializeToArray(result, dst, offset);
}

bool Messenger::GetTransactionReceipt(const std::vector<unsigned char>& src,
                                      const unsigned int offset,
                                      TransactionReceipt& transactionReceipt) {
  ProtoTransactionReceipt result;

  result.ParseFromArray(src.data() + offset, src.size() - offset);

  if (!result.IsInitialized()) {
    LOG_GENERAL(WARNING, "TransactionReceipt initialization failed.");
    return false;
  }

  ProtobufToTransactionReceipt(result, transactionReceipt);

  return true;
}

bool Messenger::SetTransactionWithReceipt(
    std::vector<unsigned char>& dst, const unsigned int offset,
    const TransactionWithReceipt& transactionWithReceipt) {
  ProtoTransactionWithReceipt result;

  TransactionWithReceiptToProtobuf(transactionWithReceipt, result);

  if (!result.IsInitialized()) {
    LOG_GENERAL(WARNING, "TransactionWithReceipt initialization failed.");
    return false;
  }
  return SerializeToArray(result, dst, offset);
}

bool Messenger::GetTransactionWithReceipt(
    const std::vector<unsigned char>& src, const unsigned int offset,
    TransactionWithReceipt& transactionWithReceipt) {
  ProtoTransactionWithReceipt result;

  result.ParseFromArray(src.data() + offset, src.size() - offset);

  if (!result.IsInitialized()) {
    LOG_GENERAL(WARNING, "TransactionWithReceipt initialization failed.");
    return false;
  }

  ProtobufToTransactionWithReceipt(result, transactionWithReceipt);

  return true;
}

bool Messenger::SetPeer(std::vector<unsigned char>& dst,
                        const unsigned int offset, const Peer& peer) {
  ProtoPeer result;

  PeerToProtobuf(peer, result);

  if (!result.IsInitialized()) {
    LOG_GENERAL(WARNING, "Peer initialization failed.");
    return false;
  }

  return SerializeToArray(result, dst, offset);
}

bool Messenger::GetPeer(const std::vector<unsigned char>& src,
                        const unsigned int offset, Peer& peer) {
  ProtoPeer result;

  result.ParseFromArray(src.data() + offset, src.size() - offset);

  if (!result.IsInitialized()) {
    LOG_GENERAL(WARNING, "Peer initialization failed.");
    return false;
  }

  ProtobufToPeer(result, peer);

  return true;
}

// ============================================================================
// Directory Service messages
// ============================================================================

bool Messenger::SetDSPoWSubmission(
    vector<unsigned char>& dst, const unsigned int offset,
    const uint64_t blockNumber, const uint8_t difficultyLevel,
    const Peer& submitterPeer, const pair<PrivKey, PubKey>& submitterKey,
    const uint64_t nonce, const string& resultingHash, const string& mixHash,
    const uint32_t& lookupId, const uint128_t& gasPrice) {
  LOG_MARKER();

  DSPoWSubmission result;

  result.mutable_data()->set_blocknumber(blockNumber);
  result.mutable_data()->set_difficultylevel(difficultyLevel);

  SerializableToProtobufByteArray(
      submitterPeer, *result.mutable_data()->mutable_submitterpeer());
  SerializableToProtobufByteArray(
      submitterKey.second, *result.mutable_data()->mutable_submitterpubkey());

  result.mutable_data()->set_nonce(nonce);
  result.mutable_data()->set_resultinghash(resultingHash);
  result.mutable_data()->set_mixhash(mixHash);
  result.mutable_data()->set_lookupid(lookupId);

  NumberToProtobufByteArray<uint128_t, UINT128_SIZE>(
      gasPrice, *result.mutable_data()->mutable_gasprice());

  if (result.data().IsInitialized()) {
    vector<unsigned char> tmp(result.data().ByteSize());
    result.data().SerializeToArray(tmp.data(), tmp.size());

    Signature signature;
    if (!Schnorr::GetInstance().Sign(tmp, submitterKey.first,
                                     submitterKey.second, signature)) {
      LOG_GENERAL(WARNING, "Failed to sign PoW.");
      return false;
    }

    SerializableToProtobufByteArray(signature, *result.mutable_signature());
  } else {
    LOG_GENERAL(WARNING, "DSPoWSubmission.Data initialization failed.");
    return false;
  }

  if (!result.IsInitialized()) {
    LOG_GENERAL(WARNING, "DSPoWSubmission initialization failed.");
    return false;
  }

  return SerializeToArray(result, dst, offset);
}

bool Messenger::GetDSPoWSubmission(const vector<unsigned char>& src,
                                   const unsigned int offset,
                                   uint64_t& blockNumber,
                                   uint8_t& difficultyLevel,
                                   Peer& submitterPeer, PubKey& submitterPubKey,
                                   uint64_t& nonce, string& resultingHash,
                                   string& mixHash, Signature& signature,
                                   uint32_t& lookupId, uint128_t& gasPrice) {
  LOG_MARKER();

  DSPoWSubmission result;

  result.ParseFromArray(src.data() + offset, src.size() - offset);

  if (!result.IsInitialized() || !result.data().IsInitialized()) {
    LOG_GENERAL(WARNING, "DSPoWSubmission initialization failed.");
    return false;
  }

  blockNumber = result.data().blocknumber();
  difficultyLevel = result.data().difficultylevel();
  ProtobufByteArrayToSerializable(result.data().submitterpeer(), submitterPeer);
  ProtobufByteArrayToSerializable(result.data().submitterpubkey(),
                                  submitterPubKey);
  nonce = result.data().nonce();
  resultingHash = result.data().resultinghash();
  mixHash = result.data().mixhash();
  lookupId = result.data().lookupid();
  ProtobufByteArrayToSerializable(result.signature(), signature);

  ProtobufByteArrayToNumber<uint128_t, UINT128_SIZE>(result.data().gasprice(),
                                                     gasPrice);

  vector<unsigned char> tmp(result.data().ByteSize());
  result.data().SerializeToArray(tmp.data(), tmp.size());

  if (!Schnorr::GetInstance().Verify(tmp, 0, tmp.size(), signature,
                                     submitterPubKey)) {
    LOG_GENERAL(WARNING, "PoW submission signature wrong.");
    return false;
  }

  return true;
}

bool Messenger::SetDSMicroBlockSubmission(
    vector<unsigned char>& dst, const unsigned int offset,
    const unsigned char microBlockType, const uint64_t epochNumber,
    const vector<MicroBlock>& microBlocks,
    const vector<vector<unsigned char>>& stateDeltas) {
  LOG_MARKER();

  DSMicroBlockSubmission result;

  result.set_microblocktype(microBlockType);
  result.set_epochnumber(epochNumber);
  for (const auto& microBlock : microBlocks) {
    MicroBlockToProtobuf(microBlock, *result.add_microblocks());
  }
  for (const auto& stateDelta : stateDeltas) {
    result.add_statedeltas(stateDelta.data(), stateDelta.size());
  }

  if (!result.IsInitialized()) {
    LOG_GENERAL(WARNING, "DSMicroBlockSubmission initialization failed.");
    return false;
  }

  return SerializeToArray(result, dst, offset);
}

bool Messenger::GetDSMicroBlockSubmission(
    const vector<unsigned char>& src, const unsigned int offset,
    unsigned char& microBlockType, uint64_t& epochNumber,
    vector<MicroBlock>& microBlocks,
    vector<vector<unsigned char>>& stateDeltas) {
  LOG_MARKER();

  DSMicroBlockSubmission result;

  result.ParseFromArray(src.data() + offset, src.size() - offset);

  if (!result.IsInitialized()) {
    LOG_GENERAL(WARNING, "DSMicroBlockSubmission initialization failed.");
    return false;
  }

  microBlockType = result.microblocktype();
  epochNumber = result.epochnumber();
  for (const auto& proto_mb : result.microblocks()) {
    MicroBlock microBlock;
    ProtobufToMicroBlock(proto_mb, microBlock);
    microBlocks.emplace_back(move(microBlock));
  }
  for (const auto& proto_delta : result.statedeltas()) {
    stateDeltas.emplace_back();
    copy(proto_delta.begin(), proto_delta.end(),
         std::back_inserter(stateDeltas.back()));
  }

  return true;
}

bool Messenger::SetDSDSBlockAnnouncement(
    vector<unsigned char>& dst, const unsigned int offset,
    const uint32_t consensusID, const uint64_t blockNumber,
    const vector<unsigned char>& blockHash, const uint16_t leaderID,
    const pair<PrivKey, PubKey>& leaderKey, const DSBlock& dsBlock,
    const DequeOfShard& shards, const vector<Peer>& dsReceivers,
    const vector<vector<Peer>>& shardReceivers,
    const vector<vector<Peer>>& shardSenders, const MapOfPubKeyPoW& allPoWs,
    const MapOfPubKeyPoW& dsWinnerPoWs,
    vector<unsigned char>& messageToCosign) {
  LOG_MARKER();

  ConsensusAnnouncement announcement;

  // Set the DSBlock announcement parameters

  DSDSBlockAnnouncement* dsblock = announcement.mutable_dsblock();

  DSBlockToProtobuf(dsBlock, *dsblock->mutable_dsblock());

  AnnouncementShardingStructureToProtobuf(shards, allPoWs,
                                          *dsblock->mutable_sharding());

  TxSharingAssignmentsToProtobuf(dsReceivers, shardReceivers, shardSenders,
                                 *dsblock->mutable_assignments());

  for (const auto& kv : dsWinnerPoWs) {
    auto protoDSWinnerPoW = dsblock->add_dswinnerpows();
    SerializableToProtobufByteArray(kv.first,
                                    *protoDSWinnerPoW->mutable_pubkey());
    ProtoPoWSolution* proto_soln = protoDSWinnerPoW->mutable_powsoln();
    const auto soln = kv.second;
    proto_soln->set_nonce(soln.nonce);
    proto_soln->set_result(soln.result.data(), soln.result.size());
    proto_soln->set_mixhash(soln.mixhash.data(), soln.mixhash.size());
    proto_soln->set_lookupid(soln.lookupId);
    NumberToProtobufByteArray<uint128_t, UINT128_SIZE>(
        soln.gasPrice, *proto_soln->mutable_gasprice());
  }

  if (!dsblock->IsInitialized()) {
    LOG_GENERAL(WARNING, "DSDSBlockAnnouncement initialization failed. Debug: "
                             << announcement.DebugString());
    return false;
  }

  // Set the common consensus announcement parameters

  if (!SetConsensusAnnouncementCore(announcement, consensusID, blockNumber,
                                    blockHash, leaderID, leaderKey)) {
    LOG_GENERAL(WARNING, "SetConsensusAnnouncementCore failed. Debug: "
                             << announcement.DebugString());
    return false;
  }

  // Serialize the part of the announcement that should be co-signed during the
  // first round of consensus

  messageToCosign.clear();
  if (!dsBlock.GetHeader().Serialize(messageToCosign, 0)) {
    LOG_GENERAL(WARNING, "DSBlockHeader serialization failed.");
    return false;
  }

  // Serialize the announcement

  return SerializeToArray(announcement, dst, offset);
}

bool Messenger::GetDSDSBlockAnnouncement(
    const vector<unsigned char>& src, const unsigned int offset,
    const uint32_t consensusID, const uint64_t blockNumber,
    const vector<unsigned char>& blockHash, const uint16_t leaderID,
    const PubKey& leaderKey, DSBlock& dsBlock, DequeOfShard& shards,
    vector<Peer>& dsReceivers, vector<vector<Peer>>& shardReceivers,
    vector<vector<Peer>>& shardSenders, MapOfPubKeyPoW& allPoWs,
    MapOfPubKeyPoW& dsWinnerPoWs, vector<unsigned char>& messageToCosign) {
  LOG_MARKER();

  ConsensusAnnouncement announcement;

  announcement.ParseFromArray(src.data() + offset, src.size() - offset);

  if (!announcement.IsInitialized()) {
    LOG_GENERAL(WARNING, "ConsensusAnnouncement initialization failed. Debug: "
                             << announcement.DebugString());
    return false;
  }

  if (!announcement.has_dsblock()) {
    LOG_GENERAL(
        WARNING,
        "DSDSBlockAnnouncement initialization failed (no ds block). Debug: "
            << announcement.DebugString());
    return false;
  }

  // Check the common consensus announcement parameters

  if (!GetConsensusAnnouncementCore(announcement, consensusID, blockNumber,
                                    blockHash, leaderID, leaderKey)) {
    LOG_GENERAL(WARNING, "GetConsensusAnnouncementCore failed.");
    return false;
  }

  // Get the DSBlock announcement parameters

  const DSDSBlockAnnouncement& dsblock = announcement.dsblock();

  ProtobufToDSBlock(dsblock.dsblock(), dsBlock);

  ProtobufToShardingStructureAnnouncement(dsblock.sharding(), shards, allPoWs);

  ProtobufToTxSharingAssignments(dsblock.assignments(), dsReceivers,
                                 shardReceivers, shardSenders);

  dsWinnerPoWs.clear();
  for (const auto& protoDSWinnerPoW : dsblock.dswinnerpows()) {
    PubKey key;
    std::array<unsigned char, 32> result;
    std::array<unsigned char, 32> mixhash;
    uint128_t gasPrice;

    ProtobufByteArrayToSerializable(protoDSWinnerPoW.pubkey(), key);

    copy(protoDSWinnerPoW.powsoln().result().begin(),
         protoDSWinnerPoW.powsoln().result().begin() +
             min((unsigned int)protoDSWinnerPoW.powsoln().result().size(),
                 (unsigned int)result.size()),
         result.begin());
    copy(protoDSWinnerPoW.powsoln().mixhash().begin(),
         protoDSWinnerPoW.powsoln().mixhash().begin() +
             min((unsigned int)protoDSWinnerPoW.powsoln().mixhash().size(),
                 (unsigned int)mixhash.size()),
         mixhash.begin());
    ProtobufByteArrayToNumber<uint128_t, UINT128_SIZE>(
        protoDSWinnerPoW.powsoln().gasprice(), gasPrice);
    dsWinnerPoWs.emplace(
        key, PoWSolution(protoDSWinnerPoW.powsoln().nonce(), result, mixhash,
                         protoDSWinnerPoW.powsoln().lookupid(), gasPrice));
  }

  // Get the part of the announcement that should be co-signed during the first
  // round of consensus

  messageToCosign.clear();
  if (!dsBlock.GetHeader().Serialize(messageToCosign, 0)) {
    LOG_GENERAL(WARNING, "DSBlockHeader serialization failed.");
    return false;
  }

  return true;
}

bool Messenger::SetDSFinalBlockAnnouncement(
    vector<unsigned char>& dst, const unsigned int offset,
    const uint32_t consensusID, const uint64_t blockNumber,
    const vector<unsigned char>& blockHash, const uint16_t leaderID,
    const pair<PrivKey, PubKey>& leaderKey, const TxBlock& txBlock,
    const shared_ptr<MicroBlock>& microBlock,
    vector<unsigned char>& messageToCosign) {
  LOG_MARKER();

  ConsensusAnnouncement announcement;

  // Set the FinalBlock announcement parameters

  DSFinalBlockAnnouncement* finalblock = announcement.mutable_finalblock();
  TxBlockToProtobuf(txBlock, *finalblock->mutable_txblock());
  if (microBlock != nullptr) {
    MicroBlockToProtobuf(*microBlock, *finalblock->mutable_microblock());
  } else {
    LOG_GENERAL(WARNING, "microblock is nullptr");
  }

  if (!finalblock->IsInitialized()) {
    LOG_GENERAL(WARNING, "DSFinalBlockAnnouncement initialization failed.");
    return false;
  }

  // Set the common consensus announcement parameters

  if (!SetConsensusAnnouncementCore(announcement, consensusID, blockNumber,
                                    blockHash, leaderID, leaderKey)) {
    LOG_GENERAL(WARNING, "SetConsensusAnnouncementCore failed.");
    return false;
  }

  // Serialize the part of the announcement that should be co-signed during the
  // first round of consensus

  messageToCosign.clear();
  if (!txBlock.GetHeader().Serialize(messageToCosign, 0)) {
    LOG_GENERAL(WARNING, "TxBlockHeader serialization failed.");
    return false;
  }

  // Serialize the announcement

  return SerializeToArray(announcement, dst, offset);
}

bool Messenger::GetDSFinalBlockAnnouncement(
    const vector<unsigned char>& src, const unsigned int offset,
    const uint32_t consensusID, const uint64_t blockNumber,
    const vector<unsigned char>& blockHash, const uint16_t leaderID,
    const PubKey& leaderKey, TxBlock& txBlock,
    shared_ptr<MicroBlock>& microBlock,
    vector<unsigned char>& messageToCosign) {
  LOG_MARKER();

  ConsensusAnnouncement announcement;

  announcement.ParseFromArray(src.data() + offset, src.size() - offset);

  if (!announcement.IsInitialized()) {
    LOG_GENERAL(WARNING, "ConsensusAnnouncement initialization failed.");
    return false;
  }

  if (!announcement.has_finalblock()) {
    LOG_GENERAL(WARNING, "DSFinalBlockAnnouncement initialization failed.");
    return false;
  }

  // Check the common consensus announcement parameters

  if (!GetConsensusAnnouncementCore(announcement, consensusID, blockNumber,
                                    blockHash, leaderID, leaderKey)) {
    LOG_GENERAL(WARNING, "GetConsensusAnnouncementCore failed.");
    return false;
  }

  // Get the FinalBlock announcement parameters

  const DSFinalBlockAnnouncement& finalblock = announcement.finalblock();
  ProtobufToTxBlock(finalblock.txblock(), txBlock);

  if (finalblock.has_microblock()) {
    ProtobufToMicroBlock(finalblock.microblock(), *microBlock);
  } else {
    LOG_GENERAL(WARNING, "Announcement doesn't include ds microblock");
    microBlock = nullptr;
  }

  // Get the part of the announcement that should be co-signed during the first
  // round of consensus

  messageToCosign.clear();
  if (!txBlock.GetHeader().Serialize(messageToCosign, 0)) {
    LOG_GENERAL(WARNING, "TxBlockHeader serialization failed.");
    return false;
  }

  return true;
}

bool Messenger::SetDSVCBlockAnnouncement(
    vector<unsigned char>& dst, const unsigned int offset,
    const uint32_t consensusID, const uint64_t blockNumber,
    const vector<unsigned char>& blockHash, const uint16_t leaderID,
    const pair<PrivKey, PubKey>& leaderKey, const VCBlock& vcBlock,
    vector<unsigned char>& messageToCosign) {
  LOG_MARKER();

  ConsensusAnnouncement announcement;

  // Set the VCBlock announcement parameters

  DSVCBlockAnnouncement* vcblock = announcement.mutable_vcblock();
  SerializableToProtobufByteArray(vcBlock, *vcblock->mutable_vcblock());

  if (!vcblock->IsInitialized()) {
    LOG_GENERAL(WARNING, "DSVCBlockAnnouncement initialization failed.");
    return false;
  }

  // Set the common consensus announcement parameters

  if (!SetConsensusAnnouncementCore(announcement, consensusID, blockNumber,
                                    blockHash, leaderID, leaderKey)) {
    LOG_GENERAL(WARNING, "SetConsensusAnnouncementCore failed.");
    return false;
  }

  // Serialize the part of the announcement that should be co-signed during the
  // first round of consensus

  messageToCosign.clear();
  if (!vcBlock.GetHeader().Serialize(messageToCosign, 0)) {
    LOG_GENERAL(WARNING, "VCBlockHeader serialization failed.");
    return false;
  }

  // Serialize the announcement

  return SerializeToArray(announcement, dst, offset);
}

bool Messenger::GetDSVCBlockAnnouncement(
    const vector<unsigned char>& src, const unsigned int offset,
    const uint32_t consensusID, const uint64_t blockNumber,
    const vector<unsigned char>& blockHash, const uint16_t leaderID,
    const PubKey& leaderKey, VCBlock& vcBlock,
    vector<unsigned char>& messageToCosign) {
  LOG_MARKER();

  ConsensusAnnouncement announcement;

  announcement.ParseFromArray(src.data() + offset, src.size() - offset);

  if (!announcement.IsInitialized()) {
    LOG_GENERAL(WARNING, "ConsensusAnnouncement initialization failed.");
    return false;
  }

  if (!announcement.has_vcblock()) {
    LOG_GENERAL(WARNING, "DSVCBlockAnnouncement initialization failed.");
    return false;
  }

  // Check the common consensus announcement parameters

  if (!GetConsensusAnnouncementCore(announcement, consensusID, blockNumber,
                                    blockHash, leaderID, leaderKey)) {
    LOG_GENERAL(WARNING, "GetConsensusAnnouncementCore failed.");
    return false;
  }

  // Get the VCBlock announcement parameters

  const DSVCBlockAnnouncement& vcblock = announcement.vcblock();
  ProtobufByteArrayToSerializable(vcblock.vcblock(), vcBlock);

  // Get the part of the announcement that should be co-signed during the first
  // round of consensus

  messageToCosign.clear();
  if (!vcBlock.GetHeader().Serialize(messageToCosign, 0)) {
    LOG_GENERAL(WARNING, "VCBlockHeader serialization failed.");
    return false;
  }

  return true;
}

// ============================================================================
// Node messages
// ============================================================================

bool Messenger::SetNodeVCDSBlocksMessage(
    vector<unsigned char>& dst, const unsigned int offset,
    const uint32_t shardId, const DSBlock& dsBlock,
    const std::vector<VCBlock>& vcBlocks, const DequeOfShard& shards,
    const vector<Peer>& dsReceivers, const vector<vector<Peer>>& shardReceivers,
    const vector<vector<Peer>>& shardSenders) {
  LOG_MARKER();

  NodeDSBlock result;

  result.set_shardid(shardId);
  DSBlockToProtobuf(dsBlock, *result.mutable_dsblock());

  for (const auto& vcblock : vcBlocks) {
    VCBlockToProtobuf(vcblock, *result.add_vcblocks());
  }
  ShardingStructureToProtobuf(shards, *result.mutable_sharding());

  TxSharingAssignmentsToProtobuf(dsReceivers, shardReceivers, shardSenders,
                                 *result.mutable_assignments());

  if (!result.IsInitialized()) {
    LOG_GENERAL(WARNING, "NodeDSBlock initialization failed.");
    return false;
  }

  return SerializeToArray(result, dst, offset);
}

bool Messenger::GetNodeVCDSBlocksMessage(
    const vector<unsigned char>& src, const unsigned int offset,
    uint32_t& shardId, DSBlock& dsBlock, std::vector<VCBlock>& vcBlocks,
    DequeOfShard& shards, vector<Peer>& dsReceivers,
    vector<vector<Peer>>& shardReceivers, vector<vector<Peer>>& shardSenders) {
  LOG_MARKER();

  NodeDSBlock result;

  result.ParseFromArray(src.data() + offset, src.size() - offset);

  if (!result.IsInitialized()) {
    LOG_GENERAL(WARNING, "NodeDSBlock initialization failed.");
    return false;
  }

  shardId = result.shardid();
  ProtobufToDSBlock(result.dsblock(), dsBlock);

  for (const auto& proto_vcblock : result.vcblocks()) {
    VCBlock vcblock;
    ProtobufToVCBlock(proto_vcblock, vcblock);
    vcBlocks.emplace_back(move(vcblock));
  }

  ProtobufToShardingStructure(result.sharding(), shards);

  ProtobufToTxSharingAssignments(result.assignments(), dsReceivers,
                                 shardReceivers, shardSenders);

  return true;
}

bool Messenger::SetNodeFinalBlock(vector<unsigned char>& dst,
                                  const unsigned int offset,
                                  const uint32_t shardId,
                                  const uint64_t dsBlockNumber,
                                  const uint32_t consensusID,
                                  const TxBlock& txBlock,
                                  const vector<unsigned char>& stateDelta) {
  LOG_MARKER();

  NodeFinalBlock result;

  result.set_shardid(shardId);
  result.set_dsblocknumber(dsBlockNumber);
  result.set_consensusid(consensusID);
  TxBlockToProtobuf(txBlock, *result.mutable_txblock());
  result.set_statedelta(stateDelta.data(), stateDelta.size());

  if (!result.IsInitialized()) {
    LOG_GENERAL(WARNING, "NodeFinalBlock initialization failed.");
    return false;
  }

  return SerializeToArray(result, dst, offset);
}

bool Messenger::GetNodeFinalBlock(const vector<unsigned char>& src,
                                  const unsigned int offset, uint32_t& shardId,
                                  uint64_t& dsBlockNumber,
                                  uint32_t& consensusID, TxBlock& txBlock,
                                  vector<unsigned char>& stateDelta) {
  LOG_MARKER();

  NodeFinalBlock result;

  result.ParseFromArray(src.data() + offset, src.size() - offset);

  if (!result.IsInitialized()) {
    LOG_GENERAL(WARNING, "NodeFinalBlock initialization failed.");
    return false;
  }

  shardId = result.shardid();
  dsBlockNumber = result.dsblocknumber();
  consensusID = result.consensusid();
  ProtobufToTxBlock(result.txblock(), txBlock);
  stateDelta.resize(result.statedelta().size());
  copy(result.statedelta().begin(), result.statedelta().end(),
       stateDelta.begin());

  return true;
}

bool Messenger::SetNodeForwardTransaction(
    vector<unsigned char>& dst, const unsigned int offset,
    const uint64_t blockNum, const BlockHash& hash,
    const vector<TransactionWithReceipt>& txns) {
  LOG_MARKER();

  NodeForwardTransaction result;

  result.set_blocknum(blockNum);
  result.set_microblockhash(hash.asArray().data(), hash.asArray().size());
  unsigned int txnsCount = 0;

  for (const auto& txn : txns) {
    SerializableToProtobufByteArray(txn, *result.add_txnswithreceipt());
    txnsCount++;
  }

  if (!result.IsInitialized()) {
    LOG_GENERAL(WARNING, "NodeForwardTransaction initialization failed.");
    return false;
  }

  LOG_GENERAL(INFO, "BlockNum: " << blockNum << " MBHash: " << hash.hex()
                                 << " Txns: " << txnsCount);

  return SerializeToArray(result, dst, offset);
}

bool Messenger::GetNodeForwardTransaction(const vector<unsigned char>& src,
                                          const unsigned int offset,
                                          ForwardedTxnEntry& entry) {
  LOG_MARKER();

  NodeForwardTransaction result;

  result.ParseFromArray(src.data() + offset, src.size() - offset);

  if (!result.IsInitialized()) {
    LOG_GENERAL(WARNING, "NodeForwardTransaction initialization failed.");
    return false;
  }

  entry.m_blockNum = result.blocknum();

  copy(result.microblockhash().begin(), result.microblockhash().end(),
       entry.m_hash.asArray().begin());

  unsigned int txnsCount = 0;

  for (const auto& txn : result.txnswithreceipt()) {
    TransactionWithReceipt txr;
    ProtobufByteArrayToSerializable(txn, txr);
    entry.m_transactions.emplace_back(txr);
    txnsCount++;
  }

  LOG_GENERAL(INFO, entry << endl << " Txns: " << txnsCount);

  return true;
}

bool Messenger::SetNodeVCBlock(vector<unsigned char>& dst,
                               const unsigned int offset,
                               const VCBlock& vcBlock) {
  LOG_MARKER();

  NodeVCBlock result;

  VCBlockToProtobuf(vcBlock, *result.mutable_vcblock());

  if (!result.IsInitialized()) {
    LOG_GENERAL(WARNING, "NodeVCBlock initialization failed.");
    return false;
  }

  return SerializeToArray(result, dst, offset);
}

bool Messenger::GetNodeVCBlock(const vector<unsigned char>& src,
                               const unsigned int offset, VCBlock& vcBlock) {
  LOG_MARKER();

  NodeVCBlock result;

  result.ParseFromArray(src.data() + offset, src.size() - offset);

  if (!result.IsInitialized()) {
    LOG_GENERAL(WARNING, "NodeVCBlock initialization failed.");
    return false;
  }

  ProtobufToVCBlock(result.vcblock(), vcBlock);

  return true;
}

bool Messenger::SetNodeForwardTxnBlock(
    std::vector<unsigned char>& dst, const unsigned int offset,
    const uint64_t epochNumber, const uint32_t shardId,
    const std::pair<PrivKey, PubKey>& lookupKey,
    const std::vector<Transaction>& txnsCurrent,
    const std::vector<Transaction>& txnsGenerated) {
  LOG_MARKER();

  NodeForwardTxnBlock result;

  result.set_epochnumber(epochNumber);
  result.set_shardid(shardId);
  SerializableToProtobufByteArray(lookupKey.second, *result.mutable_pubkey());

  unsigned int txnsCurrentCount = 0;
  unsigned int txnsGeneratedCount = 0;

  for (const auto& txn : txnsCurrent) {
    TransactionToProtobuf(txn, *result.add_transactions());
    txnsCurrentCount++;
  }

  for (const auto& txn : txnsGenerated) {
    TransactionToProtobuf(txn, *result.add_transactions());
    txnsGeneratedCount++;
  }

  Signature signature;
  if (result.transactions().size() > 0) {
    std::vector<unsigned char> tmp;
    if (!RepeatableToArray(result.transactions(), tmp, 0)) {
      LOG_GENERAL(WARNING, "Failed to serialize transactions.");
      return false;
    }
    if (!Schnorr::GetInstance().Sign(tmp, lookupKey.first, lookupKey.second,
                                     signature)) {
      LOG_GENERAL(WARNING, "Failed to sign transactions.");
      return false;
    }
  }

  SerializableToProtobufByteArray(signature, *result.mutable_signature());

  if (!result.IsInitialized()) {
    LOG_GENERAL(WARNING, "NodeForwardTxnBlock initialization failed.");
    return false;
  }

  LOG_GENERAL(INFO, "Epoch: " << epochNumber << " shardId: " << shardId
                              << " Current txns: " << txnsCurrentCount
                              << " Generated txns: " << txnsGeneratedCount);

  return SerializeToArray(result, dst, offset);
}

bool Messenger::GetNodeForwardTxnBlock(const std::vector<unsigned char>& src,
                                       const unsigned int offset,
                                       uint64_t& epochNumber, uint32_t& shardId,
                                       PubKey& lookupPubKey,
                                       std::vector<Transaction>& txns) {
  LOG_MARKER();

  NodeForwardTxnBlock result;

  result.ParseFromArray(src.data() + offset, src.size() - offset);

  if (!result.IsInitialized()) {
    LOG_GENERAL(WARNING, "NodeForwardTxnBlock initialization failed.");
    return false;
  }

  epochNumber = result.epochnumber();
  shardId = result.shardid();
  ProtobufByteArrayToSerializable(result.pubkey(), lookupPubKey);

  if (result.transactions().size() > 0) {
    std::vector<unsigned char> tmp;
    if (!RepeatableToArray(result.transactions(), tmp, 0)) {
      LOG_GENERAL(WARNING, "Failed to serialize transactions.");
      return false;
    }
    Signature signature;
    ProtobufByteArrayToSerializable(result.signature(), signature);

    if (!Schnorr::GetInstance().Verify(tmp, signature, lookupPubKey)) {
      LOG_GENERAL(WARNING, "Invalid signature in transactions.");
      return false;
    }

    for (const auto& txn : result.transactions()) {
      Transaction t;
      ProtobufToTransaction(txn, t);
      txns.emplace_back(t);
    }
  }

  LOG_GENERAL(INFO, "Epoch: " << epochNumber << " Shard: " << shardId
                              << " Received txns: " << txns.size());

  return true;
}

bool Messenger::SetNodeMicroBlockAnnouncement(
    vector<unsigned char>& dst, const unsigned int offset,
    const uint32_t consensusID, const uint64_t blockNumber,
    const vector<unsigned char>& blockHash, const uint16_t leaderID,
    const pair<PrivKey, PubKey>& leaderKey, const MicroBlock& microBlock,
    vector<unsigned char>& messageToCosign) {
  LOG_MARKER();

  ConsensusAnnouncement announcement;

  // Set the MicroBlock announcement parameters

  NodeMicroBlockAnnouncement* microblock = announcement.mutable_microblock();
  MicroBlockToProtobuf(microBlock, *microblock->mutable_microblock());

  if (!microblock->IsInitialized()) {
    LOG_GENERAL(WARNING, "NodeMicroBlockAnnouncement initialization failed.");
    return false;
  }

  // Set the common consensus announcement parameters

  if (!SetConsensusAnnouncementCore(announcement, consensusID, blockNumber,
                                    blockHash, leaderID, leaderKey)) {
    LOG_GENERAL(WARNING, "SetConsensusAnnouncementCore failed.");
    return false;
  }

  // Serialize the part of the announcement that should be co-signed during the
  // first round of consensus

  messageToCosign.clear();
  if (!microBlock.GetHeader().Serialize(messageToCosign, 0)) {
    LOG_GENERAL(WARNING, "MicroBlockHeader serialization failed.");
    return false;
  }

  // Serialize the announcement

  return SerializeToArray(announcement, dst, offset);
}

bool Messenger::GetNodeMicroBlockAnnouncement(
    const vector<unsigned char>& src, const unsigned int offset,
    const uint32_t consensusID, const uint64_t blockNumber,
    const vector<unsigned char>& blockHash, const uint16_t leaderID,
    const PubKey& leaderKey, MicroBlock& microBlock,
    vector<unsigned char>& messageToCosign) {
  LOG_MARKER();

  ConsensusAnnouncement announcement;

  announcement.ParseFromArray(src.data() + offset, src.size() - offset);

  if (!announcement.IsInitialized()) {
    LOG_GENERAL(WARNING, "ConsensusAnnouncement initialization failed.");
    return false;
  }

  if (!announcement.has_microblock()) {
    LOG_GENERAL(WARNING, "NodeMicroBlockAnnouncement initialization failed.");
    return false;
  }

  // Check the common consensus announcement parameters

  if (!GetConsensusAnnouncementCore(announcement, consensusID, blockNumber,
                                    blockHash, leaderID, leaderKey)) {
    LOG_GENERAL(WARNING, "GetConsensusAnnouncementCore failed.");
    return false;
  }

  // Get the MicroBlock announcement parameters

  const NodeMicroBlockAnnouncement& microblock = announcement.microblock();
  ProtobufToMicroBlock(microblock.microblock(), microBlock);

  // Get the part of the announcement that should be co-signed during the first
  // round of consensus

  messageToCosign.clear();
  if (!microBlock.GetHeader().Serialize(messageToCosign, 0)) {
    LOG_GENERAL(WARNING, "MicroBlockHeader serialization failed.");
    return false;
  }

  return true;
}

bool Messenger::SetNodeFallbackBlockAnnouncement(
    vector<unsigned char>& dst, const unsigned int offset,
    const uint32_t consensusID, const uint64_t blockNumber,
    const vector<unsigned char>& blockHash, const uint16_t leaderID,
    const pair<PrivKey, PubKey>& leaderKey, const FallbackBlock& fallbackBlock,
    vector<unsigned char>& messageToCosign) {
  LOG_MARKER();

  ConsensusAnnouncement announcement;

  // Set the FallbackBlock announcement parameters

  NodeFallbackBlockAnnouncement* fallbackblock =
      announcement.mutable_fallbackblock();
  SerializableToProtobufByteArray(fallbackBlock,
                                  *fallbackblock->mutable_fallbackblock());

  if (!fallbackblock->IsInitialized()) {
    LOG_GENERAL(WARNING,
                "NodeFallbackBlockAnnouncement initialization failed.");
    return false;
  }

  // Set the common consensus announcement parameters

  if (!SetConsensusAnnouncementCore(announcement, consensusID, blockNumber,
                                    blockHash, leaderID, leaderKey)) {
    LOG_GENERAL(WARNING, "SetConsensusAnnouncementCore failed.");
    return false;
  }

  // Serialize the part of the announcement that should be co-signed during the
  // first round of consensus

  messageToCosign.clear();
  if (!fallbackBlock.GetHeader().Serialize(messageToCosign, 0)) {
    LOG_GENERAL(WARNING, "FallbackBlockHeader serialization failed.");
    return false;
  }

  // Serialize the announcement

  return SerializeToArray(announcement, dst, offset);
}

bool Messenger::GetNodeFallbackBlockAnnouncement(
    const vector<unsigned char>& src, const unsigned int offset,
    const uint32_t consensusID, const uint64_t blockNumber,
    const vector<unsigned char>& blockHash, const uint16_t leaderID,
    const PubKey& leaderKey, FallbackBlock& fallbackBlock,
    vector<unsigned char>& messageToCosign) {
  LOG_MARKER();

  ConsensusAnnouncement announcement;

  announcement.ParseFromArray(src.data() + offset, src.size() - offset);

  if (!announcement.IsInitialized()) {
    LOG_GENERAL(WARNING, "ConsensusAnnouncement initialization failed.");
    return false;
  }

  if (!announcement.has_fallbackblock()) {
    LOG_GENERAL(WARNING,
                "NodeFallbackBlockAnnouncement initialization failed.");
    return false;
  }

  // Check the common consensus announcement parameters

  if (!GetConsensusAnnouncementCore(announcement, consensusID, blockNumber,
                                    blockHash, leaderID, leaderKey)) {
    LOG_GENERAL(WARNING, "GetConsensusAnnouncementCore failed.");
    return false;
  }

  // Get the FallbackBlock announcement parameters

  const NodeFallbackBlockAnnouncement& fallbackblock =
      announcement.fallbackblock();
  ProtobufByteArrayToSerializable(fallbackblock.fallbackblock(), fallbackBlock);

  // Get the part of the announcement that should be co-signed during the first
  // round of consensus

  messageToCosign.clear();
  if (!fallbackBlock.GetHeader().Serialize(messageToCosign, 0)) {
    LOG_GENERAL(WARNING, "FallbackBlockHeader serialization failed.");
    return false;
  }

  return true;
}

bool Messenger::SetNodeFallbackBlock(vector<unsigned char>& dst,
                                     const unsigned int offset,
                                     const FallbackBlock& fallbackBlock) {
  LOG_MARKER();

  NodeFallbackBlock result;

  FallbackBlockToProtobuf(fallbackBlock, *result.mutable_fallbackblock());

  if (!result.IsInitialized()) {
    LOG_GENERAL(WARNING, "NodeFallbackBlock initialization failed.");
    return false;
  }

  return SerializeToArray(result, dst, offset);
}

bool Messenger::GetNodeFallbackBlock(const vector<unsigned char>& src,
                                     const unsigned int offset,
                                     FallbackBlock& fallbackBlock) {
  LOG_MARKER();

  NodeFallbackBlock result;

  result.ParseFromArray(src.data() + offset, src.size() - offset);

  if (!result.IsInitialized()) {
    LOG_GENERAL(WARNING, "NodeFallbackBlock initialization failed.");
    return false;
  }

  ProtobufToFallbackBlock(result.fallbackblock(), fallbackBlock);

  return true;
}

bool Messenger::ShardStructureToArray(std::vector<unsigned char>& dst,
                                      const unsigned int offset,
                                      const DequeOfShard& shards) {
  ProtoShardingStructure protoShardingStructure;
  ShardingStructureToProtobuf(shards, protoShardingStructure);

  if (!protoShardingStructure.IsInitialized()) {
    LOG_GENERAL(WARNING, "ProtoShardingStructure initialization failed.");
    return false;
  }

  if (!SerializeToArray(protoShardingStructure, dst, offset)) {
    LOG_GENERAL(WARNING, "ProtoShardingStructure serialization failed.");
    return false;
  }

  return true;
}

bool Messenger::ArrayToShardStructure(const std::vector<unsigned char>& src,
                                      const unsigned int offset,
                                      DequeOfShard& shards) {
  ProtoShardingStructure protoShardingStructure;
  protoShardingStructure.ParseFromArray(src.data() + offset,
                                        src.size() - offset);
  ProtobufToShardingStructure(protoShardingStructure, shards);
  return true;
}

// ============================================================================
// Lookup messages
// ============================================================================

bool Messenger::SetLookupGetSeedPeers(vector<unsigned char>& dst,
                                      const unsigned int offset,
                                      const uint32_t listenPort) {
  LOG_MARKER();

  LookupGetSeedPeers result;

  result.set_listenport(listenPort);

  if (!result.IsInitialized()) {
    LOG_GENERAL(WARNING, "LookupGetSeedPeers initialization failed.");
    return false;
  }

  return SerializeToArray(result, dst, offset);
}

bool Messenger::GetLookupGetSeedPeers(const vector<unsigned char>& src,
                                      const unsigned int offset,
                                      uint32_t& listenPort) {
  LOG_MARKER();

  LookupGetSeedPeers result;

  result.ParseFromArray(src.data() + offset, src.size() - offset);

  if (!result.IsInitialized()) {
    LOG_GENERAL(WARNING, "LookupGetSeedPeers initialization failed.");
    return false;
  }

  listenPort = result.listenport();

  return true;
}

bool Messenger::SetLookupSetSeedPeers(
    vector<unsigned char>& dst, const unsigned int offset,
    const std::pair<PrivKey, PubKey>& lookupKey,
    const vector<Peer>& candidateSeeds) {
  LOG_MARKER();

  LookupSetSeedPeers result;

  unordered_set<uint32_t> indicesAlreadyAdded;

  random_device rd;
  mt19937 gen(rd());
  uniform_int_distribution<> dis(0, candidateSeeds.size() - 1);

  for (unsigned int i = 0; i < candidateSeeds.size(); i++) {
    uint32_t index = dis(gen);
    while (indicesAlreadyAdded.find(index) != indicesAlreadyAdded.end()) {
      index = dis(gen);
    }
    indicesAlreadyAdded.insert(index);

    SerializableToProtobufByteArray(candidateSeeds.at(index),
                                    *result.add_candidateseeds());
  }

  SerializableToProtobufByteArray(lookupKey.second, *result.mutable_pubkey());

  Signature signature;
  if (result.candidateseeds().size() > 0) {
    std::vector<unsigned char> tmp;
    if (!RepeatableToArray(result.candidateseeds(), tmp, 0)) {
      LOG_GENERAL(WARNING, "Failed to serialize candidate seeds.");
      return false;
    }
    if (!Schnorr::GetInstance().Sign(tmp, lookupKey.first, lookupKey.second,
                                     signature)) {
      LOG_GENERAL(WARNING, "Failed to sign candidate seeds.");
      return false;
    }
  }

  SerializableToProtobufByteArray(signature, *result.mutable_signature());

  if (!result.IsInitialized()) {
    LOG_GENERAL(WARNING, "LookupSetSeedPeers initialization failed.");
    return false;
  }

  return SerializeToArray(result, dst, offset);
}

bool Messenger::GetLookupSetSeedPeers(const vector<unsigned char>& src,
                                      const unsigned int offset,
                                      PubKey& lookupPubKey,
                                      vector<Peer>& candidateSeeds) {
  LOG_MARKER();

  LookupSetSeedPeers result;

  result.ParseFromArray(src.data() + offset, src.size() - offset);

  if (!result.IsInitialized()) {
    LOG_GENERAL(WARNING, "LookupSetSeedPeers initialization failed.");
    return false;
  }

  ProtobufByteArrayToSerializable(result.pubkey(), lookupPubKey);

  for (const auto& peer : result.candidateseeds()) {
    Peer seedPeer;
    ProtobufByteArrayToSerializable(peer, seedPeer);
    candidateSeeds.emplace_back(seedPeer);
  }

  Signature signature;
  ProtobufByteArrayToSerializable(result.signature(), signature);

  if (result.candidateseeds().size() > 0) {
    std::vector<unsigned char> tmp;
    if (!RepeatableToArray(result.candidateseeds(), tmp, 0)) {
      LOG_GENERAL(WARNING, "Failed to serialize candidate seeds.");
      return false;
    }

    if (!Schnorr::GetInstance().Verify(tmp, signature, lookupPubKey)) {
      LOG_GENERAL(WARNING, "Invalid signature in candidate seeds.");
      return false;
    }
  }

  return true;
}

bool Messenger::SetLookupGetDSInfoFromSeed(vector<unsigned char>& dst,
                                           const unsigned int offset,
                                           const uint32_t listenPort,
                                           const bool initialDS) {
  LOG_MARKER();

  LookupGetDSInfoFromSeed result;

  result.set_listenport(listenPort);
  result.set_initialds(initialDS);

  if (!result.IsInitialized()) {
    LOG_GENERAL(WARNING, "LookupGetDSInfoFromSeed initialization failed.");
    return false;
  }

  return SerializeToArray(result, dst, offset);
}

bool Messenger::GetLookupGetDSInfoFromSeed(const vector<unsigned char>& src,
                                           const unsigned int offset,
                                           uint32_t& listenPort,
                                           bool& initialDS) {
  LOG_MARKER();

  LookupGetDSInfoFromSeed result;

  result.ParseFromArray(src.data() + offset, src.size() - offset);

  if (!result.IsInitialized()) {
    LOG_GENERAL(WARNING, "LookupGetDSInfoFromSeed initialization failed.");
    return false;
  }

  listenPort = result.listenport();
  initialDS = result.initialds();

  return true;
}

bool Messenger::SetLookupSetDSInfoFromSeed(
    vector<unsigned char>& dst, const unsigned int offset,
    const std::pair<PrivKey, PubKey>& senderKey,
    const deque<pair<PubKey, Peer>>& dsNodes, const bool initialDS) {
  LOG_MARKER();

  LookupSetDSInfoFromSeed result;

  DSCommitteeToProtobuf(dsNodes, *result.mutable_dscommittee());

  SerializableToProtobufByteArray(senderKey.second, *result.mutable_pubkey());

  std::vector<unsigned char> tmp;
  if (!SerializeToArray(result.dscommittee(), tmp, 0)) {
    LOG_GENERAL(WARNING, "Failed to serialize DS committee.");
    return false;
  }

  Signature signature;
  if (!Schnorr::GetInstance().Sign(tmp, senderKey.first, senderKey.second,
                                   signature)) {
    LOG_GENERAL(WARNING, "Failed to sign DS committee.");
    return false;
  }

  SerializableToProtobufByteArray(signature, *result.mutable_signature());

  result.set_initialds(initialDS);

  if (!result.IsInitialized()) {
    LOG_GENERAL(WARNING, "LookupSetDSInfoFromSeed initialization failed.");
    return false;
  }

  return SerializeToArray(result, dst, offset);
}

bool Messenger::GetLookupSetDSInfoFromSeed(const vector<unsigned char>& src,
                                           const unsigned int offset,
                                           PubKey& senderPubKey,
                                           deque<pair<PubKey, Peer>>& dsNodes,
                                           bool& initialDS) {
  LOG_MARKER();

  LookupSetDSInfoFromSeed result;

  result.ParseFromArray(src.data() + offset, src.size() - offset);
  ProtobufByteArrayToSerializable(result.pubkey(), senderPubKey);

  if (!result.IsInitialized()) {
    LOG_GENERAL(WARNING, "LookupSetDSInfoFromSeed initialization failed.");
    return false;
  }

  ProtobufToDSCommittee(result.dscommittee(), dsNodes);

  Signature signature;
  ProtobufByteArrayToSerializable(result.signature(), signature);

  std::vector<unsigned char> tmp;
  if (!SerializeToArray(result.dscommittee(), tmp, 0)) {
    LOG_GENERAL(WARNING, "Failed to serialize DS committee.");
    return false;
  }

  initialDS = result.initialds();

  if (!Schnorr::GetInstance().Verify(tmp, signature, senderPubKey)) {
    LOG_GENERAL(WARNING, "Invalid signature in DS nodes info.");
    return false;
  }

  return true;
}

bool Messenger::SetLookupGetDSBlockFromSeed(vector<unsigned char>& dst,
                                            const unsigned int offset,
                                            const uint64_t lowBlockNum,
                                            const uint64_t highBlockNum,
                                            const uint32_t listenPort) {
  LOG_MARKER();

  LookupGetDSBlockFromSeed result;

  result.set_lowblocknum(lowBlockNum);
  result.set_highblocknum(highBlockNum);
  result.set_listenport(listenPort);

  if (!result.IsInitialized()) {
    LOG_GENERAL(WARNING, "LookupGetDSBlockFromSeed initialization failed.");
    return false;
  }

  return SerializeToArray(result, dst, offset);
}

bool Messenger::GetLookupGetDSBlockFromSeed(const vector<unsigned char>& src,
                                            const unsigned int offset,
                                            uint64_t& lowBlockNum,
                                            uint64_t& highBlockNum,
                                            uint32_t& listenPort) {
  LOG_MARKER();

  LookupGetDSBlockFromSeed result;

  result.ParseFromArray(src.data() + offset, src.size() - offset);

  if (!result.IsInitialized()) {
    LOG_GENERAL(WARNING, "LookupGetDSBlockFromSeed initialization failed.");
    return false;
  }

  lowBlockNum = result.lowblocknum();
  highBlockNum = result.highblocknum();
  listenPort = result.listenport();

  return true;
}

bool Messenger::SetLookupSetDSBlockFromSeed(
    vector<unsigned char>& dst, const unsigned int offset,
    const uint64_t lowBlockNum, const uint64_t highBlockNum,
    const std::pair<PrivKey, PubKey>& lookupKey,
    const vector<DSBlock>& dsBlocks) {
  LOG_MARKER();

  LookupSetDSBlockFromSeed result;

  result.set_lowblocknum(lowBlockNum);
  result.set_highblocknum(highBlockNum);

  SerializableToProtobufByteArray(lookupKey.second, *result.mutable_pubkey());

  for (const auto& dsblock : dsBlocks) {
    DSBlockToProtobuf(dsblock, *result.add_dsblocks());
  }

  Signature signature;
  if (result.dsblocks().size() > 0) {
    std::vector<unsigned char> tmp;
    if (!RepeatableToArray(result.dsblocks(), tmp, 0)) {
      LOG_GENERAL(WARNING, "Failed to serialize DS blocks.");
      return false;
    }

    if (!Schnorr::GetInstance().Sign(tmp, lookupKey.first, lookupKey.second,
                                     signature)) {
      LOG_GENERAL(WARNING, "Failed to sign DS blocks.");
      return false;
    }
  }

  SerializableToProtobufByteArray(signature, *result.mutable_signature());

  if (!result.IsInitialized()) {
    LOG_GENERAL(WARNING, "LookupSetDSBlockFromSeed initialization failed.");
    return false;
  }

  return SerializeToArray(result, dst, offset);
}

bool Messenger::GetLookupSetDSBlockFromSeed(const vector<unsigned char>& src,
                                            const unsigned int offset,
                                            uint64_t& lowBlockNum,
                                            uint64_t& highBlockNum,
                                            PubKey& lookupPubKey,
                                            vector<DSBlock>& dsBlocks) {
  LOG_MARKER();

  LookupSetDSBlockFromSeed result;

  result.ParseFromArray(src.data() + offset, src.size() - offset);

  if (!result.IsInitialized()) {
    LOG_GENERAL(WARNING, "LookupSetDSBlockFromSeed initialization failed.");
    return false;
  }

  lowBlockNum = result.lowblocknum();
  highBlockNum = result.highblocknum();
  ProtobufByteArrayToSerializable(result.pubkey(), lookupPubKey);

  for (const auto& proto_dsblock : result.dsblocks()) {
    DSBlock dsblock;
    ProtobufToDSBlock(proto_dsblock, dsblock);
    dsBlocks.emplace_back(dsblock);
  }

  Signature signature;
  ProtobufByteArrayToSerializable(result.signature(), signature);

  if (result.dsblocks().size() > 0) {
    std::vector<unsigned char> tmp;
    if (!RepeatableToArray(result.dsblocks(), tmp, 0)) {
      LOG_GENERAL(WARNING, "Failed to serialize DS blocks.");
      return false;
    }

    if (!Schnorr::GetInstance().Verify(tmp, signature, lookupPubKey)) {
      LOG_GENERAL(WARNING, "Invalid signature in DS blocks.");
      return false;
    }
  }

  return true;
}

bool Messenger::SetLookupGetTxBlockFromSeed(vector<unsigned char>& dst,
                                            const unsigned int offset,
                                            const uint64_t lowBlockNum,
                                            const uint64_t highBlockNum,
                                            const uint32_t listenPort) {
  LOG_MARKER();

  LookupGetTxBlockFromSeed result;

  result.set_lowblocknum(lowBlockNum);
  result.set_highblocknum(highBlockNum);
  result.set_listenport(listenPort);

  if (!result.IsInitialized()) {
    LOG_GENERAL(WARNING, "LookupGetTxBlockFromSeed initialization failed.");
    return false;
  }

  return SerializeToArray(result, dst, offset);
}

bool Messenger::GetLookupGetTxBlockFromSeed(const vector<unsigned char>& src,
                                            const unsigned int offset,
                                            uint64_t& lowBlockNum,
                                            uint64_t& highBlockNum,
                                            uint32_t& listenPort) {
  LOG_MARKER();

  LookupGetTxBlockFromSeed result;

  result.ParseFromArray(src.data() + offset, src.size() - offset);

  if (!result.IsInitialized()) {
    LOG_GENERAL(WARNING, "LookupGetTxBlockFromSeed initialization failed.");
    return false;
  }

  lowBlockNum = result.lowblocknum();
  highBlockNum = result.highblocknum();
  listenPort = result.listenport();

  return true;
}

bool Messenger::SetLookupSetTxBlockFromSeed(
    vector<unsigned char>& dst, const unsigned int offset,
    const uint64_t lowBlockNum, const uint64_t highBlockNum,
    const std::pair<PrivKey, PubKey>& lookupKey,
    const vector<TxBlock>& txBlocks) {
  LOG_MARKER();

  LookupSetTxBlockFromSeed result;

  result.set_lowblocknum(lowBlockNum);
  result.set_highblocknum(highBlockNum);

  for (const auto& txblock : txBlocks) {
    TxBlockToProtobuf(txblock, *result.add_txblocks());
  }

  SerializableToProtobufByteArray(lookupKey.second, *result.mutable_pubkey());

  Signature signature;
  if (result.txblocks().size() > 0) {
    std::vector<unsigned char> tmp;
    if (!RepeatableToArray(result.txblocks(), tmp, 0)) {
      LOG_GENERAL(WARNING, "Failed to serialize tx blocks.");
      return false;
    }

    if (!Schnorr::GetInstance().Sign(tmp, lookupKey.first, lookupKey.second,
                                     signature)) {
      LOG_GENERAL(WARNING, "Failed to sign tx blocks.");
      return false;
    }
  }

  SerializableToProtobufByteArray(signature, *result.mutable_signature());

  if (!result.IsInitialized()) {
    LOG_GENERAL(WARNING, "LookupSetTxBlockFromSeed initialization failed.");
    return false;
  }

  return SerializeToArray(result, dst, offset);
}

bool Messenger::GetLookupSetTxBlockFromSeed(const vector<unsigned char>& src,
                                            const unsigned int offset,
                                            uint64_t& lowBlockNum,
                                            uint64_t& highBlockNum,
                                            PubKey& lookupPubKey,
                                            vector<TxBlock>& txBlocks) {
  LOG_MARKER();

  LookupSetTxBlockFromSeed result;

  result.ParseFromArray(src.data() + offset, src.size() - offset);

  if (!result.IsInitialized()) {
    LOG_GENERAL(WARNING, "LookupSetTxBlockFromSeed initialization failed.");
    return false;
  }

  lowBlockNum = result.lowblocknum();
  highBlockNum = result.highblocknum();

  for (const auto& txblock : result.txblocks()) {
    TxBlock block;
    ProtobufToTxBlock(txblock, block);
    txBlocks.emplace_back(block);
  }

  ProtobufByteArrayToSerializable(result.pubkey(), lookupPubKey);
  Signature signature;
  ProtobufByteArrayToSerializable(result.signature(), signature);

  if (result.txblocks().size() > 0) {
    std::vector<unsigned char> tmp;
    if (!RepeatableToArray(result.txblocks(), tmp, 0)) {
      LOG_GENERAL(WARNING, "Failed to serialize tx blocks.");
      return false;
    }

    if (!Schnorr::GetInstance().Verify(tmp, signature, lookupPubKey)) {
      LOG_GENERAL(WARNING, "Invalid signature in tx blocks.");
      return false;
    }
  }

  return true;
}

bool Messenger::SetLookupGetStateDeltaFromSeed(vector<unsigned char>& dst,
                                               const unsigned int offset,
                                               const uint64_t blockNum,
                                               const uint32_t listenPort) {
  LOG_MARKER();

  LookupGetStateDeltaFromSeed result;

  result.set_blocknum(blockNum);
  result.set_listenport(listenPort);

  if (!result.IsInitialized()) {
    LOG_GENERAL(WARNING, "LookupGetTxBlockFromSeed initialization failed.");
    return false;
  }

  return SerializeToArray(result, dst, offset);
}

bool Messenger::GetLookupGetStateDeltaFromSeed(const vector<unsigned char>& src,
                                               const unsigned int offset,
                                               uint64_t& blockNum,
                                               uint32_t& listenPort) {
  LOG_MARKER();

  LookupGetStateDeltaFromSeed result;

  result.ParseFromArray(src.data() + offset, src.size() - offset);

  if (!result.IsInitialized()) {
    LOG_GENERAL(WARNING, "LookupGetTxBlockFromSeed initialization failed.");
    return false;
  }

  blockNum = result.blocknum();
  listenPort = result.listenport();

  return true;
}

bool Messenger::SetLookupSetStateDeltaFromSeed(
    vector<unsigned char>& dst, const unsigned int offset,
    const uint64_t blockNum, const std::pair<PrivKey, PubKey>& lookupKey,
    const vector<unsigned char>& stateDelta) {
  LOG_MARKER();

  LookupSetStateDeltaFromSeed result;

  result.set_blocknum(blockNum);

  result.set_statedelta(stateDelta.data(), stateDelta.size());

  SerializableToProtobufByteArray(lookupKey.second, *result.mutable_pubkey());

  Signature signature;

  if (!Schnorr::GetInstance().Sign(stateDelta, lookupKey.first,
                                   lookupKey.second, signature)) {
    LOG_GENERAL(WARNING, "Failed to sign state delta.");
    return false;
  }

  SerializableToProtobufByteArray(signature, *result.mutable_signature());

  if (!result.IsInitialized()) {
    LOG_GENERAL(WARNING, "LookupSetStateDeltaFromSeed initialization failed.");
    return false;
  }

  return SerializeToArray(result, dst, offset);
}

bool Messenger::GetLookupSetStateDeltaFromSeed(
    const vector<unsigned char>& src, const unsigned int offset,
    uint64_t& blockNum, PubKey& lookupPubKey,
    vector<unsigned char>& stateDelta) {
  LOG_MARKER();

  LookupSetStateDeltaFromSeed result;

  result.ParseFromArray(src.data() + offset, src.size() - offset);

  if (!result.IsInitialized()) {
    LOG_GENERAL(WARNING, "LookupSetStateDeltaFromSeed initialization failed.");
    return false;
  }

  blockNum = result.blocknum();

  stateDelta.resize(result.statedelta().size());
  std::copy(result.statedelta().begin(), result.statedelta().end(),
            stateDelta.begin());

  ProtobufByteArrayToSerializable(result.pubkey(), lookupPubKey);
  Signature signature;
  ProtobufByteArrayToSerializable(result.signature(), signature);

  if (!Schnorr::GetInstance().Verify(stateDelta, signature, lookupPubKey)) {
    LOG_GENERAL(WARNING, "Invalid signature in state delta.");
    return false;
  }

  return true;
}

bool Messenger::SetLookupGetTxBodyFromSeed(vector<unsigned char>& dst,
                                           const unsigned int offset,
                                           const vector<unsigned char>& txHash,
                                           const uint32_t listenPort) {
  LOG_MARKER();

  LookupGetTxBodyFromSeed result;

  result.set_txhash(txHash.data(), txHash.size());
  result.set_listenport(listenPort);

  if (!result.IsInitialized()) {
    LOG_GENERAL(WARNING, "LookupGetTxBodyFromSeed initialization failed.");
    return false;
  }

  return SerializeToArray(result, dst, offset);
}

bool Messenger::GetLookupGetTxBodyFromSeed(const vector<unsigned char>& src,
                                           const unsigned int offset,
                                           TxnHash& txHash,
                                           uint32_t& listenPort) {
  LOG_MARKER();

  LookupGetTxBodyFromSeed result;

  result.ParseFromArray(src.data() + offset, src.size() - offset);

  if (!result.IsInitialized()) {
    LOG_GENERAL(WARNING, "LookupGetTxBodyFromSeed initialization failed.");
    return false;
  }

  copy(result.txhash().begin(), result.txhash().end(),
       txHash.asArray().begin());
  listenPort = result.listenport();

  return true;
}

bool Messenger::SetLookupSetTxBodyFromSeed(
    vector<unsigned char>& dst, const unsigned int offset,
    const TxnHash& txHash, const TransactionWithReceipt& txBody) {
  LOG_MARKER();

  LookupSetTxBodyFromSeed result;

  result.set_txhash(txHash.data(), txHash.size);
  SerializableToProtobufByteArray(txBody, *result.mutable_txbody());

  if (!result.IsInitialized()) {
    LOG_GENERAL(WARNING, "LookupSetTxBodyFromSeed initialization failed.");
    return false;
  }

  return SerializeToArray(result, dst, offset);
}

bool Messenger::GetLookupSetTxBodyFromSeed(const vector<unsigned char>& src,
                                           const unsigned int offset,
                                           TxnHash& txHash,
                                           TransactionWithReceipt& txBody) {
  LOG_MARKER();

  LookupSetTxBodyFromSeed result;

  result.ParseFromArray(src.data() + offset, src.size() - offset);

  if (!result.IsInitialized()) {
    LOG_GENERAL(WARNING, "LookupSetTxBodyFromSeed initialization failed.");
    return false;
  }

  copy(result.txhash().begin(), result.txhash().end(),
       txHash.asArray().begin());
  ProtobufByteArrayToSerializable(result.txbody(), txBody);

  return true;
}

bool Messenger::SetLookupSetNetworkIDFromSeed(vector<unsigned char>& dst,
                                              const unsigned int offset,
                                              const string& networkID) {
  LOG_MARKER();

  LookupSetNetworkIDFromSeed result;

  result.set_networkid(networkID);

  if (!result.IsInitialized()) {
    LOG_GENERAL(WARNING, "LookupSetNetworkIDFromSeed initialization failed.");
    return false;
  }

  return SerializeToArray(result, dst, offset);
}

bool Messenger::GetLookupSetNetworkIDFromSeed(const vector<unsigned char>& src,
                                              const unsigned int offset,
                                              string& networkID) {
  LOG_MARKER();

  LookupSetNetworkIDFromSeed result;

  result.ParseFromArray(src.data() + offset, src.size() - offset);

  if (!result.IsInitialized()) {
    LOG_GENERAL(WARNING, "LookupSetNetworkIDFromSeed initialization failed.");
    return false;
  }

  networkID = result.networkid();

  return true;
}

bool Messenger::SetLookupGetStateFromSeed(vector<unsigned char>& dst,
                                          const unsigned int offset,
                                          const uint32_t listenPort) {
  LOG_MARKER();

  LookupGetStateFromSeed result;

  result.set_listenport(listenPort);

  if (!result.IsInitialized()) {
    LOG_GENERAL(WARNING, "LookupGetStateFromSeed initialization failed.");
    return false;
  }

  return SerializeToArray(result, dst, offset);
}

bool Messenger::GetLookupGetStateFromSeed(const vector<unsigned char>& src,
                                          const unsigned int offset,
                                          uint32_t& listenPort) {
  LOG_MARKER();

  LookupGetStateFromSeed result;

  result.ParseFromArray(src.data() + offset, src.size() - offset);

  if (!result.IsInitialized()) {
    LOG_GENERAL(WARNING, "LookupGetStateFromSeed initialization failed.");
    return false;
  }

  listenPort = result.listenport();

  return true;
}

bool Messenger::SetLookupSetStateFromSeed(
    vector<unsigned char>& dst, const unsigned int offset,
    const std::pair<PrivKey, PubKey>& lookupKey,
    const AccountStore& accountStore) {
  LOG_MARKER();

  LookupSetStateFromSeed result;

  SerializableToProtobufByteArray(lookupKey.second, *result.mutable_pubkey());
  Signature signature;

  std::vector<unsigned char> tmp;

  if (!accountStore.Serialize(tmp, 0)) {
    LOG_GENERAL(WARNING, "Failed to serialize AccountStore.");
    return false;
  }
  result.mutable_accountstore()->set_data(tmp.data(), tmp.size());

  if (!Schnorr::GetInstance().Sign(tmp, lookupKey.first, lookupKey.second,
                                   signature)) {
    LOG_GENERAL(WARNING, "Failed to sign accounts.");
    return false;
  }

  SerializableToProtobufByteArray(signature, *result.mutable_signature());

  if (!result.IsInitialized()) {
    LOG_GENERAL(WARNING, "LookupSetStateFromSeed initialization failed.");
    return false;
  }

  return SerializeToArray(result, dst, offset);
}

bool Messenger::GetLookupSetStateFromSeed(
    const vector<unsigned char>& src, const unsigned int offset,
    PubKey& lookupPubKey, vector<unsigned char>& accountStoreBytes) {
  LOG_MARKER();

  LookupSetStateFromSeed result;

  result.ParseFromArray(src.data() + offset, src.size() - offset);

  if (!result.IsInitialized()) {
    LOG_GENERAL(WARNING, "LookupSetStateFromSeed initialization failed.");
    return false;
  }

  ProtobufByteArrayToSerializable(result.pubkey(), lookupPubKey);
  Signature signature;
  ProtobufByteArrayToSerializable(result.signature(), signature);

<<<<<<< HEAD
  if (!SerializeToArray(result.accountstore(), accountStoreBytes, 0)) {
    LOG_GENERAL(WARNING, "Failed to serialize accounts.");
    return false;
  }

=======
  copy(result.accountstore().data().begin(), result.accountstore().data().end(),
       back_inserter(accountStoreBytes));

  // if (!SerializeToArray(result.accountstore(), accountStoreBytes, 0)) {
  //   LOG_GENERAL(WARNING, "Failed to serialize accounts.");
  //   return false;
  // }

>>>>>>> 390ce798
  if (!Schnorr::GetInstance().Verify(accountStoreBytes, signature,
                                     lookupPubKey)) {
    LOG_GENERAL(WARNING, "Invalid signature in accounts.");
    return false;
  }

  return true;
}

bool Messenger::SetLookupSetLookupOffline(vector<unsigned char>& dst,
                                          const unsigned int offset,
                                          const uint32_t listenPort) {
  LOG_MARKER();

  LookupSetLookupOffline result;

  result.set_listenport(listenPort);

  if (!result.IsInitialized()) {
    LOG_GENERAL(WARNING, "LookupSetLookupOffline initialization failed.");
    return false;
  }

  return SerializeToArray(result, dst, offset);
}

bool Messenger::GetLookupSetLookupOffline(const vector<unsigned char>& src,
                                          const unsigned int offset,
                                          uint32_t& listenPort) {
  LOG_MARKER();

  LookupSetLookupOffline result;

  result.ParseFromArray(src.data() + offset, src.size() - offset);

  if (!result.IsInitialized()) {
    LOG_GENERAL(WARNING, "LookupSetLookupOffline initialization failed.");
    return false;
  }

  listenPort = result.listenport();

  return true;
}

bool Messenger::SetLookupSetLookupOnline(vector<unsigned char>& dst,
                                         const unsigned int offset,
                                         const uint32_t listenPort,
                                         const PubKey& pubKey) {
  LOG_MARKER();

  LookupSetLookupOnline result;

  result.set_listenport(listenPort);
  SerializableToProtobufByteArray(pubKey, *result.mutable_pubkey());

  if (!result.IsInitialized()) {
    LOG_GENERAL(WARNING, "LookupSetLookupOnline initialization failed.");
    return false;
  }

  return SerializeToArray(result, dst, offset);
}

bool Messenger::GetLookupSetLookupOnline(const vector<unsigned char>& src,
                                         const unsigned int offset,
                                         uint32_t& listenPort, PubKey& pubKey) {
  LOG_MARKER();

  LookupSetLookupOnline result;

  result.ParseFromArray(src.data() + offset, src.size() - offset);

  if (!result.IsInitialized()) {
    LOG_GENERAL(WARNING, "LookupSetLookupOnline initialization failed.");
    return false;
  }

  listenPort = result.listenport();

  ProtobufByteArrayToSerializable(result.pubkey(), pubKey);

  return true;
}

bool Messenger::SetLookupGetOfflineLookups(vector<unsigned char>& dst,
                                           const unsigned int offset,
                                           const uint32_t listenPort) {
  LOG_MARKER();

  LookupGetOfflineLookups result;

  result.set_listenport(listenPort);

  if (!result.IsInitialized()) {
    LOG_GENERAL(WARNING, "LookupGetOfflineLookups initialization failed.");
    return false;
  }

  return SerializeToArray(result, dst, offset);
}

bool Messenger::GetLookupGetOfflineLookups(const vector<unsigned char>& src,
                                           const unsigned int offset,
                                           uint32_t& listenPort) {
  LOG_MARKER();

  LookupGetOfflineLookups result;

  result.ParseFromArray(src.data() + offset, src.size() - offset);

  if (!result.IsInitialized()) {
    LOG_GENERAL(WARNING, "LookupGetOfflineLookups initialization failed.");
    return false;
  }

  listenPort = result.listenport();

  return true;
}

bool Messenger::SetLookupSetOfflineLookups(
    vector<unsigned char>& dst, const unsigned int offset,
    const std::pair<PrivKey, PubKey>& lookupKey, const vector<Peer>& nodes) {
  LOG_MARKER();

  LookupSetOfflineLookups result;

  for (const auto& node : nodes) {
    SerializableToProtobufByteArray(node, *result.add_nodes());
  }

  SerializableToProtobufByteArray(lookupKey.second, *result.mutable_pubkey());
  Signature signature;
  if (result.nodes().size() > 0) {
    std::vector<unsigned char> tmp;
    if (!RepeatableToArray(result.nodes(), tmp, 0)) {
      LOG_GENERAL(WARNING, "Failed to serialize offline lookup nodes.");
      return false;
    }

    if (!Schnorr::GetInstance().Sign(tmp, lookupKey.first, lookupKey.second,
                                     signature)) {
      LOG_GENERAL(WARNING, "Failed to sign offline lookup nodes.");
      return false;
    }
  }

  SerializableToProtobufByteArray(signature, *result.mutable_signature());

  if (!result.IsInitialized()) {
    LOG_GENERAL(WARNING, "LookupSetOfflineLookups initialization failed.");
    return false;
  }

  return SerializeToArray(result, dst, offset);
}

bool Messenger::GetLookupSetOfflineLookups(const vector<unsigned char>& src,
                                           const unsigned int offset,
                                           PubKey& lookupPubKey,
                                           vector<Peer>& nodes) {
  LOG_MARKER();

  LookupSetOfflineLookups result;

  result.ParseFromArray(src.data() + offset, src.size() - offset);

  if (!result.IsInitialized()) {
    LOG_GENERAL(WARNING, "LookupSetOfflineLookups initialization failed.");
    return false;
  }

  for (const auto& lookup : result.nodes()) {
    Peer node;
    ProtobufByteArrayToSerializable(lookup, node);
    nodes.emplace_back(node);
  }

  ProtobufByteArrayToSerializable(result.pubkey(), lookupPubKey);
  Signature signature;
  ProtobufByteArrayToSerializable(result.signature(), signature);

  if (result.nodes().size() > 0) {
    std::vector<unsigned char> tmp;
    if (!RepeatableToArray(result.nodes(), tmp, 0)) {
      LOG_GENERAL(WARNING, "Failed to serialize offline lookup nodes.");
      return false;
    }

    if (!Schnorr::GetInstance().Verify(tmp, signature, lookupPubKey)) {
      LOG_GENERAL(WARNING, "Invalid signature in offline lookup nodes.");
      return false;
    }
  }

  return true;
}

bool Messenger::SetLookupGetStartPoWFromSeed(vector<unsigned char>& dst,
                                             const unsigned int offset,
                                             const uint32_t listenPort) {
  LOG_MARKER();

  LookupGetStartPoWFromSeed result;

  result.set_listenport(listenPort);

  if (!result.IsInitialized()) {
    LOG_GENERAL(WARNING, "LookupGetStartPoWFromSeed initialization failed.");
    return false;
  }

  return SerializeToArray(result, dst, offset);
}

bool Messenger::GetLookupGetStartPoWFromSeed(const vector<unsigned char>& src,
                                             const unsigned int offset,
                                             uint32_t& listenPort) {
  LOG_MARKER();

  LookupGetStartPoWFromSeed result;

  result.ParseFromArray(src.data() + offset, src.size() - offset);

  if (!result.IsInitialized()) {
    LOG_GENERAL(WARNING, "LookupGetStartPoWFromSeed initialization failed.");
    return false;
  }

  listenPort = result.listenport();

  return true;
}

bool Messenger::SetLookupSetStartPoWFromSeed(
    std::vector<unsigned char>& dst, const unsigned int offset,
    const uint64_t blockNumber, const std::pair<PrivKey, PubKey>& lookupKey) {
  LOG_MARKER();

  LookupSetStartPoWFromSeed result;

  result.set_blocknumber(blockNumber);
  SerializableToProtobufByteArray(lookupKey.second, *result.mutable_pubkey());

  std::vector<unsigned char> tmp;
  NumberToArray<uint64_t, sizeof(uint64_t)>(blockNumber, tmp, 0);

  Signature signature;
  if (!Schnorr::GetInstance().Sign(tmp, lookupKey.first, lookupKey.second,
                                   signature)) {
    LOG_GENERAL(WARNING, "Failed to sign start PoW message.");
    return false;
  }

  SerializableToProtobufByteArray(signature, *result.mutable_signature());

  if (!result.IsInitialized()) {
    LOG_GENERAL(WARNING, "LookupSetStartPoWFromSeed initialization failed.");
    return false;
  }

  return SerializeToArray(result, dst, offset);
}

bool Messenger::GetLookupSetStartPoWFromSeed(
    const std::vector<unsigned char>& src, const unsigned int offset,
    PubKey& lookupPubKey) {
  LOG_MARKER();

  LookupSetStartPoWFromSeed result;

  result.ParseFromArray(src.data() + offset, src.size() - offset);

  if (!result.IsInitialized()) {
    LOG_GENERAL(WARNING, "LookupGetStartPoWFromSeed initialization failed.");
    return false;
  }

  std::vector<unsigned char> tmp;
  NumberToArray<uint64_t, sizeof(uint64_t)>(result.blocknumber(), tmp, 0);

  ProtobufByteArrayToSerializable(result.pubkey(), lookupPubKey);
  Signature signature;
  ProtobufByteArrayToSerializable(result.signature(), signature);

  if (!Schnorr::GetInstance().Verify(tmp, signature, lookupPubKey)) {
    LOG_GENERAL(WARNING, "Invalid signature in start PoW message.");
    return false;
  }

  return true;
}

bool Messenger::SetLookupGetShardsFromSeed(vector<unsigned char>& dst,
                                           const unsigned int offset,
                                           const uint32_t listenPort) {
  LOG_MARKER();

  LookupGetShardsFromSeed result;

  result.set_listenport(listenPort);

  if (!result.IsInitialized()) {
    LOG_GENERAL(WARNING, "LookupGetShardsFromSeed initialization failed.");
    return false;
  }

  return SerializeToArray(result, dst, offset);
}

bool Messenger::GetLookupGetShardsFromSeed(const vector<unsigned char>& src,
                                           const unsigned int offset,
                                           uint32_t& listenPort) {
  LOG_MARKER();

  LookupGetShardsFromSeed result;

  result.ParseFromArray(src.data() + offset, src.size() - offset);

  if (!result.IsInitialized()) {
    LOG_GENERAL(WARNING, "LookupGetShardsFromSeed initialization failed.");
    return false;
  }

  listenPort = result.listenport();

  return true;
}

bool Messenger::SetLookupSetShardsFromSeed(
    vector<unsigned char>& dst, const unsigned int offset,
    const std::pair<PrivKey, PubKey>& lookupKey, const DequeOfShard& shards) {
  LOG_MARKER();

  LookupSetShardsFromSeed result;

  ShardingStructureToProtobuf(shards, *result.mutable_sharding());

  SerializableToProtobufByteArray(lookupKey.second, *result.mutable_pubkey());
  Signature signature;
  std::vector<unsigned char> tmp;
  if (!SerializeToArray(result.sharding(), tmp, 0)) {
    LOG_GENERAL(WARNING, "Failed to serialize sharding structure.");
    return false;
  }

  if (!Schnorr::GetInstance().Sign(tmp, lookupKey.first, lookupKey.second,
                                   signature)) {
    LOG_GENERAL(WARNING, "Failed to sign sharding structure.");
    return false;
  }

  SerializableToProtobufByteArray(signature, *result.mutable_signature());

  if (!result.IsInitialized()) {
    LOG_GENERAL(WARNING, "LookupSetShardsFromSeed initialization failed.");
    return false;
  }

  return SerializeToArray(result, dst, offset);
}

bool Messenger::GetLookupSetShardsFromSeed(const vector<unsigned char>& src,
                                           const unsigned int offset,
                                           PubKey& lookupPubKey,
                                           DequeOfShard& shards) {
  LOG_MARKER();

  LookupSetShardsFromSeed result;

  result.ParseFromArray(src.data() + offset, src.size() - offset);

  if (!result.IsInitialized()) {
    LOG_GENERAL(WARNING, "LookupSetShardsFromSeed initialization failed.");
    return false;
  }

  ProtobufToShardingStructure(result.sharding(), shards);

  ProtobufByteArrayToSerializable(result.pubkey(), lookupPubKey);
  Signature signature;
  ProtobufByteArrayToSerializable(result.signature(), signature);

  std::vector<unsigned char> tmp;
  if (!SerializeToArray(result.sharding(), tmp, 0)) {
    LOG_GENERAL(WARNING, "Failed to serialize sharding structure.");
    return false;
  }

  if (!Schnorr::GetInstance().Verify(tmp, signature, lookupPubKey)) {
    LOG_GENERAL(WARNING, "Invalid signature in sharding structure.");
    return false;
  }

  return true;
}

bool Messenger::SetLookupGetMicroBlockFromLookup(
    vector<unsigned char>& dest, const unsigned int offset,
    const vector<BlockHash>& microBlockHashes, uint32_t portNo) {
  LOG_MARKER();

  LookupGetMicroBlockFromLookup result;

  result.set_portno(portNo);

  for (const auto& hash : microBlockHashes) {
    result.add_mbhashes(hash.data(), hash.size);
  }

  if (!result.IsInitialized()) {
    LOG_GENERAL(WARNING,
                "LookupGetMicroBlockFromLookup initialization failed.");
    return false;
  }
  return SerializeToArray(result, dest, offset);
}

bool Messenger::GetLookupGetMicroBlockFromLookup(
    const vector<unsigned char>& src, const unsigned int offset,
    vector<BlockHash>& microBlockHashes, uint32_t& portNo) {
  LOG_MARKER();

  LookupGetMicroBlockFromLookup result;

  result.ParseFromArray(src.data() + offset, src.size() - offset);

  if (!result.IsInitialized()) {
    LOG_GENERAL(WARNING,
                "LookupGetMicroBlockFromLookup initialization failed.");
    return false;
  }

  portNo = result.portno();

  for (const auto& hash : result.mbhashes()) {
    microBlockHashes.emplace_back();
    unsigned int size = min((unsigned int)hash.size(),
                            (unsigned int)microBlockHashes.back().size);
    copy(hash.begin(), hash.begin() + size,
         microBlockHashes.back().asArray().begin());
  }

  return true;
}

bool Messenger::SetLookupSetMicroBlockFromLookup(
    vector<unsigned char>& dst, const unsigned int offset,
    const std::pair<PrivKey, PubKey>& lookupKey,
    const vector<MicroBlock>& mbs) {
  LOG_MARKER();
  LookupSetMicroBlockFromLookup result;

  for (const auto& mb : mbs) {
    MicroBlockToProtobuf(mb, *result.add_microblocks());
  }

  SerializableToProtobufByteArray(lookupKey.second, *result.mutable_pubkey());
  Signature signature;
  if (result.microblocks().size() > 0) {
    std::vector<unsigned char> tmp;
    if (!RepeatableToArray(result.microblocks(), tmp, 0)) {
      LOG_GENERAL(WARNING, "Failed to serialize micro blocks.");
      return false;
    }

    if (!Schnorr::GetInstance().Sign(tmp, lookupKey.first, lookupKey.second,
                                     signature)) {
      LOG_GENERAL(WARNING, "Failed to sign micro blocks.");
      return false;
    }
  }

  SerializableToProtobufByteArray(signature, *result.mutable_signature());

  if (!result.IsInitialized()) {
    LOG_GENERAL(WARNING, "LookupSetMicroBlockFromLookup initialization failed");
    return false;
  }

  return SerializeToArray(result, dst, offset);
}

bool Messenger::GetLookupSetMicroBlockFromLookup(
    const vector<unsigned char>& src, const unsigned int offset,
    PubKey& lookupPubKey, vector<MicroBlock>& mbs) {
  LOG_MARKER();
  LookupSetMicroBlockFromLookup result;

  result.ParseFromArray(src.data() + offset, src.size() - offset);

  if (!result.IsInitialized()) {
    LOG_GENERAL(WARNING, "LookupSetMicroBlockFromLookup initialization failed");
    return false;
  }

  ProtobufByteArrayToSerializable(result.pubkey(), lookupPubKey);
  Signature signature;
  ProtobufByteArrayToSerializable(result.signature(), signature);

  if (result.microblocks().size() > 0) {
    std::vector<unsigned char> tmp;
    if (!RepeatableToArray(result.microblocks(), tmp, 0)) {
      LOG_GENERAL(WARNING, "Failed to serialize micro blocks.");
      return false;
    }

    if (!Schnorr::GetInstance().Verify(tmp, signature, lookupPubKey)) {
      LOG_GENERAL(WARNING, "Invalid signature in micro blocks.");
      return false;
    }
  }

  for (const auto& res_mb : result.microblocks()) {
    MicroBlock mb;

    ProtobufToMicroBlock(res_mb, mb);

    mbs.emplace_back(mb);
  }

  return true;
}

bool Messenger::SetLookupGetTxnsFromLookup(vector<unsigned char>& dst,
                                           const unsigned int offset,
                                           const vector<TxnHash>& txnhashes,
                                           uint32_t portNo) {
  LOG_MARKER();

  LookupGetTxnsFromLookup result;

  result.set_portno(portNo);

  for (const auto& txhash : txnhashes) {
    result.add_txnhashes(txhash.data(), txhash.size);
  }

  if (!result.IsInitialized()) {
    LOG_GENERAL(WARNING, "LookupGetTxnsFromLookup initialization failure");
    return false;
  }

  return SerializeToArray(result, dst, offset);
}

bool Messenger::GetLookupGetTxnsFromLookup(const vector<unsigned char>& src,
                                           const unsigned int offset,
                                           vector<TxnHash>& txnhashes,
                                           uint32_t& portNo) {
  LOG_MARKER();

  LookupGetTxnsFromLookup result;

  result.ParseFromArray(src.data() + offset, src.size() - offset);

  portNo = result.portno();

  if (!result.IsInitialized()) {
    LOG_GENERAL(WARNING, "LookupGetTxnsFromLookup initialization failure");
    return false;
  }

  for (const auto& hash : result.txnhashes()) {
    txnhashes.emplace_back();
    unsigned int size =
        min((unsigned int)hash.size(), (unsigned int)txnhashes.back().size);
    copy(hash.begin(), hash.begin() + size, txnhashes.back().asArray().begin());
  }
  return true;
}

bool Messenger::SetLookupSetTxnsFromLookup(
    vector<unsigned char>& dst, const unsigned int offset,
    const std::pair<PrivKey, PubKey>& lookupKey,
    const vector<TransactionWithReceipt>& txns) {
  LOG_MARKER();

  LookupSetTxnsFromLookup result;

  for (auto const& txn : txns) {
    SerializableToProtobufByteArray(txn, *result.add_transactions());
  }

  SerializableToProtobufByteArray(lookupKey.second, *result.mutable_pubkey());
  Signature signature;
  if (result.transactions().size() > 0) {
    std::vector<unsigned char> tmp;
    if (!RepeatableToArray(result.transactions(), tmp, 0)) {
      LOG_GENERAL(WARNING, "Failed to serialize transactions.");
      return false;
    }

    if (!Schnorr::GetInstance().Sign(tmp, lookupKey.first, lookupKey.second,
                                     signature)) {
      LOG_GENERAL(WARNING, "Failed to sign transactions.");
      return false;
    }
  }

  SerializableToProtobufByteArray(signature, *result.mutable_signature());

  if (!result.IsInitialized()) {
    LOG_GENERAL(WARNING, "LookupSetTxnsFromLookup initialization failure");
    return false;
  }

  return SerializeToArray(result, dst, offset);
}

bool Messenger::GetLookupSetTxnsFromLookup(
    const vector<unsigned char>& src, const unsigned int offset,
    PubKey& lookupPubKey, vector<TransactionWithReceipt>& txns) {
  LOG_MARKER();

  LookupSetTxnsFromLookup result;

  result.ParseFromArray(src.data() + offset, src.size() - offset);

  if (!result.IsInitialized()) {
    LOG_GENERAL(WARNING, "LookupSetTxnsFromLookup initialization failed");
    return false;
  }

  ProtobufByteArrayToSerializable(result.pubkey(), lookupPubKey);
  Signature signature;
  ProtobufByteArrayToSerializable(result.signature(), signature);

  if (result.transactions().size() > 0) {
    std::vector<unsigned char> tmp;
    if (!RepeatableToArray(result.transactions(), tmp, 0)) {
      LOG_GENERAL(WARNING, "Failed to serialize transactions.");
      return false;
    }

    if (!Schnorr::GetInstance().Verify(tmp, signature, lookupPubKey)) {
      LOG_GENERAL(WARNING, "Invalid signature in transactions.");
      return false;
    }
  }

  for (auto const& protoTxn : result.transactions()) {
    TransactionWithReceipt txn;
    ProtobufByteArrayToSerializable(protoTxn, txn);
    txns.emplace_back(txn);
  }

  return true;
}

// ============================================================================
// Consensus messages
// ============================================================================

bool Messenger::SetConsensusCommit(
    vector<unsigned char>& dst, const unsigned int offset,
    const uint32_t consensusID, const uint64_t blockNumber,
    const vector<unsigned char>& blockHash, const uint16_t backupID,
    const CommitPoint& commit, const pair<PrivKey, PubKey>& backupKey) {
  LOG_MARKER();

  ConsensusCommit result;

  result.mutable_consensusinfo()->set_consensusid(consensusID);
  result.mutable_consensusinfo()->set_blocknumber(blockNumber);
  result.mutable_consensusinfo()->set_blockhash(blockHash.data(),
                                                blockHash.size());
  result.mutable_consensusinfo()->set_backupid(backupID);

  SerializableToProtobufByteArray(
      commit, *result.mutable_consensusinfo()->mutable_commit());

  if (!result.consensusinfo().IsInitialized()) {
    LOG_GENERAL(WARNING, "ConsensusCommit.Data initialization failed.");
    return false;
  }

  vector<unsigned char> tmp(result.consensusinfo().ByteSize());
  result.consensusinfo().SerializeToArray(tmp.data(), tmp.size());

  Signature signature;

  if (!Schnorr::GetInstance().Sign(tmp, backupKey.first, backupKey.second,
                                   signature)) {
    LOG_GENERAL(WARNING, "Failed to sign commit.");
    return false;
  }

  SerializableToProtobufByteArray(signature, *result.mutable_signature());

  if (!result.IsInitialized()) {
    LOG_GENERAL(WARNING, "ConsensusCommit initialization failed.");
    return false;
  }

  return SerializeToArray(result, dst, offset);
}

bool Messenger::GetConsensusCommit(
    const vector<unsigned char>& src, const unsigned int offset,
    const uint32_t consensusID, const uint64_t blockNumber,
    const vector<unsigned char>& blockHash, uint16_t& backupID,
    CommitPoint& commit, const deque<pair<PubKey, Peer>>& committeeKeys) {
  LOG_MARKER();

  ConsensusCommit result;

  result.ParseFromArray(src.data() + offset, src.size() - offset);

  if (!result.IsInitialized()) {
    LOG_GENERAL(WARNING, "ConsensusCommit initialization failed.");
    return false;
  }

  if (result.consensusinfo().consensusid() != consensusID) {
    LOG_GENERAL(WARNING, "Consensus ID mismatch. Expected: "
                             << consensusID << " Actual: "
                             << result.consensusinfo().consensusid());
    return false;
  }

  if (result.consensusinfo().blocknumber() != blockNumber) {
    LOG_GENERAL(WARNING, "Block number mismatch. Expected: "
                             << blockNumber << " Actual: "
                             << result.consensusinfo().blocknumber());
    return false;
  }

  const auto& tmpBlockHash = result.consensusinfo().blockhash();
  if (!std::equal(blockHash.begin(), blockHash.end(), tmpBlockHash.begin(),
                  tmpBlockHash.end(),
                  [](const unsigned char left, const char right) -> bool {
                    return left == (unsigned char)right;
                  })) {
    std::vector<unsigned char> remoteBlockHash(tmpBlockHash.size());
    std::copy(tmpBlockHash.begin(), tmpBlockHash.end(),
              remoteBlockHash.begin());
    LOG_GENERAL(WARNING,
                "Block hash mismatch. Expected: "
                    << DataConversion::Uint8VecToHexStr(blockHash)
                    << " Actual: "
                    << DataConversion::Uint8VecToHexStr(remoteBlockHash));
    return false;
  }

  backupID = result.consensusinfo().backupid();

  if (backupID >= committeeKeys.size()) {
    LOG_GENERAL(WARNING, "Backup ID beyond shard size. Backup ID: "
                             << backupID
                             << " Shard size: " << committeeKeys.size());
    return false;
  }

  ProtobufByteArrayToSerializable(result.consensusinfo().commit(), commit);

  vector<unsigned char> tmp(result.consensusinfo().ByteSize());
  result.consensusinfo().SerializeToArray(tmp.data(), tmp.size());

  Signature signature;

  ProtobufByteArrayToSerializable(result.signature(), signature);

  if (!Schnorr::GetInstance().Verify(tmp, signature,
                                     committeeKeys.at(backupID).first)) {
    LOG_GENERAL(WARNING, "Invalid signature in commit.");
    return false;
  }

  return true;
}

bool Messenger::SetConsensusChallenge(
    vector<unsigned char>& dst, const unsigned int offset,
    const uint32_t consensusID, const uint64_t blockNumber,
    const uint16_t subsetID, const vector<unsigned char>& blockHash,
    const uint16_t leaderID, const CommitPoint& aggregatedCommit,
    const PubKey& aggregatedKey, const Challenge& challenge,
    const pair<PrivKey, PubKey>& leaderKey) {
  LOG_MARKER();

  ConsensusChallenge result;

  result.mutable_consensusinfo()->set_consensusid(consensusID);
  result.mutable_consensusinfo()->set_blocknumber(blockNumber);
  result.mutable_consensusinfo()->set_blockhash(blockHash.data(),
                                                blockHash.size());
  result.mutable_consensusinfo()->set_leaderid(leaderID);
  result.mutable_consensusinfo()->set_subsetid(subsetID);
  SerializableToProtobufByteArray(
      aggregatedCommit,
      *result.mutable_consensusinfo()->mutable_aggregatedcommit());
  SerializableToProtobufByteArray(
      aggregatedKey, *result.mutable_consensusinfo()->mutable_aggregatedkey());
  SerializableToProtobufByteArray(
      challenge, *result.mutable_consensusinfo()->mutable_challenge());

  if (!result.consensusinfo().IsInitialized()) {
    LOG_GENERAL(WARNING, "ConsensusChallenge.Data initialization failed.");
    return false;
  }

  vector<unsigned char> tmp(result.consensusinfo().ByteSize());
  result.consensusinfo().SerializeToArray(tmp.data(), tmp.size());

  Signature signature;

  if (!Schnorr::GetInstance().Sign(tmp, leaderKey.first, leaderKey.second,
                                   signature)) {
    LOG_GENERAL(WARNING, "Failed to sign challenge.");
    return false;
  }

  SerializableToProtobufByteArray(signature, *result.mutable_signature());

  if (!result.IsInitialized()) {
    LOG_GENERAL(WARNING, "ConsensusChallenge initialization failed.");
    return false;
  }

  return SerializeToArray(result, dst, offset);
}

bool Messenger::GetConsensusChallenge(
    const vector<unsigned char>& src, const unsigned int offset,
    const uint32_t consensusID, const uint64_t blockNumber, uint16_t& subsetID,
    const vector<unsigned char>& blockHash, const uint16_t leaderID,
    CommitPoint& aggregatedCommit, PubKey& aggregatedKey, Challenge& challenge,
    const PubKey& leaderKey) {
  LOG_MARKER();

  ConsensusChallenge result;

  result.ParseFromArray(src.data() + offset, src.size() - offset);

  if (!result.IsInitialized()) {
    LOG_GENERAL(WARNING, "ConsensusChallenge initialization failed.");
    return false;
  }

  if (result.consensusinfo().consensusid() != consensusID) {
    LOG_GENERAL(WARNING, "Consensus ID mismatch. Expected: "
                             << consensusID << " Actual: "
                             << result.consensusinfo().consensusid());
    return false;
  }

  if (result.consensusinfo().blocknumber() != blockNumber) {
    LOG_GENERAL(WARNING, "Block number mismatch. Expected: "
                             << blockNumber << " Actual: "
                             << result.consensusinfo().blocknumber());
    return false;
  }

  const auto& tmpBlockHash = result.consensusinfo().blockhash();
  if (!std::equal(blockHash.begin(), blockHash.end(), tmpBlockHash.begin(),
                  tmpBlockHash.end(),
                  [](const unsigned char left, const char right) -> bool {
                    return left == (unsigned char)right;
                  })) {
    std::vector<unsigned char> remoteBlockHash(tmpBlockHash.size());
    std::copy(tmpBlockHash.begin(), tmpBlockHash.end(),
              remoteBlockHash.begin());
    LOG_GENERAL(WARNING,
                "Block hash mismatch. Expected: "
                    << DataConversion::Uint8VecToHexStr(blockHash)
                    << " Actual: "
                    << DataConversion::Uint8VecToHexStr(remoteBlockHash));
    return false;
  }

  if (result.consensusinfo().leaderid() != leaderID) {
    LOG_GENERAL(WARNING, "Leader ID mismatch. Expected: "
                             << leaderID << " Actual: "
                             << result.consensusinfo().leaderid());
    return false;
  }

  subsetID = result.consensusinfo().subsetid();

  ProtobufByteArrayToSerializable(result.consensusinfo().aggregatedcommit(),
                                  aggregatedCommit);
  ProtobufByteArrayToSerializable(result.consensusinfo().aggregatedkey(),
                                  aggregatedKey);
  ProtobufByteArrayToSerializable(result.consensusinfo().challenge(),
                                  challenge);

  vector<unsigned char> tmp(result.consensusinfo().ByteSize());
  result.consensusinfo().SerializeToArray(tmp.data(), tmp.size());

  Signature signature;

  ProtobufByteArrayToSerializable(result.signature(), signature);

  if (!Schnorr::GetInstance().Verify(tmp, signature, leaderKey)) {
    LOG_GENERAL(WARNING, "Invalid signature in challenge.");
    return false;
  }

  return true;
}

bool Messenger::SetConsensusResponse(
    vector<unsigned char>& dst, const unsigned int offset,
    const uint32_t consensusID, const uint64_t blockNumber,
    const uint16_t subsetID, const vector<unsigned char>& blockHash,
    const uint16_t backupID, const Response& response,
    const pair<PrivKey, PubKey>& backupKey) {
  LOG_MARKER();

  ConsensusResponse result;

  result.mutable_consensusinfo()->set_consensusid(consensusID);
  result.mutable_consensusinfo()->set_blocknumber(blockNumber);
  result.mutable_consensusinfo()->set_blockhash(blockHash.data(),
                                                blockHash.size());
  result.mutable_consensusinfo()->set_backupid(backupID);
  result.mutable_consensusinfo()->set_subsetid(subsetID);
  SerializableToProtobufByteArray(
      response, *result.mutable_consensusinfo()->mutable_response());

  if (!result.consensusinfo().IsInitialized()) {
    LOG_GENERAL(WARNING, "ConsensusResponse.Data initialization failed.");
    return false;
  }

  vector<unsigned char> tmp(result.consensusinfo().ByteSize());
  result.consensusinfo().SerializeToArray(tmp.data(), tmp.size());

  Signature signature;

  if (!Schnorr::GetInstance().Sign(tmp, backupKey.first, backupKey.second,
                                   signature)) {
    LOG_GENERAL(WARNING, "Failed to sign response.");
    return false;
  }

  SerializableToProtobufByteArray(signature, *result.mutable_signature());

  if (!result.IsInitialized()) {
    LOG_GENERAL(WARNING, "ConsensusResponse initialization failed.");
    return false;
  }

  return SerializeToArray(result, dst, offset);
}

bool Messenger::GetConsensusResponse(
    const vector<unsigned char>& src, const unsigned int offset,
    const uint32_t consensusID, const uint64_t blockNumber,
    const vector<unsigned char>& blockHash, uint16_t& backupID,
    uint16_t& subsetID, Response& response,
    const deque<pair<PubKey, Peer>>& committeeKeys) {
  LOG_MARKER();

  ConsensusResponse result;

  result.ParseFromArray(src.data() + offset, src.size() - offset);

  if (!result.IsInitialized()) {
    LOG_GENERAL(WARNING, "ConsensusResponse initialization failed.");
    return false;
  }

  if (result.consensusinfo().consensusid() != consensusID) {
    LOG_GENERAL(WARNING, "Consensus ID mismatch. Expected: "
                             << consensusID << " Actual: "
                             << result.consensusinfo().consensusid());
    return false;
  }

  if (result.consensusinfo().blocknumber() != blockNumber) {
    LOG_GENERAL(WARNING, "Block number mismatch. Expected: "
                             << blockNumber << " Actual: "
                             << result.consensusinfo().blocknumber());
    return false;
  }

  const auto& tmpBlockHash = result.consensusinfo().blockhash();
  if (!std::equal(blockHash.begin(), blockHash.end(), tmpBlockHash.begin(),
                  tmpBlockHash.end(),
                  [](const unsigned char left, const char right) -> bool {
                    return left == (unsigned char)right;
                  })) {
    std::vector<unsigned char> remoteBlockHash(tmpBlockHash.size());
    std::copy(tmpBlockHash.begin(), tmpBlockHash.end(),
              remoteBlockHash.begin());
    LOG_GENERAL(WARNING,
                "Block hash mismatch. Expected: "
                    << DataConversion::Uint8VecToHexStr(blockHash)
                    << " Actual: "
                    << DataConversion::Uint8VecToHexStr(remoteBlockHash));
    return false;
  }

  backupID = result.consensusinfo().backupid();

  if (backupID >= committeeKeys.size()) {
    LOG_GENERAL(WARNING, "Backup ID beyond shard size. Backup ID: "
                             << backupID
                             << " Shard size: " << committeeKeys.size());
    return false;
  }

  subsetID = result.consensusinfo().subsetid();

  ProtobufByteArrayToSerializable(result.consensusinfo().response(), response);

  vector<unsigned char> tmp(result.consensusinfo().ByteSize());
  result.consensusinfo().SerializeToArray(tmp.data(), tmp.size());

  Signature signature;

  ProtobufByteArrayToSerializable(result.signature(), signature);

  if (!Schnorr::GetInstance().Verify(tmp, signature,
                                     committeeKeys.at(backupID).first)) {
    LOG_GENERAL(WARNING, "Invalid signature in response.");
    return false;
  }

  return true;
}

bool Messenger::SetConsensusCollectiveSig(
    vector<unsigned char>& dst, const unsigned int offset,
    const uint32_t consensusID, const uint64_t blockNumber,
    const vector<unsigned char>& blockHash, const uint16_t leaderID,
    const Signature& collectiveSig, const vector<bool>& bitmap,
    const pair<PrivKey, PubKey>& leaderKey) {
  LOG_MARKER();

  ConsensusCollectiveSig result;

  result.mutable_consensusinfo()->set_consensusid(consensusID);
  result.mutable_consensusinfo()->set_blocknumber(blockNumber);
  result.mutable_consensusinfo()->set_blockhash(blockHash.data(),
                                                blockHash.size());
  result.mutable_consensusinfo()->set_leaderid(leaderID);
  SerializableToProtobufByteArray(
      collectiveSig, *result.mutable_consensusinfo()->mutable_collectivesig());
  for (const auto& i : bitmap) {
    result.mutable_consensusinfo()->add_bitmap(i);
  }

  if (!result.consensusinfo().IsInitialized()) {
    LOG_GENERAL(WARNING, "ConsensusCollectiveSig.Data initialization failed.");
    return false;
  }

  vector<unsigned char> tmp(result.consensusinfo().ByteSize());
  result.consensusinfo().SerializeToArray(tmp.data(), tmp.size());

  Signature signature;

  if (!Schnorr::GetInstance().Sign(tmp, leaderKey.first, leaderKey.second,
                                   signature)) {
    LOG_GENERAL(WARNING, "Failed to sign collectivesig.");
    return false;
  }

  SerializableToProtobufByteArray(signature, *result.mutable_signature());

  if (!result.IsInitialized()) {
    LOG_GENERAL(WARNING, "ConsensusCollectiveSig initialization failed.");
    return false;
  }

  return SerializeToArray(result, dst, offset);
}

bool Messenger::GetConsensusCollectiveSig(
    const vector<unsigned char>& src, const unsigned int offset,
    const uint32_t consensusID, const uint64_t blockNumber,
    const vector<unsigned char>& blockHash, const uint16_t leaderID,
    vector<bool>& bitmap, Signature& collectiveSig, const PubKey& leaderKey) {
  LOG_MARKER();

  ConsensusCollectiveSig result;

  result.ParseFromArray(src.data() + offset, src.size() - offset);

  if (!result.IsInitialized()) {
    LOG_GENERAL(WARNING, "ConsensusCollectiveSig initialization failed.");
    return false;
  }

  if (result.consensusinfo().consensusid() != consensusID) {
    LOG_GENERAL(WARNING, "Consensus ID mismatch. Expected: "
                             << consensusID << " Actual: "
                             << result.consensusinfo().consensusid());
    return false;
  }

  if (result.consensusinfo().blocknumber() != blockNumber) {
    LOG_GENERAL(WARNING, "Block number mismatch. Expected: "
                             << blockNumber << " Actual: "
                             << result.consensusinfo().blocknumber());
    return false;
  }

  const auto& tmpBlockHash = result.consensusinfo().blockhash();
  if (!std::equal(blockHash.begin(), blockHash.end(), tmpBlockHash.begin(),
                  tmpBlockHash.end(),
                  [](const unsigned char left, const char right) -> bool {
                    return left == (unsigned char)right;
                  })) {
    std::vector<unsigned char> remoteBlockHash(tmpBlockHash.size());
    std::copy(tmpBlockHash.begin(), tmpBlockHash.end(),
              remoteBlockHash.begin());
    LOG_GENERAL(WARNING,
                "Block hash mismatch. Expected: "
                    << DataConversion::Uint8VecToHexStr(blockHash)
                    << " Actual: "
                    << DataConversion::Uint8VecToHexStr(remoteBlockHash));
    return false;
  }

  if (result.consensusinfo().blocknumber() != blockNumber) {
    LOG_GENERAL(WARNING, "Block number mismatch. Expected: "
                             << blockNumber << " Actual: "
                             << result.consensusinfo().blocknumber());
    return false;
  }

  if (result.consensusinfo().leaderid() != leaderID) {
    LOG_GENERAL(WARNING, "Leader ID mismatch. Expected: "
                             << leaderID << " Actual: "
                             << result.consensusinfo().leaderid());
    return false;
  }

  ProtobufByteArrayToSerializable(result.consensusinfo().collectivesig(),
                                  collectiveSig);

  for (const auto& i : result.consensusinfo().bitmap()) {
    bitmap.emplace_back(i);
  }

  vector<unsigned char> tmp(result.consensusinfo().ByteSize());
  result.consensusinfo().SerializeToArray(tmp.data(), tmp.size());

  Signature signature;

  ProtobufByteArrayToSerializable(result.signature(), signature);

  if (!Schnorr::GetInstance().Verify(tmp, signature, leaderKey)) {
    LOG_GENERAL(WARNING, "Invalid signature in collectivesig.");
    return false;
  }

  return true;
}

bool Messenger::SetConsensusCommitFailure(
    vector<unsigned char>& dst, const unsigned int offset,
    const uint32_t consensusID, const uint64_t blockNumber,
    const vector<unsigned char>& blockHash, const uint16_t backupID,
    const vector<unsigned char>& errorMsg,
    const pair<PrivKey, PubKey>& backupKey) {
  LOG_MARKER();

  ConsensusCommitFailure result;

  result.mutable_consensusinfo()->set_consensusid(consensusID);
  result.mutable_consensusinfo()->set_blocknumber(blockNumber);
  result.mutable_consensusinfo()->set_blockhash(blockHash.data(),
                                                blockHash.size());
  result.mutable_consensusinfo()->set_backupid(backupID);
  result.mutable_consensusinfo()->set_errormsg(errorMsg.data(),
                                               errorMsg.size());

  if (!result.consensusinfo().IsInitialized()) {
    LOG_GENERAL(WARNING, "ConsensusCommitFailure.Data initialization failed.");
    return false;
  }

  vector<unsigned char> tmp(result.consensusinfo().ByteSize());
  result.consensusinfo().SerializeToArray(tmp.data(), tmp.size());

  Signature signature;

  if (!Schnorr::GetInstance().Sign(tmp, backupKey.first, backupKey.second,
                                   signature)) {
    LOG_GENERAL(WARNING, "Failed to sign commit failure.");
    return false;
  }

  SerializableToProtobufByteArray(signature, *result.mutable_signature());

  if (!result.IsInitialized()) {
    LOG_GENERAL(WARNING, "ConsensusCommitFailure initialization failed.");
    return false;
  }

  return SerializeToArray(result, dst, offset);
}

bool Messenger::GetConsensusCommitFailure(
    const vector<unsigned char>& src, const unsigned int offset,
    const uint32_t consensusID, const uint64_t blockNumber,
    const vector<unsigned char>& blockHash, uint16_t& backupID,
    vector<unsigned char>& errorMsg,
    const deque<pair<PubKey, Peer>>& committeeKeys) {
  LOG_MARKER();

  ConsensusCommitFailure result;

  result.ParseFromArray(src.data() + offset, src.size() - offset);

  if (!result.IsInitialized()) {
    LOG_GENERAL(WARNING, "ConsensusCommitFailure initialization failed.");
    return false;
  }

  if (result.consensusinfo().consensusid() != consensusID) {
    LOG_GENERAL(WARNING, "Consensus ID mismatch. Expected: "
                             << consensusID << " Actual: "
                             << result.consensusinfo().consensusid());
    return false;
  }

  if (result.consensusinfo().blocknumber() != blockNumber) {
    LOG_GENERAL(WARNING, "Block number mismatch. Expected: "
                             << blockNumber << " Actual: "
                             << result.consensusinfo().blocknumber());
    return false;
  }

  const auto& tmpBlockHash = result.consensusinfo().blockhash();
  if (!std::equal(blockHash.begin(), blockHash.end(), tmpBlockHash.begin(),
                  tmpBlockHash.end(),
                  [](const unsigned char left, const char right) -> bool {
                    return left == (unsigned char)right;
                  })) {
    std::vector<unsigned char> remoteBlockHash(tmpBlockHash.size());
    std::copy(tmpBlockHash.begin(), tmpBlockHash.end(),
              remoteBlockHash.begin());
    LOG_GENERAL(WARNING,
                "Block hash mismatch. Expected: "
                    << DataConversion::Uint8VecToHexStr(blockHash)
                    << " Actual: "
                    << DataConversion::Uint8VecToHexStr(remoteBlockHash));
    return false;
  }

  backupID = result.consensusinfo().backupid();

  if (backupID >= committeeKeys.size()) {
    LOG_GENERAL(WARNING, "Backup ID beyond shard size. Backup ID: "
                             << backupID
                             << " Shard size: " << committeeKeys.size());
    return false;
  }

  errorMsg.resize(result.consensusinfo().errormsg().size());
  copy(result.consensusinfo().errormsg().begin(),
       result.consensusinfo().errormsg().end(), errorMsg.begin());

  vector<unsigned char> tmp(result.consensusinfo().ByteSize());
  result.consensusinfo().SerializeToArray(tmp.data(), tmp.size());

  Signature signature;

  ProtobufByteArrayToSerializable(result.signature(), signature);

  if (!Schnorr::GetInstance().Verify(tmp, signature,
                                     committeeKeys.at(backupID).first)) {
    LOG_GENERAL(WARNING, "Invalid signature in commit failure.");
    return false;
  }

  return true;
}

bool Messenger::SetBlockLink(
    std::vector<unsigned char>& dst, const unsigned int offset,
    const std::tuple<uint64_t, uint64_t, BlockType, BlockHash>& blocklink) {
  ProtoBlockLink result;

  result.set_index(get<BlockLinkIndex::INDEX>(blocklink));
  result.set_dsindex(get<BlockLinkIndex::DSINDEX>(blocklink));
  result.set_blocktype(get<BlockLinkIndex::BLOCKTYPE>(blocklink));
  BlockHash blkhash = get<BlockLinkIndex::BLOCKHASH>(blocklink);
  result.set_blockhash(blkhash.data(), blkhash.size);

  if (!result.IsInitialized()) {
    LOG_GENERAL(WARNING, "Failed to intialize ProtoBlockLink");
  }

  return SerializeToArray(result, dst, offset);
}

bool Messenger::GetBlockLink(
    const vector<unsigned char>& src, const unsigned int offset,
    std::tuple<uint64_t, uint64_t, BlockType, BlockHash>& blocklink) {
  ProtoBlockLink result;
  BlockHash blkhash;
  result.ParseFromArray(src.data() + offset, src.size() - offset);

  if (!result.IsInitialized()) {
    LOG_GENERAL(WARNING, "ProtoBlockLink initialization failed");
    return false;
  }

  get<BlockLinkIndex::INDEX>(blocklink) = result.index();
  get<BlockLinkIndex::DSINDEX>(blocklink) = result.dsindex();
  copy(result.blockhash().begin(),
       result.blockhash().begin() + min((unsigned int)result.blockhash().size(),
                                        (unsigned int)blkhash.size),
       blkhash.asArray().begin());
  get<BlockLinkIndex::BLOCKTYPE>(blocklink) = (BlockType)result.blocktype();
  get<BlockLinkIndex::BLOCKHASH>(blocklink) = blkhash;

  return true;
}

bool Messenger::SetFallbackBlockWShardingStructure(
    vector<unsigned char>& dst, const unsigned int offset,
    const FallbackBlock& fallbackblock, const DequeOfShard& shards) {
  ProtoFallbackBlockWShardingStructure result;

  FallbackBlockToProtobuf(fallbackblock, *result.mutable_fallbackblock());
  ShardingStructureToProtobuf(shards, *result.mutable_sharding());

  if (!result.IsInitialized()) {
    LOG_GENERAL(WARNING,
                "ProtoFallbackBlockWShardingStructure initialization failed");
    return false;
  }

  return SerializeToArray(result, dst, offset);
}

bool Messenger::GetFallbackBlockWShardingStructure(
    const vector<unsigned char>& src, const unsigned int offset,
    FallbackBlock& fallbackblock, DequeOfShard& shards) {
  ProtoFallbackBlockWShardingStructure result;

  result.ParseFromArray(src.data() + offset, src.size() - offset);

  if (!result.IsInitialized()) {
    LOG_GENERAL(WARNING,
                "ProtoFallbackBlockWShardingStructure initialization failed");
    return false;
  }

  ProtobufToFallbackBlock(result.fallbackblock(), fallbackblock);

  ProtobufToShardingStructure(result.sharding(), shards);

  return true;
}

bool Messenger::GetLookupGetDirectoryBlocksFromSeed(
    const vector<unsigned char>& src, const unsigned int offset,
    uint32_t& portno, uint64_t& index_num) {
  LookupGetDirectoryBlocksFromSeed result;

  result.ParseFromArray(src.data() + offset, src.size() - offset);

  if (!result.IsInitialized()) {
    LOG_GENERAL(WARNING,
                "LookupGetDirectoryBlocksFromSeed initialization failed");
    return false;
  }

  portno = result.portno();

  index_num = result.indexnum();

  return true;
}

bool Messenger::SetLookupGetDirectoryBlocksFromSeed(vector<unsigned char>& dst,
                                                    const unsigned int offset,
                                                    const uint32_t portno,
                                                    const uint64_t& index_num) {
  LookupGetDirectoryBlocksFromSeed result;

  result.set_portno(portno);
  result.set_indexnum(index_num);

  if (!result.IsInitialized()) {
    LOG_GENERAL(WARNING,
                "LookupGetDirectoryBlocksFromSeed initialization failed");
    return false;
  }

  return SerializeToArray(result, dst, offset);
}

bool Messenger::SetLookupSetDirectoryBlocksFromSeed(
    vector<unsigned char>& dst, const unsigned int offset,
    const vector<
        boost::variant<DSBlock, VCBlock, FallbackBlockWShardingStructure>>&
        directoryBlocks,
    const uint64_t& index_num) {
  LookupSetDirectoryBlocksFromSeed result;

  result.set_indexnum(index_num);

  for (const auto& dirblock : directoryBlocks) {
    ProtoSingleDirectoryBlock* proto_dir_blocks = result.add_dirblocks();
    if (dirblock.type() == typeid(DSBlock)) {
      DSBlockToProtobuf(get<DSBlock>(dirblock),
                        *proto_dir_blocks->mutable_dsblock());
    } else if (dirblock.type() == typeid(VCBlock)) {
      VCBlockToProtobuf(get<VCBlock>(dirblock),
                        *proto_dir_blocks->mutable_vcblock());
    } else if (dirblock.type() == typeid(FallbackBlockWShardingStructure)) {
      FallbackBlockToProtobuf(
          get<FallbackBlockWShardingStructure>(dirblock).m_fallbackblock,
          *proto_dir_blocks->mutable_fallbackblockwshard()
               ->mutable_fallbackblock());
      ShardingStructureToProtobuf(
          get<FallbackBlockWShardingStructure>(dirblock).m_shards,
          *proto_dir_blocks->mutable_fallbackblockwshard()->mutable_sharding());
    }
  }

  if (!result.IsInitialized()) {
    LOG_GENERAL(WARNING,
                "LookupSetDirectoryBlocksFromSeed initialization failed");
  }

  return SerializeToArray(result, dst, offset);
}

bool Messenger::GetLookupSetDirectoryBlocksFromSeed(
    const vector<unsigned char>& src, const unsigned int offset,
    vector<boost::variant<DSBlock, VCBlock, FallbackBlockWShardingStructure>>&
        directoryBlocks,
    uint64_t& index_num) {
  LookupSetDirectoryBlocksFromSeed result;

  result.ParseFromArray(src.data() + offset, src.size() - offset);

  if (!result.IsInitialized()) {
    LOG_GENERAL(WARNING,
                "LookupSetDirectoryBlocksFromSeed initialization failed");
    return false;
  }

  index_num = result.indexnum();

  for (const auto& dirblock : result.dirblocks()) {
    DSBlock dsblock;
    VCBlock vcblock;
    FallbackBlockWShardingStructure fallbackblockwshard;
    switch (dirblock.directoryblock_case()) {
      case ProtoSingleDirectoryBlock::DirectoryblockCase::kDsblock:
        if (!dirblock.dsblock().IsInitialized()) {
          LOG_GENERAL(WARNING, "DS block not initialized");
          continue;
        }
        ProtobufToDSBlock(dirblock.dsblock(), dsblock);
        directoryBlocks.emplace_back(dsblock);
        break;
      case ProtoSingleDirectoryBlock::DirectoryblockCase::kVcblock:
        if (!dirblock.vcblock().IsInitialized()) {
          LOG_GENERAL(WARNING, "VC block not initialized");
          continue;
        }
        ProtobufToVCBlock(dirblock.vcblock(), vcblock);
        directoryBlocks.emplace_back(vcblock);
        break;
      case ProtoSingleDirectoryBlock::DirectoryblockCase::kFallbackblockwshard:
        if (!dirblock.fallbackblockwshard().IsInitialized()) {
          LOG_GENERAL(WARNING, "FallbackBlock not initialized");
          continue;
        }
        ProtobufToFallbackBlock(dirblock.fallbackblockwshard().fallbackblock(),
                                fallbackblockwshard.m_fallbackblock);
        ProtobufToShardingStructure(dirblock.fallbackblockwshard().sharding(),
                                    fallbackblockwshard.m_shards);
        directoryBlocks.emplace_back(fallbackblockwshard);
        break;
      case ProtoSingleDirectoryBlock::DirectoryblockCase::
          DIRECTORYBLOCK_NOT_SET:
      default:
        LOG_GENERAL(WARNING, "Error in the blocktype");
        break;
    }
  }
  return true;
}

bool Messenger::SetLookupGetDSTxBlockFromSeed(vector<unsigned char>& dst,
                                              const unsigned int offset,
                                              const uint64_t dsLowBlockNum,
                                              const uint64_t dsHighBlockNum,
                                              const uint64_t txLowBlockNum,
                                              const uint64_t txHighBlockNum,
                                              const uint32_t listenPort) {
  LOG_MARKER();

  LookupGetDSTxBlockFromSeed result;

  result.set_dslowblocknum(dsLowBlockNum);
  result.set_dshighblocknum(dsHighBlockNum);
  result.set_txlowblocknum(txLowBlockNum);
  result.set_txhighblocknum(txHighBlockNum);
  result.set_listenport(listenPort);

  if (!result.IsInitialized()) {
    LOG_GENERAL(WARNING, "LookupGetDSTxBlockFromSeed initialization failed.");
    return false;
  }

  return SerializeToArray(result, dst, offset);
}

bool Messenger::GetLookupGetDSTxBlockFromSeed(
    const vector<unsigned char>& src, const unsigned int offset,
    uint64_t& dsLowBlockNum, uint64_t& dsHighBlockNum, uint64_t& txLowBlockNum,
    uint64_t& txHighBlockNum, uint32_t& listenPort) {
  LOG_MARKER();

  LookupGetDSTxBlockFromSeed result;

  result.ParseFromArray(src.data() + offset, src.size() - offset);

  if (!result.IsInitialized()) {
    LOG_GENERAL(WARNING, "LookupGetDSTxBlockFromSeed initialization failed.");
    return false;
  }

  dsLowBlockNum = result.dslowblocknum();
  dsHighBlockNum = result.dshighblocknum();
  txLowBlockNum = result.txlowblocknum();
  txHighBlockNum = result.txhighblocknum();
  listenPort = result.listenport();

  return true;
}

bool Messenger::SetVCNodeSetDSTxBlockFromSeed(
    vector<unsigned char>& dst, const unsigned int offset,
    const std::pair<PrivKey, PubKey>& lookupKey,
    const vector<DSBlock>& DSBlocks, const vector<TxBlock>& txBlocks) {
  LOG_MARKER();

  VCNodeSetDSTxBlockFromSeed result;

  for (const auto& dsblock : DSBlocks) {
    DSBlockToProtobuf(dsblock, *result.add_dsblocks());
  }

  for (const auto& txblock : txBlocks) {
    TxBlockToProtobuf(txblock, *result.add_txblocks());
  }

  SerializableToProtobufByteArray(lookupKey.second, *result.mutable_pubkey());

  Signature signature;
  std::vector<unsigned char> tmp;
  if (result.dsblocks().size() > 0) {
    if (!RepeatableToArray(result.dsblocks(), tmp, 0)) {
      LOG_GENERAL(WARNING, "Failed to serialize ds blocks.");
      return false;
    }
  }

  if (result.txblocks().size() > 0) {
    if (!RepeatableToArray(result.txblocks(), tmp, tmp.size())) {
      LOG_GENERAL(WARNING, "Failed to serialize tx blocks.");
      return false;
    }
  }

  if (result.txblocks().size() > 0 || result.txblocks().size() > 0) {
    if (!Schnorr::GetInstance().Sign(tmp, lookupKey.first, lookupKey.second,
                                     signature)) {
      LOG_GENERAL(WARNING, "Failed to sign tx blocks.");
      return false;
    }
  }

  SerializableToProtobufByteArray(signature, *result.mutable_signature());

  if (!result.IsInitialized()) {
    LOG_GENERAL(WARNING, "VCNodeSetDSTxBlockFromSeed initialization failed.");
    return false;
  }

  return SerializeToArray(result, dst, offset);
}

bool Messenger::GetVCNodeSetDSTxBlockFromSeed(const vector<unsigned char>& src,
                                              const unsigned int offset,
                                              vector<DSBlock>& dsBlocks,
                                              vector<TxBlock>& txBlocks,
                                              PubKey& lookupPubKey) {
  LOG_MARKER();
  VCNodeSetDSTxBlockFromSeed result;
  result.ParseFromArray(src.data() + offset, src.size() - offset);

  if (!result.IsInitialized()) {
    LOG_GENERAL(WARNING, "VCNodeSetDSTxBlockFromSeed initialization failed.");
    return false;
  }

  for (const auto& proto_dsblock : result.dsblocks()) {
    DSBlock dsblock;
    ProtobufToDSBlock(proto_dsblock, dsblock);
    dsBlocks.emplace_back(dsblock);
  }

  for (const auto& txblock : result.txblocks()) {
    TxBlock block;
    ProtobufToTxBlock(txblock, block);
    txBlocks.emplace_back(block);
  }

  ProtobufByteArrayToSerializable(result.pubkey(), lookupPubKey);

  Signature signature;
  ProtobufByteArrayToSerializable(result.signature(), signature);

  vector<unsigned char> tmp;
  if (result.dsblocks().size() > 0) {
    if (!RepeatableToArray(result.dsblocks(), tmp, 0)) {
      LOG_GENERAL(WARNING, "Failed to serialize DS blocks.");
      return false;
    }
  }

  if (result.txblocks().size() > 0) {
    if (!RepeatableToArray(result.txblocks(), tmp, tmp.size())) {
      LOG_GENERAL(WARNING, "Failed to serialize tx blocks.");
      return false;
    }
  }

  if (result.txblocks().size() > 0 || result.txblocks().size() > 0) {
    if (!Schnorr::GetInstance().Verify(tmp, signature, lookupPubKey)) {
      LOG_GENERAL(WARNING, "Invalid signature in tx blocks.");
      return false;
    }
  }

  return true;
}<|MERGE_RESOLUTION|>--- conflicted
+++ resolved
@@ -4535,22 +4535,9 @@
   Signature signature;
   ProtobufByteArrayToSerializable(result.signature(), signature);
 
-<<<<<<< HEAD
-  if (!SerializeToArray(result.accountstore(), accountStoreBytes, 0)) {
-    LOG_GENERAL(WARNING, "Failed to serialize accounts.");
-    return false;
-  }
-
-=======
   copy(result.accountstore().data().begin(), result.accountstore().data().end(),
        back_inserter(accountStoreBytes));
 
-  // if (!SerializeToArray(result.accountstore(), accountStoreBytes, 0)) {
-  //   LOG_GENERAL(WARNING, "Failed to serialize accounts.");
-  //   return false;
-  // }
-
->>>>>>> 390ce798
   if (!Schnorr::GetInstance().Verify(accountStoreBytes, signature,
                                      lookupPubKey)) {
     LOG_GENERAL(WARNING, "Invalid signature in accounts.");
