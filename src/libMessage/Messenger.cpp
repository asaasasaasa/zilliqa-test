--- conflicted
+++ resolved
@@ -5025,7 +5025,6 @@
 
   unsigned int txnsCurrentCount = 0, txnsGeneratedCount = 0, msg_size = 0;
 
-<<<<<<< HEAD
   for (const auto& txn : txnsCurrent) {
     // if (msg_size >= PACKET_BYTESIZE_LIMIT) {
     //   break;
@@ -5037,8 +5036,13 @@
     //     txn_size >= SMALL_TXN_SIZE) {
     //   continue;
     // }
-=======
-  for (auto txn = txnsCurrent.begin(); txn != txnsCurrent.end();) {
+    *result.add_transactions() = *protoTxn;
+    txnsCurrentCount++;
+    msg_size += protoTxn->ByteSize();
+    txn = txnsCurrent.erase(txn);
+  }
+
+  for (auto txn = txnsGenerated.begin(); txn != txnsGenerated.end();) {
     if (msg_size >= PACKET_BYTESIZE_LIMIT) {
       break;
     }
@@ -5057,32 +5061,6 @@
       }
       continue;
     }
->>>>>>> 361ce822
-    *result.add_transactions() = *protoTxn;
-    txnsCurrentCount++;
-    msg_size += protoTxn->ByteSize();
-    txn = txnsCurrent.erase(txn);
-  }
-
-  for (auto txn = txnsGenerated.begin(); txn != txnsGenerated.end();) {
-    if (msg_size >= PACKET_BYTESIZE_LIMIT) {
-      break;
-    }
-
-    auto protoTxn = std::make_unique<ProtoTransaction>();
-    TransactionToProtobuf(txn->first, *protoTxn);
-    unsigned txn_size = protoTxn->ByteSize();
-    if ((msg_size + txn_size) > PACKET_BYTESIZE_LIMIT &&
-        txn_size >= SMALL_TXN_SIZE) {
-      if (++(txn->second) >= TXN_DISPATCH_ATTEMPT_LIMIT) {
-        LOG_GENERAL(WARNING,
-                    "Failed to dispatch txn " << txn->first.GetTranID());
-        txn = txnsCurrent.erase(txn);
-      } else {
-        txn++;
-      }
-      continue;
-    }
     *result.add_transactions() = *protoTxn;
     txnsGeneratedCount++;
     msg_size += txn_size;
@@ -5135,7 +5113,6 @@
   unsigned int txnsCount = 0, msg_size = 0;
 
   for (const auto& txn : txns) {
-<<<<<<< HEAD
     // if (msg_size >= PACKET_BYTESIZE_LIMIT) {
     //   break;
     // }
@@ -5146,19 +5123,6 @@
     //     txn_size >= SMALL_TXN_SIZE) {
     //   continue;
     // }
-=======
-    if (msg_size >= PACKET_BYTESIZE_LIMIT) {
-      break;
-    }
-
-    auto protoTxn = std::make_unique<ProtoTransaction>();
-    TransactionToProtobuf(txn, *protoTxn);
-    const unsigned txn_size = protoTxn->ByteSize();
-    if ((msg_size + txn_size) > PACKET_BYTESIZE_LIMIT &&
-        txn_size >= SMALL_TXN_SIZE) {
-      continue;
-    }
->>>>>>> 361ce822
     *result.add_transactions() = *protoTxn;
     txnsCount++;
     msg_size += txn_size;
