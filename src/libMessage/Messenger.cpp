/*
 * Copyright (C) 2019 Zilliqa
 *
 * This program is free software: you can redistribute it and/or modify
 * it under the terms of the GNU General Public License as published by
 * the Free Software Foundation, either version 3 of the License, or
 * (at your option) any later version.
 *
 * This program is distributed in the hope that it will be useful,
 * but WITHOUT ANY WARRANTY; without even the implied warranty of
 * MERCHANTABILITY or FITNESS FOR A PARTICULAR PURPOSE.  See the
 * GNU General Public License for more details.
 *
 * You should have received a copy of the GNU General Public License
 * along with this program.  If not, see <https://www.gnu.org/licenses/>.
 */

#include "Messenger.h"
#include "libData/AccountData/AccountStore.h"
#include "libData/AccountData/Transaction.h"
#include "libData/BlockChainData/BlockLinkChain.h"
#include "libDirectoryService/DirectoryService.h"
#include "libMessage/ZilliqaMessage.pb.h"
#include "libUtils/Logger.h"

#include <google/protobuf/io/coded_stream.h>
#include <google/protobuf/io/zero_copy_stream_impl_lite.h>
#include <algorithm>
#include <map>
#include <random>
#include <unordered_set>

using namespace boost::multiprecision;
using namespace std;
using namespace ZilliqaMessage;

// ============================================================================
// Utility conversion functions
// ============================================================================

void SerializableToProtobufByteArray(const Serializable& serializable,
                                     ByteArray& byteArray) {
  bytes tmp;
  serializable.Serialize(tmp, 0);
  byteArray.set_data(tmp.data(), tmp.size());
}

bool ProtobufByteArrayToSerializable(const ByteArray& byteArray,
                                     Serializable& serializable) {
  bytes tmp;
  copy(byteArray.data().begin(), byteArray.data().end(), back_inserter(tmp));
  return serializable.Deserialize(tmp, 0) == 0;
}

// Temporary function for use by data blocks
void SerializableToProtobufByteArray(const SerializableDataBlock& serializable,
                                     ByteArray& byteArray) {
  bytes tmp;
  serializable.Serialize(tmp, 0);
  byteArray.set_data(tmp.data(), tmp.size());
}

// Temporary function for use by data blocks
bool ProtobufByteArrayToSerializable(const ByteArray& byteArray,
                                     SerializableDataBlock& serializable) {
  bytes tmp;
  copy(byteArray.data().begin(), byteArray.data().end(), back_inserter(tmp));
  return serializable.Deserialize(tmp, 0);
}

template <class T, size_t S>
void NumberToProtobufByteArray(const T& number, ByteArray& byteArray) {
  bytes tmp;
  Serializable::SetNumber<T>(tmp, 0, number, S);
  byteArray.set_data(tmp.data(), tmp.size());
}

template <class T, size_t S>
void ProtobufByteArrayToNumber(const ByteArray& byteArray, T& number) {
  bytes tmp;
  copy(byteArray.data().begin(), byteArray.data().end(), back_inserter(tmp));
  number = Serializable::GetNumber<T>(tmp, 0, S);
}

template <class T>
bool SerializeToArray(const T& protoMessage, bytes& dst,
                      const unsigned int offset) {
  if ((offset + protoMessage.ByteSize()) > dst.size()) {
    dst.resize(offset + protoMessage.ByteSize());
  }

  return protoMessage.SerializeToArray(dst.data() + offset,
                                       protoMessage.ByteSize());
}

template bool SerializeToArray<ProtoAccountStore>(
    const ProtoAccountStore& protoMessage, bytes& dst,
    const unsigned int offset);

template <class T>
bool RepeatableToArray(const T& repeatable, bytes& dst,
                       const unsigned int offset) {
  int tempOffset = offset;
  for (const auto& element : repeatable) {
    if (!SerializeToArray(element, dst, tempOffset)) {
      LOG_GENERAL(WARNING, "SerializeToArray failed, offset: " << tempOffset);
      return false;
    }
    tempOffset += element.ByteSize();
  }
  return true;
}

template <class T, size_t S>
void NumberToArray(const T& number, bytes& dst, const unsigned int offset) {
  Serializable::SetNumber<T>(dst, offset, number, S);
}

// ============================================================================
// Functions to check for fields in primitives that are used for persistent
// storage. Remove fields from the checks once they are deprecated.
// ============================================================================

inline bool CheckRequiredFieldsProtoBlockLink(
    const ProtoBlockLink& protoBlockLink) {
// TODO: Check if default value is acceptable for each field
#if 0
  return protoBlockLink.has_version() && protoBlockLink.has_index() &&
         protoBlockLink.has_dsindex() && protoBlockLink.has_blocktype() &&
         protoBlockLink.has_blockhash();
#endif
  return true;
}

inline bool CheckRequiredFieldsProtoDSBlockPowDSWinner(
    const ProtoDSBlock::DSBlockHeader::PowDSWinners& powDSWinner) {
// TODO: Check if default value is acceptable for each field
#if 0
  return powDSWinner.has_key() && powDSWinner.has_val();
#endif
  return true;
}

inline bool CheckRequiredFieldsProtoDSBlockDSBlockHashSet(
    const ProtoDSBlock::DSBlockHashSet& dsBlockHashSet) {
// TODO: Check if default value is acceptable for each field
#if 0
  return dsBlockHashSet.has_shardinghash() &&
         dsBlockHashSet.has_reservedfield();
#endif
  return true;
}

inline bool CheckRequiredFieldsProtoDSBlockDSBlockHeader(
    const ProtoDSBlock::DSBlockHeader& protoDSBlockHeader) {
// TODO: Check if default value is acceptable for each field
#if 0
  // Don't need to enforce check on repeated member dswinners
  // Don't need to enforce check on optional members dsdifficulty, difficulty,
  // and gasprice
  return protoDSBlockHeader.has_leaderpubkey() &&
         protoDSBlockHeader.has_blocknum() &&
         protoDSBlockHeader.has_epochnum() && protoDSBlockHeader.has_swinfo() &&
         protoDSBlockHeader.has_hash() &&
         protoDSBlockHeader.has_blockheaderbase() &&
         CheckRequiredFieldsProtoDSBlockDSBlockHashSet(
             protoDSBlockHeader.hash());
#endif
  return true;
}

inline bool CheckRequiredFieldsProtoDSBlock(const ProtoDSBlock& protoDSBlock) {
// TODO: Check if default value is acceptable for each field
#if 0
  return protoDSBlock.has_header() && protoDSBlock.has_blockbase();
#endif
  return true;
}

inline bool CheckRequiredFieldsProtoDSNode(const ProtoDSNode& protoDSNode) {
// TODO: Check if default value is acceptable for each field
#if 0
  return protoDSNode.has_pubkey() && protoDSNode.has_peer();
#endif
  return true;
}

inline bool CheckRequiredFieldsProtoDSCommittee(
    const ProtoDSCommittee& protoDSCommittee) {
// TODO: Check if default value is acceptable for each field
#if 0
  // Don't need to enforce check on repeated member dsnodes
  return protoDSCommittee.has_version();
#endif
  return true;
}

inline bool CheckRequiredFieldsProtoMicroBlockMicroBlockHeader(
    const ProtoMicroBlock::MicroBlockHeader& protoMicroBlockHeader) {
// TODO: Check if default value is acceptable for each field
#if 0
  return protoMicroBlockHeader.has_shardid() &&
         protoMicroBlockHeader.has_gaslimit() &&
         protoMicroBlockHeader.has_gasused() &&
         protoMicroBlockHeader.has_rewards() &&
         protoMicroBlockHeader.has_epochnum() &&
         protoMicroBlockHeader.has_txroothash() &&
         protoMicroBlockHeader.has_numtxs() &&
         protoMicroBlockHeader.has_minerpubkey() &&
         protoMicroBlockHeader.has_dsblocknum() &&
         protoMicroBlockHeader.has_statedeltahash() &&
         protoMicroBlockHeader.has_tranreceipthash() &&
         protoMicroBlockHeader.has_blockheaderbase();
#endif
  return true;
}

inline bool CheckRequiredFieldsProtoMicroBlock(
    const ProtoMicroBlock& protoMicroBlock) {
// TODO: Check if default value is acceptable for each field
#if 0
  // Don't need to enforce check on repeated member tranhashes
  return protoMicroBlock.has_header() && protoMicroBlock.has_blockbase();
#endif
  return true;
}

inline bool CheckRequiredFieldsProtoShardingStructureMember(
    const ProtoShardingStructure::Member& protoMember) {
// TODO: Check if default value is acceptable for each field
#if 0
  return protoMember.has_pubkey() && protoMember.has_peerinfo() &&
         protoMember.has_reputation();
#endif
  return true;
}

inline bool CheckRequiredFieldsProtoShardingStructureShard(
    const ProtoShardingStructure::Shard& protoShard) {
  // Don't need to enforce check on repeated member members
  return true;
}

inline bool CheckRequiredFieldsProtoShardingStructure(
    const ProtoShardingStructure& protoShardingStructure) {
// TODO: Check if default value is acceptable for each field
#if 0
  // Don't need to enforce check on repeated member shards
  return protoShardingStructure.has_version();
#endif
  return true;
}

inline bool CheckRequiredFieldsProtoTxBlockTxBlockHashSet(
    const ProtoTxBlock::TxBlockHashSet& protoTxBlockHashSet) {
// TODO: Check if default value is acceptable for each field
#if 0
  return protoTxBlockHashSet.has_stateroothash() &&
         protoTxBlockHashSet.has_statedeltahash() &&
         protoTxBlockHashSet.has_mbinfohash();
#endif
  return true;
}

inline bool CheckRequiredFieldsProtoMbInfo(const ProtoMbInfo& protoMbInfo) {
// TODO: Check if default value is acceptable for each field
#if 0
  return protoMbInfo.has_mbhash() && protoMbInfo.has_txroot() &&
         protoMbInfo.has_shardid();
#endif
  return true;
}

inline bool CheckRequiredFieldsProtoTxBlockTxBlockHeader(
    const ProtoTxBlock::TxBlockHeader& protoTxBlockHeader) {
// TODO: Check if default value is acceptable for each field
#if 0
  return protoTxBlockHeader.has_gaslimit() &&
         protoTxBlockHeader.has_gasused() && protoTxBlockHeader.has_rewards() &&
         protoTxBlockHeader.has_blocknum() && protoTxBlockHeader.has_hash() &&
         protoTxBlockHeader.has_numtxs() &&
         protoTxBlockHeader.has_minerpubkey() &&
         protoTxBlockHeader.has_dsblocknum() &&
         protoTxBlockHeader.has_blockheaderbase() &&
         CheckRequiredFieldsProtoTxBlockTxBlockHashSet(
             protoTxBlockHeader.hash());
#endif
  return true;
}

inline bool CheckRequiredFieldsProtoTxBlock(const ProtoTxBlock& protoTxBlock) {
// TODO: Check if default value is acceptable for each field
#if 0
  // Don't need to enforce check on repeated member mbinfos
  return protoTxBlock.has_header() && protoTxBlock.has_blockbase();
#endif
  return true;
}

inline bool CheckRequiredFieldsProtoVCBlockVCBlockHeader(
    const ProtoVCBlock::VCBlockHeader& protoVCBlockHeader) {
// TODO: Check if default value is acceptable for each field
#if 0
  // Don't need to enforce check on repeated member faultyleaders
  return protoVCBlockHeader.has_viewchangedsepochno() &&
         protoVCBlockHeader.has_viewchangeepochno() &&
         protoVCBlockHeader.has_viewchangestate() &&
         protoVCBlockHeader.has_candidateleadernetworkinfo() &&
         protoVCBlockHeader.has_candidateleaderpubkey() &&
         protoVCBlockHeader.has_vccounter() &&
         protoVCBlockHeader.has_blockheaderbase();
#endif
  return true;
}

inline bool CheckRequiredFieldsProtoVCBlock(const ProtoVCBlock& protoVCBlock) {
// TODO: Check if default value is acceptable for each field
#if 0
  return protoVCBlock.has_header() && protoVCBlock.has_blockbase();
#endif
  return true;
}

inline bool CheckRequiredFieldsProtoFallbackBlockFallbackBlockHeader(
    const ProtoFallbackBlock::FallbackBlockHeader& protoFallbackBlockHeader) {
// TODO: Check if default value is acceptable for each field
#if 0
  // Don't need to enforce check on repeated member faultyleaders
  return protoFallbackBlockHeader.has_fallbackdsepochno() &&
         protoFallbackBlockHeader.has_fallbackepochno() &&
         protoFallbackBlockHeader.has_fallbackstate() &&
         protoFallbackBlockHeader.has_stateroothash() &&
         protoFallbackBlockHeader.has_leaderconsensusid() &&
         protoFallbackBlockHeader.has_leadernetworkinfo() &&
         protoFallbackBlockHeader.has_leaderpubkey() &&
         protoFallbackBlockHeader.has_blockheaderbase() &&
         protoFallbackBlockHeader.has_shardid();
#endif
  return true;
}

inline bool CheckRequiredFieldsProtoFallbackBlock(
    const ProtoFallbackBlock& protoFallbackBlock) {
// TODO: Check if default value is acceptable for each field
#if 0
  // Don't need to enforce check on repeated member mbinfos
  return protoFallbackBlock.has_header() && protoFallbackBlock.has_blockbase();
#endif
  return true;
}

inline bool CheckRequiredFieldsProtoBlockBaseCoSignatures(
    const ProtoBlockBase::CoSignatures& protoCoSignatures) {
// TODO: Check if default value is acceptable for each field
#if 0
  // Don't need to enforce check on repeated members b1 and b2
  return protoCoSignatures.has_cs1() && protoCoSignatures.has_cs2();
#endif
  return true;
}

inline bool CheckRequiredFieldsProtoBlockBase(
    const ProtoBlockBase& protoBlockBase) {
// TODO: Check if default value is acceptable for each field
#if 0
  return protoBlockBase.has_blockhash() && protoBlockBase.has_cosigs() &&
         protoBlockBase.has_timestamp() &&
         CheckRequiredFieldsProtoBlockBaseCoSignatures(protoBlockBase.cosigs());
#endif
  return true;
}

inline bool CheckRequiredFieldsProtoBlockHeaderBase(
    const ProtoBlockHeaderBase& protoBlockHeaderBase) {
// TODO: Check if default value is acceptable for each field
#if 0
  return protoBlockHeaderBase.has_version() &&
         protoBlockHeaderBase.has_committeehash() &&
         protoBlockHeaderBase.has_prevhash();
#endif
  return true;
}

inline bool CheckRequiredFieldsProtoAccountBase(
    const ProtoAccountBase& protoAccountBase) {
// TODO: Check if default value is acceptable for each field
#if 0
  return protoAccountBase.has_version() && protoAccountBase.has_balance() &&
         protoAccountBase.has_nonce();
#endif
  return true;
}

inline bool CheckRequiredFieldsProtoAccount(const ProtoAccount& protoAccount) {
// TODO: Check if default value is acceptable for each field
#if 0
  return protoAccount.has_base();
#endif
  return true;
}

inline bool CheckRequiredFieldsProtoStateData(
    const ProtoStateData& protoStateData) {
// TODO: Check if default value is acceptable for each field
#if 0
  return protoStateData.has_version() && protoStateData.has_vname() &&
         protoStateData.has_ismutable() && protoStateData.has_type() &&
         protoStateData.has_value();
#endif
  return true;
}

inline bool CheckRequiredFieldsProtoTransaction(
    const ProtoTransaction& protoTransaction) {
// TODO: Check if default value is acceptable for each field
#if 0
  return protoTransaction.has_tranid() && protoTransaction.has_info() &&
         protoTransaction.has_signature();
#endif
  return true;
}

inline bool CheckRequiredFieldsProtoTransactionCoreInfo(
    const ProtoTransactionCoreInfo& protoTxnCoreInfo) {
// TODO: Check if default value is acceptable for each field
#if 0
  return protoTxnCoreInfo.has_version() && protoTxnCoreInfo.has_nonce() &&
         protoTxnCoreInfo.has_toaddr() && protoTxnCoreInfo.has_senderpubkey() &&
         protoTxnCoreInfo.has_amount() && protoTxnCoreInfo.has_gasprice() &&
         protoTxnCoreInfo.has_gaslimit();
#endif
  return true;
}

inline bool CheckRequiredFieldsProtoTransactionReceipt(
    const ProtoTransactionReceipt& protoTransactionReceipt) {
// TODO: Check if default value is acceptable for each field
#if 0
  return protoTransactionReceipt.has_receipt() &&
         protoTransactionReceipt.has_cumgas();
#endif
  return true;
}

inline bool CheckRequiredFieldsProtoTransactionWithReceipt(
    const ProtoTransactionWithReceipt& protoTxnWReceipt) {
// TODO: Check if default value is acceptable for each field
#if 0
  return protoTxnWReceipt.has_transaction() && protoTxnWReceipt.has_receipt();
#endif
  return true;
}

// ============================================================================
// Protobuf <-> Primitives conversion functions
// ============================================================================

void AccountBaseToProtobuf(const AccountBase& accountbase,
                           ProtoAccountBase& protoAccountBase) {
  protoAccountBase.set_version(accountbase.GetVersion());
  NumberToProtobufByteArray<uint128_t, UINT128_SIZE>(
      accountbase.GetBalance(), *protoAccountBase.mutable_balance());
  protoAccountBase.set_nonce(accountbase.GetNonce());
  if (accountbase.GetCodeHash() != dev::h256()) {
    protoAccountBase.set_codehash(accountbase.GetCodeHash().data(),
                                  accountbase.GetCodeHash().size);
  }
  if (accountbase.GetStorageRoot() != dev::h256()) {
    protoAccountBase.set_storageroot(accountbase.GetStorageRoot().data(),
                                     accountbase.GetStorageRoot().size);
  }
}

bool ProtobufToAccountBase(const ProtoAccountBase& protoAccountBase,
                           AccountBase& accountBase) {
  if (!CheckRequiredFieldsProtoAccountBase(protoAccountBase)) {
    LOG_GENERAL(WARNING, "CheckRequiredFieldsProtoAccountBase failed");
    return false;
  }

  accountBase.SetVersion(protoAccountBase.version());

  uint128_t tmpNumber;
  ProtobufByteArrayToNumber<uint128_t, UINT128_SIZE>(protoAccountBase.balance(),
                                                     tmpNumber);
  accountBase.SetBalance(tmpNumber);
  accountBase.SetNonce(protoAccountBase.nonce());

  if (!protoAccountBase.codehash().empty()) {
    dev::h256 tmpCodeHash;
    if (!Messenger::CopyWithSizeCheck(protoAccountBase.codehash(),
                                      tmpCodeHash.asArray())) {
      return false;
    }
    accountBase.SetCodeHash(tmpCodeHash);
  }

  if (!protoAccountBase.storageroot().empty()) {
    dev::h256 tmpStorageRoot;
    if (!Messenger::CopyWithSizeCheck(protoAccountBase.storageroot(),
                                      tmpStorageRoot.asArray())) {
      return false;
    }
    accountBase.SetStorageRoot(tmpStorageRoot);
  }

  return true;
}

void AccountToProtobuf(const Account& account, ProtoAccount& protoAccount) {
  ZilliqaMessage::ProtoAccountBase* protoAccountBase =
      protoAccount.mutable_base();

  AccountBaseToProtobuf(account, *protoAccountBase);

<<<<<<< HEAD
  if (protoAccountBase->has_codehash()) {
    // set code
=======
  if (!protoAccountBase->codehash().empty()) {
>>>>>>> 93412850
    bytes codebytes = account.GetCode();
    protoAccount.set_code(codebytes.data(), codebytes.size());

    // set initdata
    bytes initbytes = account.GetInitData();
    protoAccount.set_initdata(initbytes.data(), initbytes.size());

    // set data
    map<std::string, bytes> t_states;
    vector<std::string> deletedIndices;
    account.GetUpdatedStates(t_states, deletedIndices);
    for (const auto& state : t_states) {
      ProtoAccount::StorageData2* entry = protoAccount.add_storage2();
      entry->set_key(state.first);
      entry->set_data(state.second.data(), state.second.size());
    }
    for (const auto& todelete : deletedIndices) {
      protoAccount.add_todelete(todelete);
    }
  }
}

bool ProtobufToAccount(const ProtoAccount& protoAccount, Account& account,
                       const Address& addr) {
  if (!CheckRequiredFieldsProtoAccount(protoAccount)) {
    LOG_GENERAL(WARNING, "CheckRequiredFieldsProtoAccount failed");
    return false;
  }

  const ZilliqaMessage::ProtoAccountBase& protoAccountBase =
      protoAccount.base();

  if (!ProtobufToAccountBase(protoAccountBase, account)) {
    LOG_GENERAL(WARNING, "ProtobufToAccountBase failed");
    return false;
  }

  if (account.GetCodeHash() != dev::h256()) {
    dev::h256 tmpCodeHash = account.GetCodeHash();

    if (protoAccount.code().empty()) {
      LOG_GENERAL(WARNING, "Account has valid codehash but no code content");
      return false;
    }
    bytes codeBytes, initBytes;
    codeBytes.resize(protoAccount.code().size());
    copy(protoAccount.code().begin(), protoAccount.code().end(),
         codeBytes.begin());
    initBytes.resize(protoAccount.initdata().size());
    copy(protoAccount.initdata().begin(), protoAccount.initdata().end(),
         initBytes.begin());

    account.SetImmutable(codeBytes, initBytes);

    if (account.GetCodeHash() != tmpCodeHash) {
      LOG_GENERAL(WARNING, "Code hash mismatch. Expected: "
                               << account.GetCodeHash().hex()
                               << " Actual: " << tmpCodeHash.hex());
      return false;
    }

    dev::h256 tmpStorageRoot = account.GetStorageRoot();

    map<string, bytes> t_states;
    vector<std::string> toDeleteIndices;

    for (const auto& entry : protoAccount.storage2()) {
      t_states.emplace(entry.key(),
                       DataConversion::StringToCharArray(entry.data()));
    }

    for (const auto& entry : protoAccount.todelete()) {
      toDeleteIndices.emplace_back(entry);
    }

    account.UpdateStates(addr, t_states, toDeleteIndices, false);

    if (account.GetStorageRoot() != tmpStorageRoot) {
      LOG_GENERAL(WARNING, "Storage root mismatch. Expected: "
                               << account.GetStorageRoot().hex()
                               << " Actual: " << tmpStorageRoot.hex());
      return false;
    }
  }

  return true;
}

void AccountDeltaToProtobuf(const Account* oldAccount,
                            const Account& newAccount,
                            ProtoAccount& protoAccount) {
  Account acc(0, 0);

  bool fullCopy = false;

  if (oldAccount == nullptr) {
    oldAccount = &acc;
    fullCopy = true;
  }

  AccountBase accbase;

  accbase.SetVersion(newAccount.GetVersion());

  int256_t balanceDelta =
      int256_t(newAccount.GetBalance()) - int256_t(oldAccount->GetBalance());
  protoAccount.set_numbersign(balanceDelta > 0);
  accbase.SetBalance(uint128_t(abs(balanceDelta)));

  uint64_t nonceDelta = 0;
  if (!SafeMath<uint64_t>::sub(newAccount.GetNonce(), oldAccount->GetNonce(),
                               nonceDelta)) {
    return;
  }
  accbase.SetNonce(nonceDelta);

  if (newAccount.isContract()) {
    if (fullCopy) {
      accbase.SetCodeHash(newAccount.GetCodeHash());
      protoAccount.set_code(newAccount.GetCode().data(),
                            newAccount.GetCode().size());
      protoAccount.set_initdata(newAccount.GetInitData().data(),
                                newAccount.GetInitData().size());
    }

    if (fullCopy ||
        newAccount.GetStorageRoot() != oldAccount->GetStorageRoot()) {
      accbase.SetStorageRoot(newAccount.GetStorageRoot());

      map<std::string, bytes> t_states;
      vector<std::string> deletedIndices;
      newAccount.GetUpdatedStates(t_states, deletedIndices);
      for (const auto& state : t_states) {
        ProtoAccount::StorageData2* entry = protoAccount.add_storage2();
        entry->set_key(state.first);
        entry->set_data(state.second.data(), state.second.size());
      }
      for (const auto& deleted : deletedIndices) {
        protoAccount.add_todelete(deleted);
      }
    }
  }

  ZilliqaMessage::ProtoAccountBase* protoAccountBase =
      protoAccount.mutable_base();

  AccountBaseToProtobuf(accbase, *protoAccountBase);
}

bool ProtobufToAccountDelta(const ProtoAccount& protoAccount, Account& account,
                            const Address& addr, const bool fullCopy, bool temp,
                            bool revertible = false) {
  if (!CheckRequiredFieldsProtoAccount(protoAccount)) {
    LOG_GENERAL(WARNING, "CheckRequiredFieldsProtoAccount failed");
    return false;
  }

  AccountBase accbase;

  const ZilliqaMessage::ProtoAccountBase& protoAccountBase =
      protoAccount.base();

  if (!ProtobufToAccountBase(protoAccountBase, accbase)) {
    LOG_GENERAL(WARNING, "ProtobufToAccountBase failed");
    return false;
  }

  if (accbase.GetVersion() != ACCOUNT_VERSION) {
    LOG_GENERAL(WARNING, "Account delta version doesn't match, expected "
                             << ACCOUNT_VERSION << " received "
                             << accbase.GetVersion());
    return false;
  }

#if 0
  if (!protoAccount.has_numbersign()) {
    LOG_GENERAL(WARNING, "numbersign is not found in ProtoAccount for Delta");
    return false;
  }
#endif

  int256_t balanceDelta = protoAccount.numbersign()
                              ? accbase.GetBalance().convert_to<int256_t>()
                              : 0 - accbase.GetBalance().convert_to<int256_t>();
  account.ChangeBalance(balanceDelta);

  if (!account.IncreaseNonceBy(accbase.GetNonce())) {
    LOG_GENERAL(WARNING, "IncreaseNonceBy failed");
    return false;
  }

  if ((protoAccount.code().size() > 0) || account.isContract()) {
    if (fullCopy) {
      bytes codeBytes, initDataBytes;

      if (protoAccount.code().size() > MAX_CODE_SIZE_IN_BYTES) {
        LOG_GENERAL(WARNING, "Code size "
                                 << protoAccount.code().size()
                                 << " greater than MAX_CODE_SIZE_IN_BYTES "
                                 << MAX_CODE_SIZE_IN_BYTES);
        return false;
      }
      codeBytes.resize(protoAccount.code().size());
      copy(protoAccount.code().begin(), protoAccount.code().end(),
           codeBytes.begin());
      initDataBytes.resize(protoAccount.initdata().size());
      copy(protoAccount.initdata().begin(), protoAccount.initdata().end(),
           initDataBytes.begin());
      if (codeBytes != account.GetCode() ||
          initDataBytes != account.GetInitData()) {
        if (!account.SetImmutable(codeBytes, initDataBytes)) {
          LOG_GENERAL(WARNING, "Account::SetImmutable failed");
          return false;
        }
      }

      if (account.GetCodeHash() != accbase.GetCodeHash()) {
        LOG_GENERAL(WARNING, "Code hash mismatch. Expected: "
                                 << account.GetCodeHash().hex()
                                 << " Actual: " << accbase.GetCodeHash().hex());
        return false;
      }
    }

    if (accbase.GetStorageRoot() != account.GetStorageRoot()) {
      dev::h256 tmpHash;

      map<string, bytes> t_states;
      vector<std::string> toDeleteIndices;

      for (const auto& entry : protoAccount.storage2()) {
        t_states.emplace(entry.key(),
                         DataConversion::StringToCharArray(entry.data()));
      }

      for (const auto& entry : protoAccount.todelete()) {
        toDeleteIndices.emplace_back(entry);
      }

      account.UpdateStates(addr, t_states, toDeleteIndices, temp);

      if ((!t_states.empty() || !toDeleteIndices.empty()) &&
          accbase.GetStorageRoot() != account.GetStorageRoot()) {
        LOG_GENERAL(WARNING,
                    "Storage root mismatch. Expected: "
                        << account.GetStorageRoot().hex()
                        << " Actual: " << accbase.GetStorageRoot().hex());
        return false;
      }
    }
  }

  return true;
}

void DSCommitteeToProtobuf(const uint32_t version,
                           const DequeOfNode& dsCommittee,
                           ProtoDSCommittee& protoDSCommittee) {
  protoDSCommittee.set_version(version);
  for (const auto& node : dsCommittee) {
    ProtoDSNode* protodsnode = protoDSCommittee.add_dsnodes();
    SerializableToProtobufByteArray(node.first, *protodsnode->mutable_pubkey());
    SerializableToProtobufByteArray(node.second, *protodsnode->mutable_peer());
  }
}

bool ProtobufToDSCommittee(const ProtoDSCommittee& protoDSCommittee,
                           uint32_t& version, DequeOfNode& dsCommittee) {
  if (!CheckRequiredFieldsProtoDSCommittee(protoDSCommittee)) {
    LOG_GENERAL(WARNING, "CheckRequiredFieldsProtoDSCommittee failed");
    return false;
  }

  version = protoDSCommittee.version();

  for (const auto& dsnode : protoDSCommittee.dsnodes()) {
    if (!CheckRequiredFieldsProtoDSNode(dsnode)) {
      LOG_GENERAL(WARNING, "CheckRequiredFieldsProtoDSNode failed");
      return false;
    }

    PubKey pubkey;
    Peer peer;

    PROTOBUFBYTEARRAYTOSERIALIZABLE(dsnode.pubkey(), pubkey);
    PROTOBUFBYTEARRAYTOSERIALIZABLE(dsnode.peer(), peer);
    dsCommittee.emplace_back(pubkey, peer);
  }

  return true;
}

void FaultyLeaderToProtobuf(const VectorOfNode& faultyLeaders,
                            ProtoVCBlock::VCBlockHeader& protoVCBlockHeader) {
  for (const auto& node : faultyLeaders) {
    ProtoDSNode* protodsnode = protoVCBlockHeader.add_faultyleaders();
    SerializableToProtobufByteArray(node.first, *protodsnode->mutable_pubkey());
    SerializableToProtobufByteArray(node.second, *protodsnode->mutable_peer());
  }
}

bool ProtobufToFaultyDSMembers(
    const ProtoVCBlock::VCBlockHeader& protoVCBlockHeader,
    VectorOfNode& faultyDSMembers) {
  for (const auto& dsnode : protoVCBlockHeader.faultyleaders()) {
    PubKey pubkey;
    Peer peer;

    PROTOBUFBYTEARRAYTOSERIALIZABLE(dsnode.pubkey(), pubkey);
    PROTOBUFBYTEARRAYTOSERIALIZABLE(dsnode.peer(), peer);
    faultyDSMembers.emplace_back(pubkey, peer);
  }

  return true;
}

void DSCommitteeToProtoCommittee(const DequeOfNode& dsCommittee,
                                 ProtoCommittee& protoCommittee) {
  for (const auto& node : dsCommittee) {
    SerializableToProtobufByteArray(node.first, *protoCommittee.add_members());
  }
}

void ShardToProtoCommittee(const Shard& shard, ProtoCommittee& protoCommittee) {
  for (const auto& node : shard) {
    SerializableToProtobufByteArray(std::get<SHARD_NODE_PUBKEY>(node),
                                    *protoCommittee.add_members());
  }
}

void StateIndexToProtobuf(const vector<Contract::Index>& indexes,
                          ProtoStateIndex& protoStateIndex) {
  for (const auto& index : indexes) {
    protoStateIndex.add_index(index.data(), index.size);
  }
}

bool ProtobufToStateIndex(const ProtoStateIndex& protoStateIndex,
                          vector<Contract::Index>& indexes) {
  for (const auto& index : protoStateIndex.index()) {
    indexes.emplace_back();
    unsigned int size =
        min((unsigned int)index.size(), (unsigned int)indexes.back().size);
    copy(index.begin(), index.begin() + size, indexes.back().asArray().begin());
  }

  return true;
}

void StateDataToProtobuf(const Contract::StateEntry& entry,
                         ProtoStateData& protoStateData) {
  protoStateData.set_version(CONTRACT_STATE_VERSION);
  protoStateData.set_vname(std::get<Contract::VNAME>(entry));
  protoStateData.set_ismutable(std::get<Contract::MUTABLE>(entry));
  protoStateData.set_type(std::get<Contract::TYPE>(entry));

  string value = std::get<Contract::VALUE>(entry);
  if (value.front() == '"') {
    value.erase(0, 1);
  }
  if (value.back() == '"') {
    value.erase(value.size() - 1);
  }

  protoStateData.set_value(value);
}

bool ProtobufToStateData(const ProtoStateData& protoStateData,
                         Contract::StateEntry& indexes, uint32_t& version) {
  if (!CheckRequiredFieldsProtoStateData(protoStateData)) {
    LOG_GENERAL(WARNING, "CheckRequiredFieldsProtoStateData failed");
    return false;
  }

  version = protoStateData.version();

  indexes = std::make_tuple(protoStateData.vname(), protoStateData.ismutable(),
                            protoStateData.type(), protoStateData.value());
  return true;
}

void BlockBaseToProtobuf(const BlockBase& base,
                         ProtoBlockBase& protoBlockBase) {
  // Block hash

  protoBlockBase.set_blockhash(base.GetBlockHash().data(),
                               base.GetBlockHash().size);

  // Timestampo
  protoBlockBase.set_timestamp(base.GetTimestamp());

  // Serialize cosigs

  ZilliqaMessage::ProtoBlockBase::CoSignatures* cosigs =
      protoBlockBase.mutable_cosigs();

  SerializableToProtobufByteArray(base.GetCS1(), *cosigs->mutable_cs1());
  for (const auto& i : base.GetB1()) {
    cosigs->add_b1(i);
  }
  SerializableToProtobufByteArray(base.GetCS2(), *cosigs->mutable_cs2());
  for (const auto& i : base.GetB2()) {
    cosigs->add_b2(i);
  }
}

bool ProtobufToBlockBase(const ProtoBlockBase& protoBlockBase,
                         BlockBase& base) {
  if (!CheckRequiredFieldsProtoBlockBase(protoBlockBase)) {
    LOG_GENERAL(WARNING, "CheckRequiredFieldsProtoBlockBase failed");
    return false;
  }

  // Deserialize cosigs
  CoSignatures cosigs;
  cosigs.m_B1.resize(protoBlockBase.cosigs().b1().size());
  cosigs.m_B2.resize(protoBlockBase.cosigs().b2().size());

  PROTOBUFBYTEARRAYTOSERIALIZABLE(protoBlockBase.cosigs().cs1(), cosigs.m_CS1);
  copy(protoBlockBase.cosigs().b1().begin(), protoBlockBase.cosigs().b1().end(),
       cosigs.m_B1.begin());
  PROTOBUFBYTEARRAYTOSERIALIZABLE(protoBlockBase.cosigs().cs2(), cosigs.m_CS2);
  copy(protoBlockBase.cosigs().b2().begin(), protoBlockBase.cosigs().b2().end(),
       cosigs.m_B2.begin());

  base.SetCoSignatures(cosigs);

  // Deserialize the block hash
  BlockHash blockHash;
  if (!Messenger::CopyWithSizeCheck(protoBlockBase.blockhash(),
                                    blockHash.asArray())) {
    return false;
  }
  base.SetBlockHash(blockHash);

  // Deserialize timestamp
  uint64_t timestamp;
  timestamp = protoBlockBase.timestamp();

  base.SetTimestamp(timestamp);

  return true;
}

void BlockHeaderBaseToProtobuf(const BlockHeaderBase& base,
                               ProtoBlockHeaderBase& protoBlockHeaderBase) {
  // version
  protoBlockHeaderBase.set_version(base.GetVersion());
  // committee hash
  protoBlockHeaderBase.set_committeehash(base.GetCommitteeHash().data(),
                                         base.GetCommitteeHash().size);
  protoBlockHeaderBase.set_prevhash(base.GetPrevHash().data(),
                                    base.GetPrevHash().size);
}

bool ProtobufToBlockHeaderBase(const ProtoBlockHeaderBase& protoBlockHeaderBase,
                               BlockHeaderBase& base) {
  if (!CheckRequiredFieldsProtoBlockHeaderBase(protoBlockHeaderBase)) {
    LOG_GENERAL(WARNING, "CheckRequiredFieldsProtoBlockHeaderBase failed");
    return false;
  }

  // Deserialize the version
  uint32_t version;
  version = protoBlockHeaderBase.version();

  base.SetVersion(version);

  // Deserialize committee hash
  CommitteeHash committeeHash;
  if (!Messenger::CopyWithSizeCheck(protoBlockHeaderBase.committeehash(),
                                    committeeHash.asArray())) {
    return false;
  }
  base.SetCommitteeHash(committeeHash);

  // Deserialize prev hash
  BlockHash prevHash;
  if (!Messenger::CopyWithSizeCheck(protoBlockHeaderBase.prevhash(),
                                    prevHash.asArray())) {
    return false;
  }
  base.SetPrevHash(prevHash);

  return true;
}

void ShardingStructureToProtobuf(
    const uint32_t& version, const DequeOfShard& shards,
    ProtoShardingStructure& protoShardingStructure) {
  protoShardingStructure.set_version(version);
  for (const auto& shard : shards) {
    ProtoShardingStructure::Shard* proto_shard =
        protoShardingStructure.add_shards();

    for (const auto& node : shard) {
      ProtoShardingStructure::Member* proto_member = proto_shard->add_members();

      SerializableToProtobufByteArray(std::get<SHARD_NODE_PUBKEY>(node),
                                      *proto_member->mutable_pubkey());
      SerializableToProtobufByteArray(std::get<SHARD_NODE_PEER>(node),
                                      *proto_member->mutable_peerinfo());
      proto_member->set_reputation(std::get<SHARD_NODE_REP>(node));
    }
  }
}

bool ProtobufToShardingStructure(
    const ProtoShardingStructure& protoShardingStructure, uint32_t& version,
    DequeOfShard& shards) {
  if (!CheckRequiredFieldsProtoShardingStructure(protoShardingStructure)) {
    LOG_GENERAL(WARNING, "CheckRequiredFieldsProtoShardingStructure failed");
    return false;
  }

  version = protoShardingStructure.version();

  for (const auto& proto_shard : protoShardingStructure.shards()) {
    if (!CheckRequiredFieldsProtoShardingStructureShard(proto_shard)) {
      LOG_GENERAL(WARNING,
                  "CheckRequiredFieldsProtoShardingStructureShard failed");
      return false;
    }

    shards.emplace_back();

    for (const auto& proto_member : proto_shard.members()) {
      if (!CheckRequiredFieldsProtoShardingStructureMember(proto_member)) {
        LOG_GENERAL(WARNING,
                    "CheckRequiredFieldsProtoShardingStructureMember failed");
        return false;
      }

      PubKey key;
      Peer peer;

      PROTOBUFBYTEARRAYTOSERIALIZABLE(proto_member.pubkey(), key);
      PROTOBUFBYTEARRAYTOSERIALIZABLE(proto_member.peerinfo(), peer);

      shards.back().emplace_back(key, peer, proto_member.reputation());
    }
  }

  return true;
}

void AnnouncementShardingStructureToProtobuf(
    const DequeOfShard& shards, const MapOfPubKeyPoW& allPoWs,
    ProtoShardingStructureWithPoWSolns& protoShardingStructure) {
  for (const auto& shard : shards) {
    ProtoShardingStructureWithPoWSolns::Shard* proto_shard =
        protoShardingStructure.add_shards();

    for (const auto& node : shard) {
      ProtoShardingStructureWithPoWSolns::Member* proto_member =
          proto_shard->add_members();

      const PubKey& key = std::get<SHARD_NODE_PUBKEY>(node);

      SerializableToProtobufByteArray(key, *proto_member->mutable_pubkey());
      SerializableToProtobufByteArray(std::get<SHARD_NODE_PEER>(node),
                                      *proto_member->mutable_peerinfo());
      proto_member->set_reputation(std::get<SHARD_NODE_REP>(node));

      ProtoPoWSolution* proto_soln = proto_member->mutable_powsoln();
      const auto soln = allPoWs.find(key);
      proto_soln->set_nonce(soln->second.nonce);
      proto_soln->set_result(soln->second.result.data(),
                             soln->second.result.size());
      proto_soln->set_mixhash(soln->second.mixhash.data(),
                              soln->second.mixhash.size());
      proto_soln->set_lookupid(soln->second.lookupId);
      NumberToProtobufByteArray<uint128_t, UINT128_SIZE>(
          soln->second.gasPrice, *proto_soln->mutable_gasprice());
    }
  }
}

bool ProtobufToShardingStructureAnnouncement(
    const ProtoShardingStructureWithPoWSolns& protoShardingStructure,
    DequeOfShard& shards, MapOfPubKeyPoW& allPoWs) {
  std::array<unsigned char, 32> result{};
  std::array<unsigned char, 32> mixhash{};
  uint128_t gasPrice;

  for (const auto& proto_shard : protoShardingStructure.shards()) {
    shards.emplace_back();

    for (const auto& proto_member : proto_shard.members()) {
      PubKey key;
      Peer peer;

      PROTOBUFBYTEARRAYTOSERIALIZABLE(proto_member.pubkey(), key);
      PROTOBUFBYTEARRAYTOSERIALIZABLE(proto_member.peerinfo(), peer);

      shards.back().emplace_back(key, peer, proto_member.reputation());

      copy(proto_member.powsoln().result().begin(),
           proto_member.powsoln().result().begin() +
               min((unsigned int)proto_member.powsoln().result().size(),
                   (unsigned int)result.size()),
           result.begin());
      copy(proto_member.powsoln().mixhash().begin(),
           proto_member.powsoln().mixhash().begin() +
               min((unsigned int)proto_member.powsoln().mixhash().size(),
                   (unsigned int)mixhash.size()),
           mixhash.begin());
      ProtobufByteArrayToNumber<uint128_t, UINT128_SIZE>(
          proto_member.powsoln().gasprice(), gasPrice);
      allPoWs.emplace(
          key, PoWSolution(proto_member.powsoln().nonce(), result, mixhash,
                           proto_member.powsoln().lookupid(), gasPrice));
    }
  }

  return true;
}

void TransactionCoreInfoToProtobuf(const TransactionCoreInfo& txnCoreInfo,
                                   ProtoTransactionCoreInfo& protoTxnCoreInfo) {
  protoTxnCoreInfo.set_version(txnCoreInfo.version);
  protoTxnCoreInfo.set_nonce(txnCoreInfo.nonce);
  protoTxnCoreInfo.set_toaddr(txnCoreInfo.toAddr.data(),
                              txnCoreInfo.toAddr.size);
  SerializableToProtobufByteArray(txnCoreInfo.senderPubKey,
                                  *protoTxnCoreInfo.mutable_senderpubkey());
  NumberToProtobufByteArray<uint128_t, UINT128_SIZE>(
      txnCoreInfo.amount, *protoTxnCoreInfo.mutable_amount());
  NumberToProtobufByteArray<uint128_t, UINT128_SIZE>(
      txnCoreInfo.gasPrice, *protoTxnCoreInfo.mutable_gasprice());
  protoTxnCoreInfo.set_gaslimit(txnCoreInfo.gasLimit);
  if (!txnCoreInfo.code.empty()) {
    protoTxnCoreInfo.set_code(txnCoreInfo.code.data(), txnCoreInfo.code.size());
  }
  if (!txnCoreInfo.data.empty()) {
    protoTxnCoreInfo.set_data(txnCoreInfo.data.data(), txnCoreInfo.data.size());
  }
}

bool ProtobufToTransactionCoreInfo(
    const ProtoTransactionCoreInfo& protoTxnCoreInfo,
    TransactionCoreInfo& txnCoreInfo) {
  if (!CheckRequiredFieldsProtoTransactionCoreInfo(protoTxnCoreInfo)) {
    LOG_GENERAL(WARNING, "CheckRequiredFieldsProtoTransactionCoreInfo failed");
    return false;
  }
  txnCoreInfo.version = protoTxnCoreInfo.version();
  txnCoreInfo.nonce = protoTxnCoreInfo.nonce();
  copy(protoTxnCoreInfo.toaddr().begin(),
       protoTxnCoreInfo.toaddr().begin() +
           min((unsigned int)protoTxnCoreInfo.toaddr().size(),
               (unsigned int)txnCoreInfo.toAddr.size),
       txnCoreInfo.toAddr.asArray().begin());
  PROTOBUFBYTEARRAYTOSERIALIZABLE(protoTxnCoreInfo.senderpubkey(),
                                  txnCoreInfo.senderPubKey);
  ProtobufByteArrayToNumber<uint128_t, UINT128_SIZE>(protoTxnCoreInfo.amount(),
                                                     txnCoreInfo.amount);
  ProtobufByteArrayToNumber<uint128_t, UINT128_SIZE>(
      protoTxnCoreInfo.gasprice(), txnCoreInfo.gasPrice);
  txnCoreInfo.gasLimit = protoTxnCoreInfo.gaslimit();
  if (protoTxnCoreInfo.code().size() > 0) {
    txnCoreInfo.code.resize(protoTxnCoreInfo.code().size());
    copy(protoTxnCoreInfo.code().begin(), protoTxnCoreInfo.code().end(),
         txnCoreInfo.code.begin());
  }
  if (protoTxnCoreInfo.data().size() > 0) {
    txnCoreInfo.data.resize(protoTxnCoreInfo.data().size());
    copy(protoTxnCoreInfo.data().begin(), protoTxnCoreInfo.data().end(),
         txnCoreInfo.data.begin());
  }
  return true;
}

void TransactionToProtobuf(const Transaction& transaction,
                           ProtoTransaction& protoTransaction) {
  protoTransaction.set_tranid(transaction.GetTranID().data(),
                              transaction.GetTranID().size);
  TransactionCoreInfoToProtobuf(transaction.GetCoreInfo(),
                                *protoTransaction.mutable_info());

  SerializableToProtobufByteArray(transaction.GetSignature(),
                                  *protoTransaction.mutable_signature());
}

bool ProtobufToTransaction(const ProtoTransaction& protoTransaction,
                           Transaction& transaction) {
  if (!CheckRequiredFieldsProtoTransaction(protoTransaction)) {
    LOG_GENERAL(WARNING, "CheckRequiredFieldsProtoTransaction failed");
    return false;
  }

  TxnHash tranID;
  TransactionCoreInfo txnCoreInfo;
  Signature signature;

  copy(protoTransaction.tranid().begin(),
       protoTransaction.tranid().begin() +
           min((unsigned int)protoTransaction.tranid().size(),
               (unsigned int)tranID.size),
       tranID.asArray().begin());

  if (!ProtobufToTransactionCoreInfo(protoTransaction.info(), txnCoreInfo)) {
    LOG_GENERAL(WARNING, "ProtobufToTransactionCoreInfo failed");
    return false;
  }

  PROTOBUFBYTEARRAYTOSERIALIZABLE(protoTransaction.signature(), signature);

  bytes txnData;
  if (!SerializeToArray(protoTransaction.info(), txnData, 0)) {
    LOG_GENERAL(WARNING, "Serialize protoTransaction core info failed");
    return false;
  }

  SHA2<HashType::HASH_VARIANT_256> sha2;
  sha2.Update(txnData);
  const bytes& hash = sha2.Finalize();

  if (!std::equal(hash.begin(), hash.end(), tranID.begin(), tranID.end())) {
    TxnHash expected;
    copy(hash.begin(), hash.end(), expected.asArray().begin());
    LOG_GENERAL(WARNING, "TranID verification failed. Expected: "
                             << expected << " Actual: " << tranID);
    return false;
  }

  // Verify signature
  if (!Schnorr::GetInstance().Verify(txnData, signature,
                                     txnCoreInfo.senderPubKey)) {
    LOG_GENERAL(WARNING, "Signature verification failed");
    return false;
  }

  transaction = Transaction(
      tranID, txnCoreInfo.version, txnCoreInfo.nonce, txnCoreInfo.toAddr,
      txnCoreInfo.senderPubKey, txnCoreInfo.amount, txnCoreInfo.gasPrice,
      txnCoreInfo.gasLimit, txnCoreInfo.code, txnCoreInfo.data, signature);

  return true;
}

void TransactionOffsetToProtobuf(const std::vector<uint32_t>& txnOffsets,
                                 ProtoTxnFileOffset& protoTxnFileOffset) {
  for (const auto& offset : txnOffsets) {
    protoTxnFileOffset.add_offsetinfile(offset);
  }
}

void ProtobufToTransactionOffset(const ProtoTxnFileOffset& protoTxnFileOffset,
                                 std::vector<uint32_t>& txnOffsets) {
  txnOffsets.clear();
  for (const auto& offset : protoTxnFileOffset.offsetinfile()) {
    txnOffsets.push_back(offset);
  }
}

void TransactionArrayToProtobuf(const std::vector<Transaction>& txns,
                                ProtoTransactionArray& protoTransactionArray) {
  for (const auto& txn : txns) {
    TransactionToProtobuf(txn, *protoTransactionArray.add_transactions());
  }
}

bool ProtobufToTransactionArray(
    const ProtoTransactionArray& protoTransactionArray,
    std::vector<Transaction>& txns) {
  for (const auto& protoTransaction : protoTransactionArray.transactions()) {
    Transaction txn;
    if (!ProtobufToTransaction(protoTransaction, txn)) {
      LOG_GENERAL(WARNING, "ProtobufToTransaction failed");
      return false;
    }
    txns.push_back(txn);
  }

  return true;
}

void TransactionReceiptToProtobuf(const TransactionReceipt& transReceipt,
                                  ProtoTransactionReceipt& protoTransReceipt) {
  protoTransReceipt.set_receipt(transReceipt.GetString());
  // protoTransReceipt.set_cumgas(transReceipt.GetCumGas());
  protoTransReceipt.set_cumgas(transReceipt.GetCumGas());
}

bool ProtobufToTransactionReceipt(
    const ProtoTransactionReceipt& protoTransactionReceipt,
    TransactionReceipt& transactionReceipt) {
  if (!CheckRequiredFieldsProtoTransactionReceipt(protoTransactionReceipt)) {
    LOG_GENERAL(WARNING, "CheckRequiredFieldsProtoTransactionReceipt failed");
    return false;
  }
  std::string tranReceiptStr;
  tranReceiptStr.resize(protoTransactionReceipt.receipt().size());
  copy(protoTransactionReceipt.receipt().begin(),
       protoTransactionReceipt.receipt().end(), tranReceiptStr.begin());
  transactionReceipt.SetString(tranReceiptStr);
  transactionReceipt.SetCumGas(protoTransactionReceipt.cumgas());

  return true;
}

void TransactionWithReceiptToProtobuf(
    const TransactionWithReceipt& transWithReceipt,
    ProtoTransactionWithReceipt& protoTransWithReceipt) {
  auto* protoTransaction = protoTransWithReceipt.mutable_transaction();
  TransactionToProtobuf(transWithReceipt.GetTransaction(), *protoTransaction);

  auto* protoTranReceipt = protoTransWithReceipt.mutable_receipt();
  TransactionReceiptToProtobuf(transWithReceipt.GetTransactionReceipt(),
                               *protoTranReceipt);
}

bool ProtobufToTransactionWithReceipt(
    const ProtoTransactionWithReceipt& protoWithTransaction,
    TransactionWithReceipt& transactionWithReceipt) {
  Transaction transaction;
  if (!ProtobufToTransaction(protoWithTransaction.transaction(), transaction)) {
    LOG_GENERAL(WARNING, "ProtobufToTransaction failed");
    return false;
  }

  TransactionReceipt receipt;
  if (!ProtobufToTransactionReceipt(protoWithTransaction.receipt(), receipt)) {
    LOG_GENERAL(WARNING, "ProtobufToTransactionReceipt failed");
    return false;
  }

  transactionWithReceipt = TransactionWithReceipt(transaction, receipt);

  return true;
}

void PeerToProtobuf(const Peer& peer, ProtoPeer& protoPeer) {
  NumberToProtobufByteArray<uint128_t, sizeof(uint128_t)>(
      peer.GetIpAddress(), *protoPeer.mutable_ipaddress());

  protoPeer.set_listenporthost(peer.GetListenPortHost());
}

void ProtobufToPeer(const ProtoPeer& protoPeer, Peer& peer) {
  uint128_t ipAddress;
  ProtobufByteArrayToNumber<uint128_t, sizeof(uint128_t)>(protoPeer.ipaddress(),
                                                          ipAddress);

  peer = Peer(ipAddress, protoPeer.listenporthost());
}

void DSBlockHeaderToProtobuf(const DSBlockHeader& dsBlockHeader,
                             ProtoDSBlock::DSBlockHeader& protoDSBlockHeader,
                             bool concreteVarsOnly = false) {
  ZilliqaMessage::ProtoBlockHeaderBase* protoBlockHeaderBase =
      protoDSBlockHeader.mutable_blockheaderbase();
  BlockHeaderBaseToProtobuf(dsBlockHeader, *protoBlockHeaderBase);

  if (!concreteVarsOnly) {
    protoDSBlockHeader.set_dsdifficulty(dsBlockHeader.GetDSDifficulty());
    protoDSBlockHeader.set_difficulty(dsBlockHeader.GetDifficulty());
    NumberToProtobufByteArray<uint128_t, UINT128_SIZE>(
        dsBlockHeader.GetGasPrice(), *protoDSBlockHeader.mutable_gasprice());
    ZilliqaMessage::ProtoDSBlock::DSBlockHeader::PowDSWinners* powdswinner;

    for (const auto& winner : dsBlockHeader.GetDSPoWWinners()) {
      powdswinner = protoDSBlockHeader.add_dswinners();
      SerializableToProtobufByteArray(winner.first,
                                      *powdswinner->mutable_key());
      SerializableToProtobufByteArray(winner.second,
                                      *powdswinner->mutable_val());
    }

    ZilliqaMessage::ByteArray* dsremoved;
    for (const auto& removedPubKey : dsBlockHeader.GetDSRemovePubKeys()) {
      dsremoved = protoDSBlockHeader.add_dsremoved();
      SerializableToProtobufByteArray(removedPubKey, *dsremoved);
    }
  }

  SerializableToProtobufByteArray(dsBlockHeader.GetLeaderPubKey(),
                                  *protoDSBlockHeader.mutable_leaderpubkey());

  protoDSBlockHeader.set_blocknum(dsBlockHeader.GetBlockNum());
  protoDSBlockHeader.set_epochnum(dsBlockHeader.GetEpochNum());
  SerializableToProtobufByteArray(dsBlockHeader.GetSWInfo(),
                                  *protoDSBlockHeader.mutable_swinfo());

  ZilliqaMessage::ProtoDSBlock::DSBlockHashSet* protoHeaderHash =
      protoDSBlockHeader.mutable_hash();
  protoHeaderHash->set_shardinghash(dsBlockHeader.GetShardingHash().data(),
                                    dsBlockHeader.GetShardingHash().size);
  protoHeaderHash->set_reservedfield(
      dsBlockHeader.GetHashSetReservedField().data(),
      dsBlockHeader.GetHashSetReservedField().size());
}

void DSBlockToProtobuf(const DSBlock& dsBlock, ProtoDSBlock& protoDSBlock) {
  // Serialize header

  ZilliqaMessage::ProtoDSBlock::DSBlockHeader* protoHeader =
      protoDSBlock.mutable_header();

  const DSBlockHeader& header = dsBlock.GetHeader();

  DSBlockHeaderToProtobuf(header, *protoHeader);

  ZilliqaMessage::ProtoBlockBase* protoBlockBase =
      protoDSBlock.mutable_blockbase();

  BlockBaseToProtobuf(dsBlock, *protoBlockBase);
}

bool ProtobufToDSBlockHeader(
    const ProtoDSBlock::DSBlockHeader& protoDSBlockHeader,
    DSBlockHeader& dsBlockHeader) {
  if (!CheckRequiredFieldsProtoDSBlockDSBlockHeader(protoDSBlockHeader)) {
    LOG_GENERAL(WARNING, "CheckRequiredFieldsProtoDSBlockDSBlockHeader failed");
    return false;
  }

  PubKey leaderPubKey;
  SWInfo swInfo;

  PROTOBUFBYTEARRAYTOSERIALIZABLE(protoDSBlockHeader.leaderpubkey(),
                                  leaderPubKey);
  PROTOBUFBYTEARRAYTOSERIALIZABLE(protoDSBlockHeader.swinfo(), swInfo);

  // Deserialize powDSWinners
  map<PubKey, Peer> powDSWinners;
  PubKey tempPubKey;
  Peer tempWinnerNetworkInfo;
  for (const auto& dswinner : protoDSBlockHeader.dswinners()) {
    if (!CheckRequiredFieldsProtoDSBlockPowDSWinner(dswinner)) {
      LOG_GENERAL(WARNING, "CheckRequiredFieldsProtoDSBlockPowDSWinner failed");
      return false;
    }
    PROTOBUFBYTEARRAYTOSERIALIZABLE(dswinner.key(), tempPubKey);
    PROTOBUFBYTEARRAYTOSERIALIZABLE(dswinner.val(), tempWinnerNetworkInfo);
    powDSWinners[tempPubKey] = tempWinnerNetworkInfo;
  }

  // Deserialize removeDSNodePubkeys
  std::vector<PubKey> removeDSNodePubKeys;
  PubKey tempRemovePubKey;
  for (const auto& removenode : protoDSBlockHeader.dsremoved()) {
    PROTOBUFBYTEARRAYTOSERIALIZABLE(removenode, tempRemovePubKey);
    removeDSNodePubKeys.emplace_back(tempRemovePubKey);
  }

  // Deserialize DSBlockHashSet
  DSBlockHashSet hash;
  const ZilliqaMessage::ProtoDSBlock::DSBlockHashSet& protoDSBlockHeaderHash =
      protoDSBlockHeader.hash();

  if (!Messenger::CopyWithSizeCheck(protoDSBlockHeaderHash.shardinghash(),
                                    hash.m_shardingHash.asArray())) {
    return false;
  }

  copy(protoDSBlockHeaderHash.reservedfield().begin(),
       protoDSBlockHeaderHash.reservedfield().begin() +
           min((unsigned int)protoDSBlockHeaderHash.reservedfield().size(),
               (unsigned int)hash.m_reservedField.size()),
       hash.m_reservedField.begin());

  // Generate the new DSBlock

  const uint8_t dsdifficulty = protoDSBlockHeader.dsdifficulty();
  const uint8_t difficulty = protoDSBlockHeader.difficulty();
  uint128_t gasprice = 0;

  ProtobufByteArrayToNumber<uint128_t, UINT128_SIZE>(
      protoDSBlockHeader.gasprice(), gasprice);

  dsBlockHeader = DSBlockHeader(dsdifficulty, difficulty, leaderPubKey,
                                protoDSBlockHeader.blocknum(),
                                protoDSBlockHeader.epochnum(), gasprice, swInfo,
                                powDSWinners, removeDSNodePubKeys, hash);

  const ZilliqaMessage::ProtoBlockHeaderBase& protoBlockHeaderBase =
      protoDSBlockHeader.blockheaderbase();

  return ProtobufToBlockHeaderBase(protoBlockHeaderBase, dsBlockHeader);
}

bool ProtobufToDSBlock(const ProtoDSBlock& protoDSBlock, DSBlock& dsBlock) {
  // Deserialize header

  if (!CheckRequiredFieldsProtoDSBlock(protoDSBlock)) {
    LOG_GENERAL(WARNING, "CheckRequiredFieldsProtoDSBlock failed");
    return false;
  }

  const ZilliqaMessage::ProtoDSBlock::DSBlockHeader& protoHeader =
      protoDSBlock.header();

  DSBlockHeader header;

  if (!ProtobufToDSBlockHeader(protoHeader, header)) {
    LOG_GENERAL(WARNING, "ProtobufToDSBlockHeader failed");
    return false;
  }

  dsBlock = DSBlock(header, CoSignatures());

  const ZilliqaMessage::ProtoBlockBase& protoBlockBase =
      protoDSBlock.blockbase();

  return ProtobufToBlockBase(protoBlockBase, dsBlock);
}

void MicroBlockHeaderToProtobuf(
    const MicroBlockHeader& microBlockHeader,
    ProtoMicroBlock::MicroBlockHeader& protoMicroBlockHeader) {
  ZilliqaMessage::ProtoBlockHeaderBase* protoBlockHeaderBase =
      protoMicroBlockHeader.mutable_blockheaderbase();
  BlockHeaderBaseToProtobuf(microBlockHeader, *protoBlockHeaderBase);

  protoMicroBlockHeader.set_shardid(microBlockHeader.GetShardId());
  protoMicroBlockHeader.set_gaslimit(microBlockHeader.GetGasLimit());
  protoMicroBlockHeader.set_gasused(microBlockHeader.GetGasUsed());
  NumberToProtobufByteArray<uint128_t, UINT128_SIZE>(
      microBlockHeader.GetRewards(), *protoMicroBlockHeader.mutable_rewards());
  protoMicroBlockHeader.set_epochnum(microBlockHeader.GetEpochNum());
  protoMicroBlockHeader.set_txroothash(microBlockHeader.GetTxRootHash().data(),
                                       microBlockHeader.GetTxRootHash().size);
  protoMicroBlockHeader.set_numtxs(microBlockHeader.GetNumTxs());
  SerializableToProtobufByteArray(microBlockHeader.GetMinerPubKey(),
                                  *protoMicroBlockHeader.mutable_minerpubkey());
  protoMicroBlockHeader.set_dsblocknum(microBlockHeader.GetDSBlockNum());
  protoMicroBlockHeader.set_statedeltahash(
      microBlockHeader.GetStateDeltaHash().data(),
      microBlockHeader.GetStateDeltaHash().size);
  protoMicroBlockHeader.set_tranreceipthash(
      microBlockHeader.GetTranReceiptHash().data(),
      microBlockHeader.GetTranReceiptHash().size);
}

void DSPowSolutionToProtobuf(const DSPowSolution& powSolution,
                             DSPoWSubmission& dsPowSubmission) {
  dsPowSubmission.mutable_data()->set_blocknumber(powSolution.GetBlockNumber());
  dsPowSubmission.mutable_data()->set_difficultylevel(
      powSolution.GetDifficultyLevel());

  SerializableToProtobufByteArray(
      powSolution.GetSubmitterPeer(),
      *dsPowSubmission.mutable_data()->mutable_submitterpeer());

  SerializableToProtobufByteArray(
      powSolution.GetSubmitterKey(),
      *dsPowSubmission.mutable_data()->mutable_submitterpubkey());

  dsPowSubmission.mutable_data()->set_nonce(powSolution.GetNonce());
  dsPowSubmission.mutable_data()->set_resultinghash(
      powSolution.GetResultingHash());
  dsPowSubmission.mutable_data()->set_mixhash(powSolution.GetMixHash());
  dsPowSubmission.mutable_data()->set_lookupid(powSolution.GetLookupId());

  NumberToProtobufByteArray<uint128_t, UINT128_SIZE>(
      powSolution.GetGasPrice(),
      *dsPowSubmission.mutable_data()->mutable_gasprice());

  SerializableToProtobufByteArray(powSolution.GetSignature(),
                                  *dsPowSubmission.mutable_signature());
}

bool ProtobufToDSPowSolution(const DSPoWSubmission& dsPowSubmission,
                             DSPowSolution& powSolution) {
  const uint64_t& blockNumber = dsPowSubmission.data().blocknumber();
  const uint8_t& difficultyLevel = dsPowSubmission.data().difficultylevel();
  Peer submitterPeer;
  PROTOBUFBYTEARRAYTOSERIALIZABLE(dsPowSubmission.data().submitterpeer(),
                                  submitterPeer);
  PubKey submitterKey;
  PROTOBUFBYTEARRAYTOSERIALIZABLE(dsPowSubmission.data().submitterpubkey(),
                                  submitterKey);
  const uint64_t& nonce = dsPowSubmission.data().nonce();
  const std::string& resultingHash = dsPowSubmission.data().resultinghash();
  const std::string& mixHash = dsPowSubmission.data().mixhash();
  const uint32_t& lookupId = dsPowSubmission.data().lookupid();
  uint128_t gasPrice;
  ProtobufByteArrayToNumber<uint128_t, UINT128_SIZE>(
      dsPowSubmission.data().gasprice(), gasPrice);
  Signature signature;
  PROTOBUFBYTEARRAYTOSERIALIZABLE(dsPowSubmission.signature(), signature);

  DSPowSolution result(blockNumber, difficultyLevel, submitterPeer,
                       submitterKey, nonce, resultingHash, mixHash, lookupId,
                       gasPrice, signature);
  powSolution = result;

  return true;
}

void MicroBlockToProtobuf(const MicroBlock& microBlock,
                          ProtoMicroBlock& protoMicroBlock) {
  // Serialize header

  ZilliqaMessage::ProtoMicroBlock::MicroBlockHeader* protoHeader =
      protoMicroBlock.mutable_header();

  const MicroBlockHeader& header = microBlock.GetHeader();

  MicroBlockHeaderToProtobuf(header, *protoHeader);

  // Serialize body

  for (const auto& hash : microBlock.GetTranHashes()) {
    protoMicroBlock.add_tranhashes(hash.data(), hash.size);
  }

  ZilliqaMessage::ProtoBlockBase* protoBlockBase =
      protoMicroBlock.mutable_blockbase();

  BlockBaseToProtobuf(microBlock, *protoBlockBase);
}

bool ProtobufToMicroBlockHeader(
    const ProtoMicroBlock::MicroBlockHeader& protoMicroBlockHeader,
    MicroBlockHeader& microBlockHeader) {
  if (!CheckRequiredFieldsProtoMicroBlockMicroBlockHeader(
          protoMicroBlockHeader)) {
    LOG_GENERAL(WARNING,
                "CheckRequiredFieldsProtoMicroBlockMicroBlockHeader failed");
    return false;
  }

  uint64_t gasLimit;
  uint64_t gasUsed;
  uint128_t rewards;
  TxnHash txRootHash;
  PubKey minerPubKey;
  BlockHash dsBlockHash;
  StateHash stateDeltaHash;
  TxnHash tranReceiptHash;

  gasLimit = protoMicroBlockHeader.gaslimit();
  gasUsed = protoMicroBlockHeader.gasused();
  ProtobufByteArrayToNumber<uint128_t, UINT128_SIZE>(
      protoMicroBlockHeader.rewards(), rewards);

  if (!Messenger::CopyWithSizeCheck(protoMicroBlockHeader.txroothash(),
                                    txRootHash.asArray())) {
    return false;
  }

  PROTOBUFBYTEARRAYTOSERIALIZABLE(protoMicroBlockHeader.minerpubkey(),
                                  minerPubKey);

  if (!Messenger::CopyWithSizeCheck(protoMicroBlockHeader.statedeltahash(),
                                    stateDeltaHash.asArray())) {
    return false;
  }

  if (!Messenger::CopyWithSizeCheck(protoMicroBlockHeader.tranreceipthash(),
                                    tranReceiptHash.asArray())) {
    return false;
  }

  microBlockHeader =
      MicroBlockHeader(protoMicroBlockHeader.shardid(), gasLimit, gasUsed,
                       rewards, protoMicroBlockHeader.epochnum(),
                       {txRootHash, stateDeltaHash, tranReceiptHash},
                       protoMicroBlockHeader.numtxs(), minerPubKey,
                       protoMicroBlockHeader.dsblocknum());

  const ZilliqaMessage::ProtoBlockHeaderBase& protoBlockHeaderBase =
      protoMicroBlockHeader.blockheaderbase();

  return ProtobufToBlockHeaderBase(protoBlockHeaderBase, microBlockHeader);
}

bool ProtobufToMicroBlock(const ProtoMicroBlock& protoMicroBlock,
                          MicroBlock& microBlock) {
  if (!CheckRequiredFieldsProtoMicroBlock(protoMicroBlock)) {
    LOG_GENERAL(WARNING, "CheckRequiredFieldsProtoMicroBlock failed");
    return false;
  }

  // Deserialize header

  const ZilliqaMessage::ProtoMicroBlock::MicroBlockHeader& protoHeader =
      protoMicroBlock.header();

  MicroBlockHeader header;

  if (!ProtobufToMicroBlockHeader(protoHeader, header)) {
    LOG_GENERAL(WARNING, "ProtobufToMicroBlockHeader failed");
    return false;
  }

  // Deserialize body

  vector<TxnHash> tranHashes;
  for (const auto& hash : protoMicroBlock.tranhashes()) {
    tranHashes.emplace_back();
    unsigned int size =
        min((unsigned int)hash.size(), (unsigned int)tranHashes.back().size);
    copy(hash.begin(), hash.begin() + size,
         tranHashes.back().asArray().begin());
  }

  microBlock = MicroBlock(header, tranHashes, CoSignatures());

  const ZilliqaMessage::ProtoBlockBase& protoBlockBase =
      protoMicroBlock.blockbase();

  return ProtobufToBlockBase(protoBlockBase, microBlock);
}

void MbInfoToProtobuf(const MicroBlockInfo& mbInfo, ProtoMbInfo& ProtoMbInfo) {
  ProtoMbInfo.set_mbhash(mbInfo.m_microBlockHash.data(),
                         mbInfo.m_microBlockHash.size);
  ProtoMbInfo.set_txroot(mbInfo.m_txnRootHash.data(),
                         mbInfo.m_txnRootHash.size);
  ProtoMbInfo.set_shardid(mbInfo.m_shardId);
}

bool ProtobufToMbInfo(const ProtoMbInfo& ProtoMbInfo, MicroBlockInfo& mbInfo) {
  if (!CheckRequiredFieldsProtoMbInfo(ProtoMbInfo)) {
    LOG_GENERAL(WARNING, "CheckRequiredFieldsProtoMbInfo failed");
    return false;
  }

  copy(ProtoMbInfo.mbhash().begin(),
       ProtoMbInfo.mbhash().begin() +
           min((unsigned int)ProtoMbInfo.mbhash().size(),
               (unsigned int)mbInfo.m_microBlockHash.size),
       mbInfo.m_microBlockHash.asArray().begin());
  copy(ProtoMbInfo.txroot().begin(),
       ProtoMbInfo.txroot().begin() +
           min((unsigned int)ProtoMbInfo.txroot().size(),
               (unsigned int)mbInfo.m_txnRootHash.size),
       mbInfo.m_txnRootHash.asArray().begin());
  mbInfo.m_shardId = ProtoMbInfo.shardid();

  return true;
}

void TxBlockHeaderToProtobuf(const TxBlockHeader& txBlockHeader,
                             ProtoTxBlock::TxBlockHeader& protoTxBlockHeader) {
  ZilliqaMessage::ProtoBlockHeaderBase* protoBlockHeaderBase =
      protoTxBlockHeader.mutable_blockheaderbase();
  BlockHeaderBaseToProtobuf(txBlockHeader, *protoBlockHeaderBase);

  protoTxBlockHeader.set_gaslimit(txBlockHeader.GetGasLimit());
  protoTxBlockHeader.set_gasused(txBlockHeader.GetGasUsed());
  NumberToProtobufByteArray<uint128_t, UINT128_SIZE>(
      txBlockHeader.GetRewards(), *protoTxBlockHeader.mutable_rewards());
  protoTxBlockHeader.set_blocknum(txBlockHeader.GetBlockNum());

  ZilliqaMessage::ProtoTxBlock::TxBlockHashSet* protoHeaderHash =
      protoTxBlockHeader.mutable_hash();
  protoHeaderHash->set_stateroothash(txBlockHeader.GetStateRootHash().data(),
                                     txBlockHeader.GetStateRootHash().size);
  protoHeaderHash->set_statedeltahash(txBlockHeader.GetStateDeltaHash().data(),
                                      txBlockHeader.GetStateDeltaHash().size);
  protoHeaderHash->set_mbinfohash(txBlockHeader.GetMbInfoHash().data(),
                                  txBlockHeader.GetMbInfoHash().size);

  protoTxBlockHeader.set_numtxs(txBlockHeader.GetNumTxs());
  SerializableToProtobufByteArray(txBlockHeader.GetMinerPubKey(),
                                  *protoTxBlockHeader.mutable_minerpubkey());
  protoTxBlockHeader.set_dsblocknum(txBlockHeader.GetDSBlockNum());
}

void TxBlockToProtobuf(const TxBlock& txBlock, ProtoTxBlock& protoTxBlock) {
  // Serialize header

  ZilliqaMessage::ProtoTxBlock::TxBlockHeader* protoHeader =
      protoTxBlock.mutable_header();

  const TxBlockHeader& header = txBlock.GetHeader();

  TxBlockHeaderToProtobuf(header, *protoHeader);

  for (const auto& mbInfo : txBlock.GetMicroBlockInfos()) {
    auto protoMbInfo = protoTxBlock.add_mbinfos();
    MbInfoToProtobuf(mbInfo, *protoMbInfo);
  }

  ZilliqaMessage::ProtoBlockBase* protoBlockBase =
      protoTxBlock.mutable_blockbase();

  BlockBaseToProtobuf(txBlock, *protoBlockBase);
}

bool ProtobufToTxBlockHeader(
    const ProtoTxBlock::TxBlockHeader& protoTxBlockHeader,
    TxBlockHeader& txBlockHeader) {
  if (!CheckRequiredFieldsProtoTxBlockTxBlockHeader(protoTxBlockHeader)) {
    LOG_GENERAL(WARNING, "CheckRequiredFieldsProtoTxBlockTxBlockHeader failed");
    return false;
  }

  uint64_t gasLimit;
  uint64_t gasUsed;
  uint128_t rewards;
  TxBlockHashSet hash;
  PubKey minerPubKey;

  gasLimit = protoTxBlockHeader.gaslimit();
  gasUsed = protoTxBlockHeader.gasused();
  ProtobufByteArrayToNumber<uint128_t, UINT128_SIZE>(
      protoTxBlockHeader.rewards(), rewards);

  const ZilliqaMessage::ProtoTxBlock::TxBlockHashSet& protoTxBlockHeaderHash =
      protoTxBlockHeader.hash();
  copy(protoTxBlockHeaderHash.stateroothash().begin(),
       protoTxBlockHeaderHash.stateroothash().begin() +
           min((unsigned int)protoTxBlockHeaderHash.stateroothash().size(),
               (unsigned int)hash.m_stateRootHash.size),
       hash.m_stateRootHash.asArray().begin());
  copy(protoTxBlockHeaderHash.statedeltahash().begin(),
       protoTxBlockHeaderHash.statedeltahash().begin() +
           min((unsigned int)protoTxBlockHeaderHash.statedeltahash().size(),
               (unsigned int)hash.m_stateDeltaHash.size),
       hash.m_stateDeltaHash.asArray().begin());
  copy(protoTxBlockHeaderHash.mbinfohash().begin(),
       protoTxBlockHeaderHash.mbinfohash().begin() +
           min((unsigned int)protoTxBlockHeaderHash.mbinfohash().size(),
               (unsigned int)hash.m_mbInfoHash.size),
       hash.m_mbInfoHash.asArray().begin());

  PROTOBUFBYTEARRAYTOSERIALIZABLE(protoTxBlockHeader.minerpubkey(),
                                  minerPubKey);

  txBlockHeader =
      TxBlockHeader(gasLimit, gasUsed, rewards, protoTxBlockHeader.blocknum(),
                    hash, protoTxBlockHeader.numtxs(), minerPubKey,
                    protoTxBlockHeader.dsblocknum());

  const ZilliqaMessage::ProtoBlockHeaderBase& protoBlockHeaderBase =
      protoTxBlockHeader.blockheaderbase();

  return ProtobufToBlockHeaderBase(protoBlockHeaderBase, txBlockHeader);
}

bool ProtobufToTxBlock(const ProtoTxBlock& protoTxBlock, TxBlock& txBlock) {
  if (!CheckRequiredFieldsProtoTxBlock(protoTxBlock)) {
    LOG_GENERAL(WARNING, "CheckRequiredFieldsProtoTxBlock failed");
    return false;
  }

  // Deserialize header

  const ZilliqaMessage::ProtoTxBlock::TxBlockHeader& protoHeader =
      protoTxBlock.header();

  TxBlockHeader header;

  if (!ProtobufToTxBlockHeader(protoHeader, header)) {
    LOG_GENERAL(WARNING, "ProtobufToTxBlockHeader failed");
    return false;
  }

  // Deserialize body
  vector<MicroBlockInfo> mbInfos;

  for (const auto& protoMbInfo : protoTxBlock.mbinfos()) {
    MicroBlockInfo mbInfo;
    if (!ProtobufToMbInfo(protoMbInfo, mbInfo)) {
      return false;
    }
    mbInfos.emplace_back(mbInfo);
  }

  txBlock = TxBlock(header, mbInfos, CoSignatures());

  const ZilliqaMessage::ProtoBlockBase& protoBlockBase =
      protoTxBlock.blockbase();

  return ProtobufToBlockBase(protoBlockBase, txBlock);
}

void VCBlockHeaderToProtobuf(const VCBlockHeader& vcBlockHeader,
                             ProtoVCBlock::VCBlockHeader& protoVCBlockHeader) {
  ZilliqaMessage::ProtoBlockHeaderBase* protoBlockHeaderBase =
      protoVCBlockHeader.mutable_blockheaderbase();
  BlockHeaderBaseToProtobuf(vcBlockHeader, *protoBlockHeaderBase);

  protoVCBlockHeader.set_viewchangedsepochno(
      vcBlockHeader.GetViewChangeDSEpochNo());
  protoVCBlockHeader.set_viewchangeepochno(
      vcBlockHeader.GetViewChangeEpochNo());
  protoVCBlockHeader.set_viewchangestate(vcBlockHeader.GetViewChangeState());
  SerializableToProtobufByteArray(
      vcBlockHeader.GetCandidateLeaderNetworkInfo(),
      *protoVCBlockHeader.mutable_candidateleadernetworkinfo());
  SerializableToProtobufByteArray(
      vcBlockHeader.GetCandidateLeaderPubKey(),
      *protoVCBlockHeader.mutable_candidateleaderpubkey());
  protoVCBlockHeader.set_vccounter(vcBlockHeader.GetViewChangeCounter());
  FaultyLeaderToProtobuf(vcBlockHeader.GetFaultyLeaders(), protoVCBlockHeader);
}

void VCBlockToProtobuf(const VCBlock& vcBlock, ProtoVCBlock& protoVCBlock) {
  // Serialize header

  ZilliqaMessage::ProtoVCBlock::VCBlockHeader* protoHeader =
      protoVCBlock.mutable_header();

  const VCBlockHeader& header = vcBlock.GetHeader();

  VCBlockHeaderToProtobuf(header, *protoHeader);

  ZilliqaMessage::ProtoBlockBase* protoBlockBase =
      protoVCBlock.mutable_blockbase();

  BlockBaseToProtobuf(vcBlock, *protoBlockBase);
}

bool ProtobufToVCBlockHeader(
    const ProtoVCBlock::VCBlockHeader& protoVCBlockHeader,
    VCBlockHeader& vcBlockHeader) {
  if (!CheckRequiredFieldsProtoVCBlockVCBlockHeader(protoVCBlockHeader)) {
    LOG_GENERAL(WARNING, "CheckRequiredFieldsProtoVCBlockVCBlockHeader failed");
    return false;
  }

  Peer candidateLeaderNetworkInfo;
  PubKey candidateLeaderPubKey;
  CommitteeHash committeeHash;
  VectorOfNode faultyLeaders;

  PROTOBUFBYTEARRAYTOSERIALIZABLE(
      protoVCBlockHeader.candidateleadernetworkinfo(),
      candidateLeaderNetworkInfo);
  PROTOBUFBYTEARRAYTOSERIALIZABLE(protoVCBlockHeader.candidateleaderpubkey(),
                                  candidateLeaderPubKey);

  if (!ProtobufToFaultyDSMembers(protoVCBlockHeader, faultyLeaders)) {
    LOG_GENERAL(WARNING, "ProtobufToFaultyDSMembers failed");
    return false;
  }

  vcBlockHeader = VCBlockHeader(
      protoVCBlockHeader.viewchangedsepochno(),
      protoVCBlockHeader.viewchangeepochno(),
      protoVCBlockHeader.viewchangestate(), candidateLeaderNetworkInfo,
      candidateLeaderPubKey, protoVCBlockHeader.vccounter(), faultyLeaders);

  const ZilliqaMessage::ProtoBlockHeaderBase& protoBlockHeaderBase =
      protoVCBlockHeader.blockheaderbase();

  return ProtobufToBlockHeaderBase(protoBlockHeaderBase, vcBlockHeader);
}

bool ProtobufToVCBlock(const ProtoVCBlock& protoVCBlock, VCBlock& vcBlock) {
  if (!CheckRequiredFieldsProtoVCBlock(protoVCBlock)) {
    LOG_GENERAL(WARNING, "CheckRequiredFieldsProtoVCBlock failed");
    return false;
  }

  // Deserialize header

  const ZilliqaMessage::ProtoVCBlock::VCBlockHeader& protoHeader =
      protoVCBlock.header();

  VCBlockHeader header;

  if (!ProtobufToVCBlockHeader(protoHeader, header)) {
    LOG_GENERAL(WARNING, "ProtobufToVCBlockHeader failed");
    return false;
  }

  vcBlock = VCBlock(header, CoSignatures());

  const ZilliqaMessage::ProtoBlockBase& protoBlockBase =
      protoVCBlock.blockbase();

  return ProtobufToBlockBase(protoBlockBase, vcBlock);
}

void FallbackBlockHeaderToProtobuf(
    const FallbackBlockHeader& fallbackBlockHeader,
    ProtoFallbackBlock::FallbackBlockHeader& protoFallbackBlockHeader) {
  ZilliqaMessage::ProtoBlockHeaderBase* protoBlockHeaderBase =
      protoFallbackBlockHeader.mutable_blockheaderbase();
  BlockHeaderBaseToProtobuf(fallbackBlockHeader, *protoBlockHeaderBase);

  protoFallbackBlockHeader.set_fallbackdsepochno(
      fallbackBlockHeader.GetFallbackDSEpochNo());
  protoFallbackBlockHeader.set_fallbackepochno(
      fallbackBlockHeader.GetFallbackEpochNo());
  protoFallbackBlockHeader.set_fallbackstate(
      fallbackBlockHeader.GetFallbackState());
  protoFallbackBlockHeader.set_stateroothash(
      fallbackBlockHeader.GetStateRootHash().data(),
      fallbackBlockHeader.GetStateRootHash().size);
  protoFallbackBlockHeader.set_leaderconsensusid(
      fallbackBlockHeader.GetLeaderConsensusId());
  SerializableToProtobufByteArray(
      fallbackBlockHeader.GetLeaderNetworkInfo(),
      *protoFallbackBlockHeader.mutable_leadernetworkinfo());
  SerializableToProtobufByteArray(
      fallbackBlockHeader.GetLeaderPubKey(),
      *protoFallbackBlockHeader.mutable_leaderpubkey());
  protoFallbackBlockHeader.set_shardid(fallbackBlockHeader.GetShardId());
}

void FallbackBlockToProtobuf(const FallbackBlock& fallbackBlock,
                             ProtoFallbackBlock& protoFallbackBlock) {
  // Serialize header

  ZilliqaMessage::ProtoFallbackBlock::FallbackBlockHeader* protoHeader =
      protoFallbackBlock.mutable_header();

  const FallbackBlockHeader& header = fallbackBlock.GetHeader();

  FallbackBlockHeaderToProtobuf(header, *protoHeader);

  ZilliqaMessage::ProtoBlockBase* protoBlockBase =
      protoFallbackBlock.mutable_blockbase();

  BlockBaseToProtobuf(fallbackBlock, *protoBlockBase);
}

bool ProtobufToFallbackBlockHeader(
    const ProtoFallbackBlock::FallbackBlockHeader& protoFallbackBlockHeader,
    FallbackBlockHeader& fallbackBlockHeader) {
  if (!CheckRequiredFieldsProtoFallbackBlockFallbackBlockHeader(
          protoFallbackBlockHeader)) {
    LOG_GENERAL(
        WARNING,
        "CheckRequiredFieldsProtoFallbackBlockFallbackBlockHeader failed");
    return false;
  }

  Peer leaderNetworkInfo;
  PubKey leaderPubKey;
  StateHash stateRootHash;
  CommitteeHash committeeHash;

  PROTOBUFBYTEARRAYTOSERIALIZABLE(protoFallbackBlockHeader.leadernetworkinfo(),
                                  leaderNetworkInfo);
  PROTOBUFBYTEARRAYTOSERIALIZABLE(protoFallbackBlockHeader.leaderpubkey(),
                                  leaderPubKey);

  copy(protoFallbackBlockHeader.stateroothash().begin(),
       protoFallbackBlockHeader.stateroothash().begin() +
           min((unsigned int)protoFallbackBlockHeader.stateroothash().size(),
               (unsigned int)stateRootHash.size),
       stateRootHash.asArray().begin());

  fallbackBlockHeader = FallbackBlockHeader(
      protoFallbackBlockHeader.fallbackdsepochno(),
      protoFallbackBlockHeader.fallbackepochno(),
      protoFallbackBlockHeader.fallbackstate(), {stateRootHash},
      protoFallbackBlockHeader.leaderconsensusid(), leaderNetworkInfo,
      leaderPubKey, protoFallbackBlockHeader.shardid());

  const ZilliqaMessage::ProtoBlockHeaderBase& protoBlockHeaderBase =
      protoFallbackBlockHeader.blockheaderbase();

  return ProtobufToBlockHeaderBase(protoBlockHeaderBase, fallbackBlockHeader);
}

bool ProtobufToFallbackBlock(const ProtoFallbackBlock& protoFallbackBlock,
                             FallbackBlock& fallbackBlock) {
  if (!CheckRequiredFieldsProtoFallbackBlock(protoFallbackBlock)) {
    LOG_GENERAL(WARNING, "CheckRequiredFieldsProtoFallbackBlock failed");
    return false;
  }

  // Deserialize header
  const ZilliqaMessage::ProtoFallbackBlock::FallbackBlockHeader& protoHeader =
      protoFallbackBlock.header();

  FallbackBlockHeader header;

  if (!ProtobufToFallbackBlockHeader(protoHeader, header)) {
    LOG_GENERAL(WARNING, "ProtobufToFallbackBlockHeader failed");
    return false;
  }

  fallbackBlock = FallbackBlock(header, CoSignatures());

  const ZilliqaMessage::ProtoBlockBase& protoBlockBase =
      protoFallbackBlock.blockbase();

  return ProtobufToBlockBase(protoBlockBase, fallbackBlock);
}

bool SetConsensusAnnouncementCore(
    ZilliqaMessage::ConsensusAnnouncement& announcement,
    const uint32_t consensusID, uint64_t blockNumber, const bytes& blockHash,
    const uint16_t leaderID, const PairOfKey& leaderKey) {
  LOG_MARKER();

  // Set the consensus parameters

  announcement.mutable_consensusinfo()->set_consensusid(consensusID);
  announcement.mutable_consensusinfo()->set_blocknumber(blockNumber);
  announcement.mutable_consensusinfo()->set_blockhash(blockHash.data(),
                                                      blockHash.size());
  announcement.mutable_consensusinfo()->set_leaderid(leaderID);

  if (!announcement.consensusinfo().IsInitialized()) {
    LOG_GENERAL(WARNING,
                "ConsensusAnnouncement.ConsensusInfo initialization failed");
    return false;
  }

  bytes tmp(announcement.consensusinfo().ByteSize());
  announcement.consensusinfo().SerializeToArray(tmp.data(), tmp.size());

  Signature signature;

  if (!Schnorr::GetInstance().Sign(tmp, leaderKey.first, leaderKey.second,
                                   signature)) {
    LOG_GENERAL(WARNING, "Failed to sign commit");
    return false;
  }

  SerializableToProtobufByteArray(leaderKey.second,
                                  *announcement.mutable_pubkey());
  SerializableToProtobufByteArray(signature, *announcement.mutable_signature());

  // Sign the announcement

  bytes inputToSigning;

  switch (announcement.announcement_case()) {
    case ConsensusAnnouncement::AnnouncementCase::kDsblock:
      if (!announcement.dsblock().IsInitialized()) {
        LOG_GENERAL(WARNING, "Announcement dsblock content not initialized");
        return false;
      }
      inputToSigning.resize(announcement.consensusinfo().ByteSize() +
                            announcement.dsblock().ByteSize());
      announcement.consensusinfo().SerializeToArray(
          inputToSigning.data(), announcement.consensusinfo().ByteSize());
      announcement.dsblock().SerializeToArray(
          inputToSigning.data() + announcement.consensusinfo().ByteSize(),
          announcement.dsblock().ByteSize());
      break;
    case ConsensusAnnouncement::AnnouncementCase::kMicroblock:
      if (!announcement.microblock().IsInitialized()) {
        LOG_GENERAL(WARNING, "Announcement microblock content not initialized");
        return false;
      }
      inputToSigning.resize(announcement.consensusinfo().ByteSize() +
                            announcement.microblock().ByteSize());
      announcement.consensusinfo().SerializeToArray(
          inputToSigning.data(), announcement.consensusinfo().ByteSize());
      announcement.microblock().SerializeToArray(
          inputToSigning.data() + announcement.consensusinfo().ByteSize(),
          announcement.microblock().ByteSize());
      break;
    case ConsensusAnnouncement::AnnouncementCase::kFinalblock:
      if (!announcement.finalblock().IsInitialized()) {
        LOG_GENERAL(WARNING, "Announcement finalblock content not initialized");
        return false;
      }
      inputToSigning.resize(announcement.consensusinfo().ByteSize() +
                            announcement.finalblock().ByteSize());
      announcement.consensusinfo().SerializeToArray(
          inputToSigning.data(), announcement.consensusinfo().ByteSize());
      announcement.finalblock().SerializeToArray(
          inputToSigning.data() + announcement.consensusinfo().ByteSize(),
          announcement.finalblock().ByteSize());
      break;
    case ConsensusAnnouncement::AnnouncementCase::kVcblock:
      if (!announcement.vcblock().IsInitialized()) {
        LOG_GENERAL(WARNING, "Announcement vcblock content not initialized");
        return false;
      }
      inputToSigning.resize(announcement.consensusinfo().ByteSize() +
                            announcement.vcblock().ByteSize());
      announcement.consensusinfo().SerializeToArray(
          inputToSigning.data(), announcement.consensusinfo().ByteSize());
      announcement.vcblock().SerializeToArray(
          inputToSigning.data() + announcement.consensusinfo().ByteSize(),
          announcement.vcblock().ByteSize());
      break;
    case ConsensusAnnouncement::AnnouncementCase::kFallbackblock:
      if (!announcement.fallbackblock().IsInitialized()) {
        LOG_GENERAL(WARNING,
                    "Announcement fallbackblock content not initialized");
        return false;
      }
      inputToSigning.resize(announcement.consensusinfo().ByteSize() +
                            announcement.fallbackblock().ByteSize());
      announcement.consensusinfo().SerializeToArray(
          inputToSigning.data(), announcement.consensusinfo().ByteSize());
      announcement.fallbackblock().SerializeToArray(
          inputToSigning.data() + announcement.consensusinfo().ByteSize(),
          announcement.fallbackblock().ByteSize());
      break;
    case ConsensusAnnouncement::AnnouncementCase::ANNOUNCEMENT_NOT_SET:
    default:
      LOG_GENERAL(WARNING, "Announcement content not set");
      return false;
  }

  Signature finalsignature;
  if (!Schnorr::GetInstance().Sign(inputToSigning, leaderKey.first,
                                   leaderKey.second, finalsignature)) {
    LOG_GENERAL(WARNING, "Failed to sign announcement");
    return false;
  }

  SerializableToProtobufByteArray(finalsignature,
                                  *announcement.mutable_finalsignature());

  return announcement.IsInitialized();
}

bool GetConsensusAnnouncementCore(
    const ZilliqaMessage::ConsensusAnnouncement& announcement,
    const uint32_t consensusID, const uint64_t blockNumber,
    const bytes& blockHash, const uint16_t leaderID, const PubKey& leaderKey) {
  LOG_MARKER();

  // Check the consensus parameters

  if (announcement.consensusinfo().consensusid() != consensusID) {
    LOG_GENERAL(WARNING, "Consensus ID mismatch. Expected: "
                             << consensusID << " Actual: "
                             << announcement.consensusinfo().consensusid());
    return false;
  }

  if (announcement.consensusinfo().blocknumber() != blockNumber) {
    LOG_GENERAL(WARNING, "Block number mismatch. Expected: "
                             << blockNumber << " Actual: "
                             << announcement.consensusinfo().blocknumber());
    return false;
  }

  const auto& tmpBlockHash = announcement.consensusinfo().blockhash();
  if (!std::equal(blockHash.begin(), blockHash.end(), tmpBlockHash.begin(),
                  tmpBlockHash.end(),
                  [](const unsigned char left, const char right) -> bool {
                    return left == (unsigned char)right;
                  })) {
    bytes remoteBlockHash(tmpBlockHash.size());
    std::copy(tmpBlockHash.begin(), tmpBlockHash.end(),
              remoteBlockHash.begin());

    std::string blockhashStr, remoteblockhashStr;
    if (!DataConversion::Uint8VecToHexStr(blockHash, blockhashStr)) {
      return false;
    }

    if (!DataConversion::Uint8VecToHexStr(remoteBlockHash,
                                          remoteblockhashStr)) {
      return false;
    }

    LOG_GENERAL(WARNING, "Block hash mismatch. Expected: "
                             << blockhashStr
                             << " Actual: " << remoteblockhashStr);
    return false;
  }

  if (announcement.consensusinfo().leaderid() != leaderID) {
    LOG_GENERAL(WARNING, "Leader ID mismatch. Expected: "
                             << leaderID << " Actual: "
                             << announcement.consensusinfo().leaderid());
    return false;
  }

  // Verify the signature
  bytes tmp;

  if (announcement.has_dsblock() && announcement.dsblock().IsInitialized()) {
    tmp.resize(announcement.consensusinfo().ByteSize() +
               announcement.dsblock().ByteSize());
    announcement.consensusinfo().SerializeToArray(
        tmp.data(), announcement.consensusinfo().ByteSize());
    announcement.dsblock().SerializeToArray(
        tmp.data() + announcement.consensusinfo().ByteSize(),
        announcement.dsblock().ByteSize());
  } else if (announcement.has_microblock() &&
             announcement.microblock().IsInitialized()) {
    tmp.resize(announcement.consensusinfo().ByteSize() +
               announcement.microblock().ByteSize());
    announcement.consensusinfo().SerializeToArray(
        tmp.data(), announcement.consensusinfo().ByteSize());
    announcement.microblock().SerializeToArray(
        tmp.data() + announcement.consensusinfo().ByteSize(),
        announcement.microblock().ByteSize());
  } else if (announcement.has_finalblock() &&
             announcement.finalblock().IsInitialized()) {
    tmp.resize(announcement.consensusinfo().ByteSize() +
               announcement.finalblock().ByteSize());
    announcement.consensusinfo().SerializeToArray(
        tmp.data(), announcement.consensusinfo().ByteSize());
    announcement.finalblock().SerializeToArray(
        tmp.data() + announcement.consensusinfo().ByteSize(),
        announcement.finalblock().ByteSize());
  } else if (announcement.has_vcblock() &&
             announcement.vcblock().IsInitialized()) {
    tmp.resize(announcement.consensusinfo().ByteSize() +
               announcement.vcblock().ByteSize());
    announcement.consensusinfo().SerializeToArray(
        tmp.data(), announcement.consensusinfo().ByteSize());
    announcement.vcblock().SerializeToArray(
        tmp.data() + announcement.consensusinfo().ByteSize(),
        announcement.vcblock().ByteSize());
  } else if (announcement.has_fallbackblock() &&
             announcement.fallbackblock().IsInitialized()) {
    tmp.resize(announcement.consensusinfo().ByteSize() +
               announcement.fallbackblock().ByteSize());
    announcement.consensusinfo().SerializeToArray(
        tmp.data(), announcement.consensusinfo().ByteSize());
    announcement.fallbackblock().SerializeToArray(
        tmp.data() + announcement.consensusinfo().ByteSize(),
        announcement.fallbackblock().ByteSize());
  } else {
    LOG_GENERAL(WARNING, "Announcement content not set");
    return false;
  }

  Signature finalsignature;

  PROTOBUFBYTEARRAYTOSERIALIZABLE(announcement.finalsignature(),
                                  finalsignature);

  if (!Schnorr::GetInstance().Verify(tmp, finalsignature, leaderKey)) {
    LOG_GENERAL(WARNING, "Invalid signature in announcement. leaderID = "
                             << leaderID << " leaderKey = " << leaderKey);
    return false;
  }

  return true;
}

// ============================================================================
// Primitives
// ============================================================================

bool Messenger::GetDSCommitteeHash(const DequeOfNode& dsCommittee,
                                   CommitteeHash& dst) {
  ProtoCommittee protoCommittee;

  DSCommitteeToProtoCommittee(dsCommittee, protoCommittee);

  if (!protoCommittee.IsInitialized()) {
    LOG_GENERAL(WARNING, "ProtoCommittee initialization failed");
    return false;
  }

  bytes tmp;

  if (!SerializeToArray(protoCommittee, tmp, 0)) {
    LOG_GENERAL(WARNING, "ProtoCommittee serialization failed");
    return false;
  }

  SHA2<HashType::HASH_VARIANT_256> sha2;
  sha2.Update(tmp);
  tmp = sha2.Finalize();

  copy(tmp.begin(), tmp.end(), dst.asArray().begin());

  return true;
}

bool Messenger::GetShardHash(const Shard& shard, CommitteeHash& dst) {
  ProtoCommittee protoCommittee;

  ShardToProtoCommittee(shard, protoCommittee);

  if (!protoCommittee.IsInitialized()) {
    LOG_GENERAL(WARNING, "ProtoCommittee initialization failed");
    return false;
  }

  bytes tmp;

  if (!SerializeToArray(protoCommittee, tmp, 0)) {
    LOG_GENERAL(WARNING, "ProtoCommittee serialization failed");
    return false;
  }

  SHA2<HashType::HASH_VARIANT_256> sha2;
  sha2.Update(tmp);
  tmp = sha2.Finalize();

  copy(tmp.begin(), tmp.end(), dst.asArray().begin());

  return true;
}

bool Messenger::GetShardingStructureHash(const uint32_t& version,
                                         const DequeOfShard& shards,
                                         ShardingHash& dst) {
  ProtoShardingStructure protoShardingStructure;

  ShardingStructureToProtobuf(version, shards, protoShardingStructure);

  if (!protoShardingStructure.IsInitialized()) {
    LOG_GENERAL(WARNING, "ProtoShardingStructure initialization failed");
    return false;
  }

  bytes tmp;

  if (!SerializeToArray(protoShardingStructure, tmp, 0)) {
    LOG_GENERAL(WARNING, "ProtoShardingStructure serialization failed");
    return false;
  }

  SHA2<HashType::HASH_VARIANT_256> sha2;
  sha2.Update(tmp);
  tmp = sha2.Finalize();

  copy(tmp.begin(), tmp.end(), dst.asArray().begin());

  return true;
}

bool Messenger::SetAccountBase(bytes& dst, const unsigned int offset,
                               const AccountBase& accountbase) {
  ProtoAccountBase result;

  AccountBaseToProtobuf(accountbase, result);

  if (!result.IsInitialized()) {
    LOG_GENERAL(WARNING, "ProtoAccountBase initialization failed");
    return false;
  }

  return SerializeToArray(result, dst, offset);
}

bool Messenger::GetAccountBase(const bytes& src, const unsigned int offset,
                               AccountBase& accountbase) {
  if (offset >= src.size()) {
    LOG_GENERAL(WARNING, "Invalid data and offset, data size "
                             << src.size() << ", offset " << offset);
    return false;
  }

  ProtoAccountBase result;
  result.ParseFromArray(src.data() + offset, src.size() - offset);

  if (!result.IsInitialized()) {
    LOG_GENERAL(WARNING, "ProtoAccount initialization failed");
    return false;
  }

  if (!ProtobufToAccountBase(result, accountbase)) {
    LOG_GENERAL(WARNING, "ProtobufToAccountBase failed");
    return false;
  }

  return true;
}

bool Messenger::SetAccount(bytes& dst, const unsigned int offset,
                           const Account& account) {
  ProtoAccount result;

  AccountToProtobuf(account, result);

  if (!result.IsInitialized()) {
    LOG_GENERAL(WARNING, "ProtoAccount initialization failed");
    return false;
  }

  return SerializeToArray(result, dst, offset);
}

bool Messenger::GetAccount(const bytes& src, const unsigned int offset,
                           Account& account) {
  if (offset >= src.size()) {
    LOG_GENERAL(WARNING, "Invalid data and offset, data size "
                             << src.size() << ", offset " << offset);
    return false;
  }

  ProtoAccount result;
  result.ParseFromArray(src.data() + offset, src.size() - offset);

  if (!result.IsInitialized()) {
    LOG_GENERAL(WARNING, "ProtoAccount initialization failed");
    return false;
  }

  Address address;

  if (!ProtobufToAccount(result, account, address)) {
    LOG_GENERAL(WARNING, "ProtobufToAccount failed");
    return false;
  }

  return true;
}

bool Messenger::SetAccountDelta(bytes& dst, const unsigned int offset,
                                Account* oldAccount,
                                const Account& newAccount) {
  ProtoAccount result;

  AccountDeltaToProtobuf(oldAccount, newAccount, result);

  if (!result.IsInitialized()) {
    LOG_GENERAL(WARNING, "ProtoAccount initialization failed");
    return false;
  }

  return SerializeToArray(result, dst, offset);
}

template <class MAP>
bool Messenger::SetAccountStore(bytes& dst, const unsigned int offset,
                                const MAP& addressToAccount) {
  ProtoAccountStore result;

  LOG_GENERAL(INFO, "Accounts to serialize: " << addressToAccount.size());

  for (const auto& entry : addressToAccount) {
    ProtoAccountStore::AddressAccount* protoEntry = result.add_entries();
    protoEntry->set_address(entry.first.data(), entry.first.size);
    ProtoAccount* protoEntryAccount = protoEntry->mutable_account();
    AccountToProtobuf(entry.second, *protoEntryAccount);
    if (!protoEntryAccount->IsInitialized()) {
      LOG_GENERAL(WARNING, "ProtoAccount initialization failed");
      return false;
    }
  }

  if (!result.IsInitialized()) {
    LOG_GENERAL(WARNING, "ProtoAccountStore initialization failed");
    return false;
  }

  return SerializeToArray(result, dst, offset);
}

template <class MAP>
bool Messenger::GetAccountStore(const bytes& src, const unsigned int offset,
                                MAP& addressToAccount) {
  if (offset > src.size()) {
    LOG_GENERAL(WARNING, "Invalid data and offset, data size "
                             << src.size() << ", offset " << offset);
    return false;
  }

  ProtoAccountStore result;
  result.ParseFromArray(src.data() + offset, src.size() - offset);

  if (!result.IsInitialized()) {
    LOG_GENERAL(WARNING, "ProtoAccountStore initialization failed");
    return false;
  }

  LOG_GENERAL(INFO, "Accounts deserialized: " << result.entries().size());

  for (const auto& entry : result.entries()) {
    Address address;
    Account account;

    copy(entry.address().begin(),
         entry.address().begin() + min((unsigned int)entry.address().size(),
                                       (unsigned int)address.size),
         address.asArray().begin());
    if (!ProtobufToAccount(entry.account(), account, address)) {
      LOG_GENERAL(WARNING, "ProtobufToAccount failed for account at address "
                               << address.hex());
      return false;
    }

    addressToAccount[address] = account;
  }

  return true;
}

bool Messenger::GetAccountStore(const bytes& src, const unsigned int offset,
                                AccountStore& accountStore) {
  if (offset >= src.size()) {
    LOG_GENERAL(WARNING, "Invalid data and offset, data size "
                             << src.size() << ", offset " << offset);
    return false;
  }

  ProtoAccountStore result;
  result.ParseFromArray(src.data() + offset, src.size() - offset);

  if (!result.IsInitialized()) {
    LOG_GENERAL(WARNING, "ProtoAccountStore initialization failed");
    return false;
  }

  LOG_GENERAL(INFO, "Accounts deserialized: " << result.entries().size());

  for (const auto& entry : result.entries()) {
    Address address;
    Account account;

    copy(entry.address().begin(),
         entry.address().begin() + min((unsigned int)entry.address().size(),
                                       (unsigned int)address.size),
         address.asArray().begin());
    if (!ProtobufToAccount(entry.account(), account, address)) {
      LOG_GENERAL(WARNING, "ProtobufToAccount failed for account at address "
                               << address.hex());
      return false;
    }

    accountStore.AddAccountDuringDeserialization(address, account, Account());
  }

  return true;
}

bool Messenger::SetAccountStoreDelta(bytes& dst, const unsigned int offset,
                                     AccountStoreTemp& accountStoreTemp,
                                     AccountStore& accountStore) {
  ProtoAccountStore result;

  LOG_GENERAL(INFO, "Account deltas to serialize: "
                        << accountStoreTemp.GetNumOfAccounts());

  for (const auto& entry : *accountStoreTemp.GetAddressToAccount()) {
    ProtoAccountStore::AddressAccount* protoEntry = result.add_entries();
    protoEntry->set_address(entry.first.data(), entry.first.size);
    ProtoAccount* protoEntryAccount = protoEntry->mutable_account();
    AccountDeltaToProtobuf(accountStore.GetAccount(entry.first), entry.second,
                           *protoEntryAccount);
    if (!protoEntryAccount->IsInitialized()) {
      LOG_GENERAL(WARNING, "ProtoAccount initialization failed");
      return false;
    }
  }

  if (!result.IsInitialized()) {
    LOG_GENERAL(WARNING, "ProtoAccountStore initialization failed");
    return false;
  }

  return SerializeToArray(result, dst, offset);
}

bool Messenger::StateDeltaToAddressMap(
    const bytes& src, const unsigned int offset,
    unordered_map<Address, int256_t>& accountMap) {
  if (offset >= src.size()) {
    LOG_GENERAL(WARNING, "Invalid data and offset, data size "
                             << src.size() << ", offset " << offset);
    return false;
  }

  ProtoAccountStore result;
  result.ParseFromArray(src.data() + offset, src.size() - offset);

  if (!result.IsInitialized()) {
    LOG_GENERAL(WARNING, "ProtoAccountStore initialization failed");
    return false;
  }

  for (const auto& entry : result.entries()) {
    Address address;
    Account account;

    copy(entry.address().begin(),
         entry.address().begin() + min((unsigned int)entry.address().size(),
                                       (unsigned int)address.size),
         address.asArray().begin());

    uint128_t tmpNumber;

    ProtobufByteArrayToNumber<uint128_t, UINT128_SIZE>(
        entry.account().base().balance(), tmpNumber);

    int256_t balanceDelta = entry.account().numbersign()
                                ? tmpNumber.convert_to<int256_t>()
                                : 0 - tmpNumber.convert_to<int256_t>();

    accountMap.insert(make_pair(address, balanceDelta));
  }

  return true;
}

bool Messenger::GetAccountStoreDelta(const bytes& src,
                                     const unsigned int offset,
                                     AccountStore& accountStore,
                                     const bool revertible, bool temp) {
  ProtoAccountStore result;
  result.ParseFromArray(src.data() + offset, src.size() - offset);

  if (!result.IsInitialized()) {
    LOG_GENERAL(WARNING, "ProtoAccountStore initialization failed");
    return false;
  }

  LOG_GENERAL(INFO,
              "Total Number of Accounts Delta: " << result.entries().size());

  for (const auto& entry : result.entries()) {
    Address address;
    Account account, t_account;

    copy(entry.address().begin(),
         entry.address().begin() + min((unsigned int)entry.address().size(),
                                       (unsigned int)address.size),
         address.asArray().begin());

    const Account* oriAccount = accountStore.GetAccount(address);
    bool fullCopy = false;
    if (oriAccount == nullptr) {
      Account acc(0, 0);
      accountStore.AddAccount(address, acc);
      oriAccount = accountStore.GetAccount(address);
      fullCopy = true;

      if (oriAccount == nullptr) {
        LOG_GENERAL(WARNING, "Failed to create account for " << address);
        return false;
      }
    }

    t_account = *oriAccount;
    account = *oriAccount;
    if (!ProtobufToAccountDelta(entry.account(), account, address, fullCopy,
                                temp, revertible)) {
      LOG_GENERAL(WARNING,
                  "ProtobufToAccountDelta failed for account at address "
                      << address.hex());
      return false;
    }

    accountStore.AddAccountDuringDeserialization(address, account, t_account,
                                                 fullCopy, revertible);
  }

  return true;
}

bool Messenger::GetAccountStoreDelta(const bytes& src,
                                     const unsigned int offset,
                                     AccountStoreTemp& accountStoreTemp,
                                     bool temp) {
  ProtoAccountStore result;
  result.ParseFromArray(src.data() + offset, src.size() - offset);

  if (!result.IsInitialized()) {
    LOG_GENERAL(WARNING, "ProtoAccountStore initialization failed");
    return false;
  }

  LOG_GENERAL(INFO,
              "Total Number of Accounts Delta: " << result.entries().size());

  for (const auto& entry : result.entries()) {
    Address address;
    Account account;

    copy(entry.address().begin(),
         entry.address().begin() + min((unsigned int)entry.address().size(),
                                       (unsigned int)address.size),
         address.asArray().begin());

    const Account* oriAccount = accountStoreTemp.GetAccount(address);
    bool fullCopy = false;
    if (oriAccount == nullptr) {
      Account acc(0, 0);
      LOG_GENERAL(INFO, "Creating new account: " << address);
      accountStoreTemp.AddAccount(address, acc);
      fullCopy = true;
    }

    oriAccount = accountStoreTemp.GetAccount(address);

    if (oriAccount == nullptr) {
      LOG_GENERAL(WARNING, "Failed to create account for " << address);
      return false;
    }

    account = *oriAccount;

    if (!ProtobufToAccountDelta(entry.account(), account, address, fullCopy,
                                temp)) {
      LOG_GENERAL(WARNING,
                  "ProtobufToAccountDelta failed for account at address "
                      << address.hex());
      return false;
    }

    accountStoreTemp.AddAccountDuringDeserialization(address, account);
  }

  return true;
}

bool Messenger::GetMbInfoHash(const std::vector<MicroBlockInfo>& mbInfos,
                              MBInfoHash& dst) {
  bytes tmp;

  for (const auto& mbInfo : mbInfos) {
    ProtoMbInfo ProtoMbInfo;

    MbInfoToProtobuf(mbInfo, ProtoMbInfo);

    if (!ProtoMbInfo.IsInitialized()) {
      LOG_GENERAL(WARNING, "ProtoMbInfo initialization failed");
      return false;
    }

    SerializeToArray(ProtoMbInfo, tmp, tmp.size());
  }

  // Fix software crash because of tmp is empty triggered assertion in
  // sha2.update.git
  if (tmp.empty()) {
    LOG_GENERAL(WARNING, "ProtoMbInfo is empty, proceed without it");
    return true;
  }

  SHA2<HashType::HASH_VARIANT_256> sha2;
  sha2.Update(tmp);
  tmp = sha2.Finalize();

  copy(tmp.begin(), tmp.end(), dst.asArray().begin());

  return true;
}

bool Messenger::SetDSBlockHeader(bytes& dst, const unsigned int offset,
                                 const DSBlockHeader& dsBlockHeader,
                                 bool concreteVarsOnly) {
  ProtoDSBlock::DSBlockHeader result;

  DSBlockHeaderToProtobuf(dsBlockHeader, result, concreteVarsOnly);

  if (!result.IsInitialized()) {
    LOG_GENERAL(WARNING, "ProtoDSBlock::DSBlockHeader initialization failed");
    return false;
  }

  return SerializeToArray(result, dst, offset);
}

bool Messenger::GetDSBlockHeader(const bytes& src, const unsigned int offset,
                                 DSBlockHeader& dsBlockHeader) {
  if (offset >= src.size()) {
    LOG_GENERAL(WARNING, "Invalid data and offset, data size "
                             << src.size() << ", offset " << offset);
    return false;
  }

  ProtoDSBlock::DSBlockHeader result;
  result.ParseFromArray(src.data() + offset, src.size() - offset);

  if (!result.IsInitialized()) {
    LOG_GENERAL(WARNING, "ProtoDSBlock::DSBlockHeader initialization failed");
    return false;
  }

  return ProtobufToDSBlockHeader(result, dsBlockHeader);
}

bool Messenger::SetDSBlock(bytes& dst, const unsigned int offset,
                           const DSBlock& dsBlock) {
  ProtoDSBlock result;

  DSBlockToProtobuf(dsBlock, result);

  if (!result.IsInitialized()) {
    LOG_GENERAL(WARNING, "ProtoDSBlock initialization failed");
    return false;
  }

  return SerializeToArray(result, dst, offset);
}

bool Messenger::GetDSBlock(const bytes& src, const unsigned int offset,
                           DSBlock& dsBlock) {
  if (offset >= src.size()) {
    LOG_GENERAL(WARNING, "Invalid data and offset, data size "
                             << src.size() << ", offset " << offset);
    return false;
  }

  ProtoDSBlock result;
  result.ParseFromArray(src.data() + offset, src.size() - offset);

  if (!result.IsInitialized()) {
    LOG_GENERAL(WARNING, "ProtoDSBlock initialization failed");
    return false;
  }

  return ProtobufToDSBlock(result, dsBlock);
}

bool Messenger::SetMicroBlockHeader(bytes& dst, const unsigned int offset,
                                    const MicroBlockHeader& microBlockHeader) {
  ProtoMicroBlock::MicroBlockHeader result;

  MicroBlockHeaderToProtobuf(microBlockHeader, result);

  if (!result.IsInitialized()) {
    LOG_GENERAL(WARNING,
                "ProtoMicroBlock::MicroBlockHeader initialization failed");
    return false;
  }

  return SerializeToArray(result, dst, offset);
}

bool Messenger::GetMicroBlockHeader(const bytes& src, const unsigned int offset,
                                    MicroBlockHeader& microBlockHeader) {
  if (offset >= src.size()) {
    LOG_GENERAL(WARNING, "Invalid data and offset, data size "
                             << src.size() << ", offset " << offset);
    return false;
  }

  ProtoMicroBlock::MicroBlockHeader result;
  result.ParseFromArray(src.data() + offset, src.size() - offset);

  if (!result.IsInitialized()) {
    LOG_GENERAL(WARNING,
                "ProtoMicroBlock::MicroBlockHeader initialization failed");
    return false;
  }

  return ProtobufToMicroBlockHeader(result, microBlockHeader);
}

bool Messenger::SetMicroBlock(bytes& dst, const unsigned int offset,
                              const MicroBlock& microBlock) {
  ProtoMicroBlock result;

  MicroBlockToProtobuf(microBlock, result);

  if (!result.IsInitialized()) {
    LOG_GENERAL(WARNING, "ProtoMicroBlock initialization failed");
    return false;
  }

  return SerializeToArray(result, dst, offset);
}

bool Messenger::GetMicroBlock(const bytes& src, const unsigned int offset,
                              MicroBlock& microBlock) {
  if (offset >= src.size()) {
    LOG_GENERAL(WARNING, "Invalid data and offset, data size "
                             << src.size() << ", offset " << offset);
    return false;
  }

  ProtoMicroBlock result;
  result.ParseFromArray(src.data() + offset, src.size() - offset);

  if (!result.IsInitialized()) {
    LOG_GENERAL(WARNING, "ProtoMicroBlock initialization failed");
    return false;
  }

  return ProtobufToMicroBlock(result, microBlock);
}

bool Messenger::SetTxBlockHeader(bytes& dst, const unsigned int offset,
                                 const TxBlockHeader& txBlockHeader) {
  ProtoTxBlock::TxBlockHeader result;

  TxBlockHeaderToProtobuf(txBlockHeader, result);

  if (!result.IsInitialized()) {
    LOG_GENERAL(WARNING, "ProtoTxBlock::TxBlockHeader initialization failed");
    return false;
  }

  return SerializeToArray(result, dst, offset);
}

bool Messenger::GetTxBlockHeader(const bytes& src, const unsigned int offset,
                                 TxBlockHeader& txBlockHeader) {
  if (offset >= src.size()) {
    LOG_GENERAL(WARNING, "Invalid data and offset, data size "
                             << src.size() << ", offset " << offset);
    return false;
  }

  ProtoTxBlock::TxBlockHeader result;
  result.ParseFromArray(src.data() + offset, src.size() - offset);

  if (!result.IsInitialized()) {
    LOG_GENERAL(WARNING, "ProtoTxBlock::TxBlockHeader initialization failed");
    return false;
  }

  return ProtobufToTxBlockHeader(result, txBlockHeader);
}

bool Messenger::SetTxBlock(bytes& dst, const unsigned int offset,
                           const TxBlock& txBlock) {
  ProtoTxBlock result;

  TxBlockToProtobuf(txBlock, result);

  if (!result.IsInitialized()) {
    LOG_GENERAL(WARNING, "ProtoTxBlock initialization failed");
    return false;
  }

  return SerializeToArray(result, dst, offset);
}

bool Messenger::GetTxBlock(const bytes& src, const unsigned int offset,
                           TxBlock& txBlock) {
  if (offset >= src.size()) {
    LOG_GENERAL(WARNING, "Invalid data and offset, data size "
                             << src.size() << ", offset " << offset);
    return false;
  }

  ProtoTxBlock result;
  result.ParseFromArray(src.data() + offset, src.size() - offset);

  if (!result.IsInitialized()) {
    LOG_GENERAL(WARNING, "ProtoTxBlock initialization failed");
    return false;
  }

  return ProtobufToTxBlock(result, txBlock);
}

bool Messenger::SetVCBlockHeader(bytes& dst, const unsigned int offset,
                                 const VCBlockHeader& vcBlockHeader) {
  ProtoVCBlock::VCBlockHeader result;

  VCBlockHeaderToProtobuf(vcBlockHeader, result);

  if (!result.IsInitialized()) {
    LOG_GENERAL(WARNING, "ProtoVCBlock::VCBlockHeader initialization failed");
    return false;
  }

  return SerializeToArray(result, dst, offset);
}

bool Messenger::GetVCBlockHeader(const bytes& src, const unsigned int offset,
                                 VCBlockHeader& vcBlockHeader) {
  if (offset >= src.size()) {
    LOG_GENERAL(WARNING, "Invalid data and offset, data size "
                             << src.size() << ", offset " << offset);
    return false;
  }

  ProtoVCBlock::VCBlockHeader result;
  result.ParseFromArray(src.data() + offset, src.size() - offset);

  if (!result.IsInitialized()) {
    LOG_GENERAL(WARNING, "ProtoVCBlock::VCBlockHeader initialization failed");
    return false;
  }

  return ProtobufToVCBlockHeader(result, vcBlockHeader);
}

bool Messenger::SetVCBlock(bytes& dst, const unsigned int offset,
                           const VCBlock& vcBlock) {
  ProtoVCBlock result;

  VCBlockToProtobuf(vcBlock, result);

  if (!result.IsInitialized()) {
    LOG_GENERAL(WARNING, "ProtoVCBlock initialization failed");
    return false;
  }

  return SerializeToArray(result, dst, offset);
}

bool Messenger::GetVCBlock(const bytes& src, const unsigned int offset,
                           VCBlock& vcBlock) {
  if (offset >= src.size()) {
    LOG_GENERAL(WARNING, "Invalid data and offset, data size "
                             << src.size() << ", offset " << offset);
    return false;
  }

  ProtoVCBlock result;
  result.ParseFromArray(src.data() + offset, src.size() - offset);

  if (!result.IsInitialized()) {
    LOG_GENERAL(WARNING, "ProtoVCBlock initialization failed");
    return false;
  }

  return ProtobufToVCBlock(result, vcBlock);
}

bool Messenger::SetFallbackBlockHeader(
    bytes& dst, const unsigned int offset,
    const FallbackBlockHeader& fallbackBlockHeader) {
  ProtoFallbackBlock::FallbackBlockHeader result;

  FallbackBlockHeaderToProtobuf(fallbackBlockHeader, result);

  if (!result.IsInitialized()) {
    LOG_GENERAL(
        WARNING,
        "ProtoFallbackBlock::FallbackBlockHeader initialization failed");
    return false;
  }

  return SerializeToArray(result, dst, offset);
}

bool Messenger::GetFallbackBlockHeader(
    const bytes& src, const unsigned int offset,
    FallbackBlockHeader& fallbackBlockHeader) {
  if (offset >= src.size()) {
    LOG_GENERAL(WARNING, "Invalid data and offset, data size "
                             << src.size() << ", offset " << offset);
    return false;
  }

  ProtoFallbackBlock::FallbackBlockHeader result;
  result.ParseFromArray(src.data() + offset, src.size() - offset);

  if (!result.IsInitialized()) {
    LOG_GENERAL(
        WARNING,
        "ProtoFallbackBlock::FallbackBlockHeader initialization failed");
    return false;
  }

  return ProtobufToFallbackBlockHeader(result, fallbackBlockHeader);
}

bool Messenger::SetFallbackBlock(bytes& dst, const unsigned int offset,
                                 const FallbackBlock& fallbackBlock) {
  ProtoFallbackBlock result;

  FallbackBlockToProtobuf(fallbackBlock, result);

  if (!result.IsInitialized()) {
    LOG_GENERAL(WARNING, "ProtoFallbackBlock initialization failed");
    return false;
  }

  return SerializeToArray(result, dst, offset);
}

bool Messenger::GetFallbackBlock(const bytes& src, const unsigned int offset,
                                 FallbackBlock& fallbackBlock) {
  if (offset >= src.size()) {
    LOG_GENERAL(WARNING, "Invalid data and offset, data size "
                             << src.size() << ", offset " << offset);
    return false;
  }

  ProtoFallbackBlock result;
  result.ParseFromArray(src.data() + offset, src.size() - offset);

  if (!result.IsInitialized()) {
    LOG_GENERAL(WARNING, "ProtoFallbackBlock initialization failed");
    return false;
  }

  ProtobufToFallbackBlock(result, fallbackBlock);

  return true;
}

bool Messenger::SetTransactionCoreInfo(bytes& dst, const unsigned int offset,
                                       const TransactionCoreInfo& transaction) {
  ProtoTransactionCoreInfo result;

  TransactionCoreInfoToProtobuf(transaction, result);

  if (!result.IsInitialized()) {
    LOG_GENERAL(WARNING, "ProtoTransactionCoreInfo initialization failed");
    return false;
  }
  return SerializeToArray(result, dst, offset);
}

bool Messenger::GetTransactionCoreInfo(const bytes& src,
                                       const unsigned int offset,
                                       TransactionCoreInfo& transaction) {
  if (offset >= src.size()) {
    LOG_GENERAL(WARNING, "Invalid data and offset, data size "
                             << src.size() << ", offset " << offset);
    return false;
  }

  ProtoTransactionCoreInfo result;
  result.ParseFromArray(src.data() + offset, src.size() - offset);

  if (!result.IsInitialized()) {
    LOG_GENERAL(WARNING, "ProtoTransactionCoreInfo initialization failed");
    return false;
  }

  return ProtobufToTransactionCoreInfo(result, transaction);
}

bool Messenger::SetTransaction(bytes& dst, const unsigned int offset,
                               const Transaction& transaction) {
  ProtoTransaction result;

  TransactionToProtobuf(transaction, result);

  if (!result.IsInitialized()) {
    LOG_GENERAL(WARNING, "ProtoTransaction initialization failed");
    return false;
  }
  return SerializeToArray(result, dst, offset);
}

bool Messenger::GetTransaction(const bytes& src, const unsigned int offset,
                               Transaction& transaction) {
  if (offset >= src.size()) {
    LOG_GENERAL(WARNING, "Invalid data and offset, data size "
                             << src.size() << ", offset " << offset);
    return false;
  }

  ProtoTransaction result;
  result.ParseFromArray(src.data() + offset, src.size() - offset);

  if (!result.IsInitialized()) {
    LOG_GENERAL(WARNING, "ProtoTransaction initialization failed");
    return false;
  }

  return ProtobufToTransaction(result, transaction);
}

bool Messenger::SetTransactionFileOffset(
    bytes& dst, const unsigned int offset,
    const std::vector<uint32_t>& txnOffsets) {
  ProtoTxnFileOffset result;
  TransactionOffsetToProtobuf(txnOffsets, result);
  if (!result.IsInitialized()) {
    LOG_GENERAL(WARNING, "ProtoTxnFileOffset initialization failed");
    return false;
  }
  return SerializeToArray(result, dst, offset);
}

bool Messenger::GetTransactionFileOffset(const bytes& src,
                                         const unsigned int offset,
                                         std::vector<uint32_t>& txnOffsets) {
  if (offset >= src.size()) {
    LOG_GENERAL(WARNING, "Invalid data and offset, data size "
                             << src.size() << ", offset " << offset);
    return false;
  }

  ProtoTxnFileOffset result;
  result.ParseFromArray(src.data() + offset, src.size() - offset);

  if (!result.IsInitialized()) {
    LOG_GENERAL(WARNING, "ProtoTxnFileOffset initialization failed");
    return false;
  }

  ProtobufToTransactionOffset(result, txnOffsets);
  return true;
}

bool Messenger::SetTransactionArray(bytes& dst, const unsigned int offset,
                                    const std::vector<Transaction>& txns) {
  ProtoTransactionArray result;
  TransactionArrayToProtobuf(txns, result);
  if (!result.IsInitialized()) {
    LOG_GENERAL(WARNING, "ProtoTransactionArray initialization failed");
    return false;
  }
  return SerializeToArray(result, dst, offset);
}

bool Messenger::GetTransactionArray(const bytes& src, const unsigned int offset,
                                    std::vector<Transaction>& txns) {
  if (offset >= src.size()) {
    LOG_GENERAL(WARNING, "Invalid data and offset, data size "
                             << src.size() << ", offset " << offset);
    return false;
  }

  ProtoTransactionArray result;
  result.ParseFromArray(src.data() + offset, src.size() - offset);

  if (!result.IsInitialized()) {
    LOG_GENERAL(WARNING, "ProtoTransactionArray initialization failed");
    return false;
  }

  return ProtobufToTransactionArray(result, txns);
}

bool Messenger::SetTransactionReceipt(
    bytes& dst, const unsigned int offset,
    const TransactionReceipt& transactionReceipt) {
  ProtoTransactionReceipt result;

  TransactionReceiptToProtobuf(transactionReceipt, result);

  if (!result.IsInitialized()) {
    LOG_GENERAL(WARNING, "ProtoTransactionReceipt initialization failed");
    return false;
  }
  return SerializeToArray(result, dst, offset);
}

bool Messenger::GetTransactionReceipt(const bytes& src,
                                      const unsigned int offset,
                                      TransactionReceipt& transactionReceipt) {
  if (offset >= src.size()) {
    LOG_GENERAL(WARNING, "Invalid data and offset, data size "
                             << src.size() << ", offset " << offset);
    return false;
  }

  ProtoTransactionReceipt result;
  result.ParseFromArray(src.data() + offset, src.size() - offset);

  if (!result.IsInitialized()) {
    LOG_GENERAL(WARNING, "ProtoTransactionReceipt initialization failed");
    return false;
  }

  return ProtobufToTransactionReceipt(result, transactionReceipt);
}

bool Messenger::SetTransactionWithReceipt(
    bytes& dst, const unsigned int offset,
    const TransactionWithReceipt& transactionWithReceipt) {
  ProtoTransactionWithReceipt result;

  TransactionWithReceiptToProtobuf(transactionWithReceipt, result);

  if (!result.IsInitialized()) {
    LOG_GENERAL(WARNING, "ProtoTransactionWithReceipt initialization failed");
    return false;
  }
  return SerializeToArray(result, dst, offset);
}

bool Messenger::GetTransactionWithReceipt(
    const bytes& src, const unsigned int offset,
    TransactionWithReceipt& transactionWithReceipt) {
  if (offset >= src.size()) {
    LOG_GENERAL(WARNING, "Invalid data and offset, data size "
                             << src.size() << ", offset " << offset);
    return false;
  }

  ProtoTransactionWithReceipt result;
  result.ParseFromArray(src.data() + offset, src.size() - offset);

  if (!result.IsInitialized()) {
    LOG_GENERAL(WARNING, "ProtoTransactionWithReceipt initialization failed");
    return false;
  }

  return ProtobufToTransactionWithReceipt(result, transactionWithReceipt);
}

bool Messenger::SetStateIndex(bytes& dst, const unsigned int offset,
                              const vector<Contract::Index>& indexes) {
  ProtoStateIndex result;

  StateIndexToProtobuf(indexes, result);

  if (!result.IsInitialized()) {
    LOG_GENERAL(WARNING, "ProtoStateIndex initialization failed");
    return false;
  }

  return SerializeToArray(result, dst, offset);
}

bool Messenger::GetStateIndex(const bytes& src, const unsigned int offset,
                              vector<Contract::Index>& indexes) {
  if (offset >= src.size()) {
    LOG_GENERAL(WARNING, "Invalid data and offset, data size "
                             << src.size() << ", offset " << offset);
    return false;
  }

  ProtoStateIndex result;
  result.ParseFromArray(src.data() + offset, src.size() - offset);

  if (!result.IsInitialized()) {
    LOG_GENERAL(WARNING, "ProtoStateIndex initialization failed");
    return false;
  }

  return ProtobufToStateIndex(result, indexes);
}

bool Messenger::SetStateData(bytes& dst, const unsigned int offset,
                             const Contract::StateEntry& entry) {
  ProtoStateData result;

  StateDataToProtobuf(entry, result);

  if (!result.IsInitialized()) {
    LOG_GENERAL(WARNING, "ProtoStateData initialization failed");
    return false;
  }

  return SerializeToArray(result, dst, offset);
}

bool Messenger::GetStateData(const bytes& src, const unsigned int offset,
                             Contract::StateEntry& entry, uint32_t& version) {
  if (offset >= src.size()) {
    LOG_GENERAL(WARNING, "Invalid data and offset, data size "
                             << src.size() << ", offset " << offset);
    return false;
  }

  ProtoStateData result;
  result.ParseFromArray(src.data() + offset, src.size() - offset);

  if (!result.IsInitialized()) {
    LOG_GENERAL(WARNING, "ProtoStateData initialization failed");
    return false;
  }

  return ProtobufToStateData(result, entry, version);
}

bool Messenger::SetPeer(bytes& dst, const unsigned int offset,
                        const Peer& peer) {
  ProtoPeer result;

  PeerToProtobuf(peer, result);

  if (!result.IsInitialized()) {
    LOG_GENERAL(WARNING, "ProtoPeer initialization failed");
    return false;
  }

  return SerializeToArray(result, dst, offset);
}

bool Messenger::GetPeer(const bytes& src, const unsigned int offset,
                        Peer& peer) {
  if (offset >= src.size()) {
    LOG_GENERAL(WARNING, "Invalid data and offset, data size "
                             << src.size() << ", offset " << offset);
    return false;
  }

  ProtoPeer result;
  result.ParseFromArray(src.data() + offset, src.size() - offset);

  if (!result.IsInitialized()) {
    LOG_GENERAL(WARNING, "ProtoPeer initialization failed");
    return false;
  }

  ProtobufToPeer(result, peer);

  return true;
}

bool Messenger::SetBlockLink(
    bytes& dst, const unsigned int offset,
    const std::tuple<uint32_t, uint64_t, uint64_t, BlockType, BlockHash>&
        blocklink) {
  ProtoBlockLink result;

  result.set_version(get<BlockLinkIndex::VERSION>(blocklink));
  result.set_index(get<BlockLinkIndex::INDEX>(blocklink));
  result.set_dsindex(get<BlockLinkIndex::DSINDEX>(blocklink));
  result.set_blocktype(get<BlockLinkIndex::BLOCKTYPE>(blocklink));
  BlockHash blkhash = get<BlockLinkIndex::BLOCKHASH>(blocklink);
  result.set_blockhash(blkhash.data(), blkhash.size);

  if (!result.IsInitialized()) {
    LOG_GENERAL(WARNING, "ProtoBlockLink initialization failed");
  }

  return SerializeToArray(result, dst, offset);
}

bool Messenger::GetBlockLink(
    const bytes& src, const unsigned int offset,
    std::tuple<uint32_t, uint64_t, uint64_t, BlockType, BlockHash>& blocklink) {
  ProtoBlockLink result;
  BlockHash blkhash;

  if (offset >= src.size()) {
    LOG_GENERAL(WARNING, "Invalid data and offset, data size "
                             << src.size() << ", offset " << offset);
    return false;
  }

  result.ParseFromArray(src.data() + offset, src.size() - offset);

  if (!result.IsInitialized()) {
    LOG_GENERAL(WARNING, "ProtoBlockLink initialization failed");
    return false;
  }

  if (!CheckRequiredFieldsProtoBlockLink(result)) {
    LOG_GENERAL(WARNING, "CheckRequiredFieldsProtoBlockLink failed");
    return false;
  }

  get<BlockLinkIndex::VERSION>(blocklink) = result.version();
  get<BlockLinkIndex::INDEX>(blocklink) = result.index();
  get<BlockLinkIndex::DSINDEX>(blocklink) = result.dsindex();

  if (!CopyWithSizeCheck(result.blockhash(), blkhash.asArray())) {
    return false;
  }

  get<BlockLinkIndex::BLOCKTYPE>(blocklink) = (BlockType)result.blocktype();
  get<BlockLinkIndex::BLOCKHASH>(blocklink) = blkhash;

  return true;
}

bool Messenger::SetFallbackBlockWShardingStructure(
    bytes& dst, const unsigned int offset, const FallbackBlock& fallbackblock,
    const uint32_t& shardingStructureVersion, const DequeOfShard& shards) {
  ProtoFallbackBlockWShardingStructure result;

  FallbackBlockToProtobuf(fallbackblock, *result.mutable_fallbackblock());
  ShardingStructureToProtobuf(shardingStructureVersion, shards,
                              *result.mutable_sharding());

  if (!result.IsInitialized()) {
    LOG_GENERAL(WARNING,
                "ProtoFallbackBlockWShardingStructure initialization failed");
    return false;
  }

  return SerializeToArray(result, dst, offset);
}

bool Messenger::GetFallbackBlockWShardingStructure(
    const bytes& src, const unsigned int offset, FallbackBlock& fallbackblock,
    uint32_t& shardingStructureVersion, DequeOfShard& shards) {
  if (offset >= src.size()) {
    LOG_GENERAL(WARNING, "Invalid data and offset, data size "
                             << src.size() << ", offset " << offset);
    return false;
  }

  ProtoFallbackBlockWShardingStructure result;
  result.ParseFromArray(src.data() + offset, src.size() - offset);

  if (!result.IsInitialized()) {
    LOG_GENERAL(WARNING,
                "ProtoFallbackBlockWShardingStructure initialization failed");
    return false;
  }

// TODO: Check if default value is acceptable for each field
#if 0
  if (!result.has_fallbackblock() || !result.has_sharding()) {
    LOG_GENERAL(
        WARNING,
        "GetFallbackBlockWShardingStructure check required field failed");
    return false;
  }
#endif

  ProtobufToFallbackBlock(result.fallbackblock(), fallbackblock);

  return ProtobufToShardingStructure(result.sharding(),
                                     shardingStructureVersion, shards);
}

bool Messenger::SetDiagnosticDataNodes(bytes& dst, const unsigned int offset,
                                       const uint32_t& shardingStructureVersion,
                                       const DequeOfShard& shards,
                                       const uint32_t& dsCommitteeVersion,
                                       const DequeOfNode& dsCommittee) {
  ProtoDiagnosticDataNodes result;

  ShardingStructureToProtobuf(shardingStructureVersion, shards,
                              *result.mutable_shards());
  DSCommitteeToProtobuf(dsCommitteeVersion, dsCommittee,
                        *result.mutable_dscommittee());

  if (!result.IsInitialized()) {
    LOG_GENERAL(WARNING, "ProtoDiagnosticDataNodes initialization failed");
    return false;
  }

  return SerializeToArray(result, dst, offset);
}

bool Messenger::GetDiagnosticDataNodes(const bytes& src,
                                       const unsigned int offset,
                                       uint32_t& shardingStructureVersion,
                                       DequeOfShard& shards,
                                       uint32_t& dsCommitteeVersion,
                                       DequeOfNode& dsCommittee) {
  ProtoDiagnosticDataNodes result;

  if (offset >= src.size()) {
    LOG_GENERAL(WARNING, "Invalid data and offset, data size "
                             << src.size() << ", offset " << offset);
    return false;
  }

  result.ParseFromArray(src.data() + offset, src.size() - offset);

  if (!result.IsInitialized()) {
    LOG_GENERAL(WARNING, "ProtoDiagnosticDataNodes initialization failed");
    return false;
  }

  if (!ProtobufToShardingStructure(result.shards(), shardingStructureVersion,
                                   shards)) {
    LOG_GENERAL(WARNING, "ProtobufToShardingStructure failed");
    return false;
  }

  return ProtobufToDSCommittee(result.dscommittee(), dsCommitteeVersion,
                               dsCommittee);
}

bool Messenger::SetDiagnosticDataCoinbase(bytes& dst, const unsigned int offset,
                                          const DiagnosticDataCoinbase& entry) {
  ProtoDiagnosticDataCoinbase result;

  NumberToProtobufByteArray<uint128_t, UINT128_SIZE>(
      entry.nodeCount, *result.mutable_nodecount());
  NumberToProtobufByteArray<uint128_t, UINT128_SIZE>(
      entry.sigCount, *result.mutable_sigcount());
  result.set_lookupcount(entry.lookupCount);
  NumberToProtobufByteArray<uint128_t, UINT128_SIZE>(
      entry.totalReward, *result.mutable_totalreward());
  NumberToProtobufByteArray<uint128_t, UINT128_SIZE>(
      entry.baseReward, *result.mutable_basereward());
  NumberToProtobufByteArray<uint128_t, UINT128_SIZE>(
      entry.baseRewardEach, *result.mutable_baserewardeach());
  NumberToProtobufByteArray<uint128_t, UINT128_SIZE>(
      entry.lookupReward, *result.mutable_lookupreward());
  NumberToProtobufByteArray<uint128_t, UINT128_SIZE>(
      entry.rewardEachLookup, *result.mutable_rewardeachlookup());
  NumberToProtobufByteArray<uint128_t, UINT128_SIZE>(
      entry.nodeReward, *result.mutable_nodereward());
  NumberToProtobufByteArray<uint128_t, UINT128_SIZE>(
      entry.rewardEach, *result.mutable_rewardeach());
  NumberToProtobufByteArray<uint128_t, UINT128_SIZE>(
      entry.balanceLeft, *result.mutable_balanceleft());
  SerializableToProtobufByteArray(entry.luckyDrawWinnerKey,
                                  *result.mutable_luckydrawwinnerkey());
  result.set_luckydrawwinneraddr(entry.luckyDrawWinnerAddr.data(),
                                 entry.luckyDrawWinnerAddr.size);

  if (!result.IsInitialized()) {
    LOG_GENERAL(WARNING, "ProtoDiagnosticDataCoinbase initialization failed");
    return false;
  }

  return SerializeToArray(result, dst, offset);
}

bool Messenger::GetDiagnosticDataCoinbase(const bytes& src,
                                          const unsigned int offset,
                                          DiagnosticDataCoinbase& entry) {
  if (offset >= src.size()) {
    LOG_GENERAL(WARNING, "Invalid data and offset, data size "
                             << src.size() << ", offset " << offset);
    return false;
  }

  ProtoDiagnosticDataCoinbase result;
  result.ParseFromArray(src.data() + offset, src.size() - offset);

  if (!result.IsInitialized()) {
    LOG_GENERAL(WARNING, "ProtoDiagnosticDataCoinbase initialization failed");
    return false;
  }

  ProtobufByteArrayToNumber<uint128_t, UINT128_SIZE>(result.nodecount(),
                                                     entry.nodeCount);
  ProtobufByteArrayToNumber<uint128_t, UINT128_SIZE>(result.sigcount(),
                                                     entry.sigCount);
  entry.lookupCount = result.lookupcount();
  ProtobufByteArrayToNumber<uint128_t, UINT128_SIZE>(result.totalreward(),
                                                     entry.totalReward);
  ProtobufByteArrayToNumber<uint128_t, UINT128_SIZE>(result.basereward(),
                                                     entry.baseReward);
  ProtobufByteArrayToNumber<uint128_t, UINT128_SIZE>(result.baserewardeach(),
                                                     entry.baseRewardEach);
  ProtobufByteArrayToNumber<uint128_t, UINT128_SIZE>(result.lookupreward(),
                                                     entry.lookupReward);
  ProtobufByteArrayToNumber<uint128_t, UINT128_SIZE>(result.rewardeachlookup(),
                                                     entry.rewardEachLookup);
  ProtobufByteArrayToNumber<uint128_t, UINT128_SIZE>(result.nodereward(),
                                                     entry.nodeReward);
  ProtobufByteArrayToNumber<uint128_t, UINT128_SIZE>(result.rewardeach(),
                                                     entry.rewardEach);
  ProtobufByteArrayToNumber<uint128_t, UINT128_SIZE>(result.balanceleft(),
                                                     entry.balanceLeft);
  PROTOBUFBYTEARRAYTOSERIALIZABLE(result.luckydrawwinnerkey(),
                                  entry.luckyDrawWinnerKey);
  copy(result.luckydrawwinneraddr().begin(),
       result.luckydrawwinneraddr().begin() +
           min((unsigned int)result.luckydrawwinneraddr().size(),
               (unsigned int)entry.luckyDrawWinnerAddr.size),
       entry.luckyDrawWinnerAddr.asArray().begin());

  return true;
}

// ============================================================================
// Peer Manager messages
// ============================================================================

bool Messenger::SetPMHello(bytes& dst, const unsigned int offset,
                           const PairOfKey& key, const uint32_t listenPort) {
  LOG_MARKER();

  PMHello result;

  SerializableToProtobufByteArray(key.second,
                                  *result.mutable_data()->mutable_pubkey());
  result.mutable_data()->set_listenport(listenPort);

  if (!result.data().IsInitialized()) {
    LOG_GENERAL(WARNING, "PMHello.Data initialization failed");
    return false;
  }
  bytes tmp(result.data().ByteSize());
  result.data().SerializeToArray(tmp.data(), tmp.size());

  Signature signature;
  if (!Schnorr::GetInstance().Sign(tmp, key.first, key.second, signature)) {
    LOG_GENERAL(WARNING, "Failed to sign PMHello.data");
    return false;
  }

  SerializableToProtobufByteArray(signature, *result.mutable_signature());

  if (!result.IsInitialized()) {
    LOG_GENERAL(WARNING, "PMHello initialization failed");
    return false;
  }

  return SerializeToArray(result, dst, offset);
}

bool Messenger::GetPMHello(const bytes& src, const unsigned int offset,
                           PubKey& pubKey, uint32_t& listenPort) {
  LOG_MARKER();

  if (offset >= src.size()) {
    LOG_GENERAL(WARNING, "Invalid data and offset, data size "
                             << src.size() << ", offset " << offset);
    return false;
  }

  PMHello result;
  result.ParseFromArray(src.data() + offset, src.size() - offset);

  if (!result.IsInitialized() || !result.data().IsInitialized()) {
    LOG_GENERAL(WARNING, "PMHello initialization failed");
    return false;
  }

  PROTOBUFBYTEARRAYTOSERIALIZABLE(result.data().pubkey(), pubKey);
  listenPort = result.data().listenport();

  Signature signature;
  PROTOBUFBYTEARRAYTOSERIALIZABLE(result.signature(), signature);

  bytes tmp(result.data().ByteSize());
  result.data().SerializeToArray(tmp.data(), tmp.size());

  if (!Schnorr::GetInstance().Verify(tmp, 0, tmp.size(), signature, pubKey)) {
    LOG_GENERAL(WARNING, "PMHello signature wrong");
    return false;
  }

  return true;
}

// ============================================================================
// Directory Service messages
// ============================================================================

bool Messenger::SetDSPoWSubmission(
    bytes& dst, const unsigned int offset, const uint64_t blockNumber,
    const uint8_t difficultyLevel, const Peer& submitterPeer,
    const PairOfKey& submitterKey, const uint64_t nonce,
    const string& resultingHash, const string& mixHash,
    const uint32_t& lookupId, const uint128_t& gasPrice) {
  LOG_MARKER();

  DSPoWSubmission result;

  result.mutable_data()->set_blocknumber(blockNumber);
  result.mutable_data()->set_difficultylevel(difficultyLevel);

  SerializableToProtobufByteArray(
      submitterPeer, *result.mutable_data()->mutable_submitterpeer());
  SerializableToProtobufByteArray(
      submitterKey.second, *result.mutable_data()->mutable_submitterpubkey());

  result.mutable_data()->set_nonce(nonce);
  result.mutable_data()->set_resultinghash(resultingHash);
  result.mutable_data()->set_mixhash(mixHash);
  result.mutable_data()->set_lookupid(lookupId);

  NumberToProtobufByteArray<uint128_t, UINT128_SIZE>(
      gasPrice, *result.mutable_data()->mutable_gasprice());

  if (!result.data().IsInitialized()) {
    LOG_GENERAL(WARNING, "DSPoWSubmission.Data initialization failed");
    return false;
  }

  bytes tmp(result.data().ByteSize());
  result.data().SerializeToArray(tmp.data(), tmp.size());

  // We use MultiSig::SignKey to emphasize that this is for the
  // Proof-of-Possession (PoP) phase (refer to #1097)
  Signature signature;
  if (!MultiSig::GetInstance().SignKey(tmp, submitterKey, signature)) {
    LOG_GENERAL(WARNING, "Failed to sign PoW");
    return false;
  }

  SerializableToProtobufByteArray(signature, *result.mutable_signature());

  if (!result.IsInitialized()) {
    LOG_GENERAL(WARNING, "DSPoWSubmission initialization failed");
    return false;
  }

  return SerializeToArray(result, dst, offset);
}

bool Messenger::GetDSPoWSubmission(const bytes& src, const unsigned int offset,
                                   uint64_t& blockNumber,
                                   uint8_t& difficultyLevel,
                                   Peer& submitterPeer, PubKey& submitterPubKey,
                                   uint64_t& nonce, string& resultingHash,
                                   string& mixHash, Signature& signature,
                                   uint32_t& lookupId, uint128_t& gasPrice) {
  LOG_MARKER();

  if (offset >= src.size()) {
    LOG_GENERAL(WARNING, "Invalid data and offset, data size "
                             << src.size() << ", offset " << offset);
    return false;
  }

  DSPoWSubmission result;

  result.ParseFromArray(src.data() + offset, src.size() - offset);

  if (!result.IsInitialized() || !result.data().IsInitialized()) {
    LOG_GENERAL(WARNING, "DSPoWSubmission initialization failed");
    return false;
  }

  blockNumber = result.data().blocknumber();
  difficultyLevel = result.data().difficultylevel();
  PROTOBUFBYTEARRAYTOSERIALIZABLE(result.data().submitterpeer(), submitterPeer);
  PROTOBUFBYTEARRAYTOSERIALIZABLE(result.data().submitterpubkey(),
                                  submitterPubKey);
  nonce = result.data().nonce();
  resultingHash = result.data().resultinghash();
  mixHash = result.data().mixhash();
  lookupId = result.data().lookupid();
  PROTOBUFBYTEARRAYTOSERIALIZABLE(result.signature(), signature);

  ProtobufByteArrayToNumber<uint128_t, UINT128_SIZE>(result.data().gasprice(),
                                                     gasPrice);

  bytes tmp(result.data().ByteSize());
  result.data().SerializeToArray(tmp.data(), tmp.size());

  // We use MultiSig::VerifyKey to emphasize that this is for the
  // Proof-of-Possession (PoP) phase (refer to #1097)
  if (!MultiSig::GetInstance().VerifyKey(tmp, signature, submitterPubKey)) {
    LOG_GENERAL(WARNING, "PoW submission signature wrong");
    return false;
  }

  return true;
}

bool Messenger::SetDSPoWPacketSubmission(
    bytes& dst, const unsigned int offset,
    const vector<DSPowSolution>& dsPowSolutions, const PairOfKey& keys) {
  LOG_MARKER();

  DSPoWPacketSubmission result;

  for (const auto& sol : dsPowSolutions) {
    DSPowSolutionToProtobuf(sol,
                            *result.mutable_data()->add_dspowsubmissions());
  }

  SerializableToProtobufByteArray(keys.second, *result.mutable_pubkey());

  bytes tmp(result.data().ByteSize());
  result.data().SerializeToArray(tmp.data(), tmp.size());
  Signature signature;
  if (!Schnorr::GetInstance().Sign(tmp, keys.first, keys.second, signature)) {
    LOG_GENERAL(WARNING, "Failed to sign DSPoWPacketSubmission");
    return false;
  }
  SerializableToProtobufByteArray(signature, *result.mutable_signature());

  if (!result.IsInitialized()) {
    LOG_GENERAL(WARNING, "DSPoWPacketSubmission initialization failed");
    return false;
  }

  return SerializeToArray(result, dst, offset);
}

bool Messenger::GetDSPowPacketSubmission(const bytes& src,
                                         const unsigned int offset,
                                         vector<DSPowSolution>& dsPowSolutions,
                                         PubKey& pubKey) {
  LOG_MARKER();

  if (offset >= src.size()) {
    LOG_GENERAL(WARNING, "Invalid data and offset, data size "
                             << src.size() << ", offset " << offset);
    return false;
  }

  DSPoWPacketSubmission result;
  result.ParseFromArray(src.data() + offset, src.size() - offset);

  if (!result.IsInitialized()) {
    LOG_GENERAL(WARNING, "DSPoWPacketSubmission initialization failed");
    return false;
  }

  PROTOBUFBYTEARRAYTOSERIALIZABLE(result.pubkey(), pubKey);
  Signature signature;
  PROTOBUFBYTEARRAYTOSERIALIZABLE(result.signature(), signature);
  bytes tmp(result.data().ByteSize());
  result.data().SerializeToArray(tmp.data(), tmp.size());
  if (!Schnorr::GetInstance().Verify(tmp, 0, tmp.size(), signature, pubKey)) {
    LOG_GENERAL(WARNING, "DSPoWPacketSubmission signature wrong");
    return false;
  }

  for (const auto& powSubmission : result.data().dspowsubmissions()) {
    DSPowSolution sol;
    ProtobufToDSPowSolution(powSubmission, sol);
    dsPowSolutions.emplace_back(move(sol));
  }

  return true;
}

bool Messenger::SetDSMicroBlockSubmission(bytes& dst, const unsigned int offset,
                                          const unsigned char microBlockType,
                                          const uint64_t epochNumber,
                                          const vector<MicroBlock>& microBlocks,
                                          const vector<bytes>& stateDeltas,
                                          const PairOfKey& keys) {
  LOG_MARKER();

  DSMicroBlockSubmission result;

  result.mutable_data()->set_microblocktype(microBlockType);
  result.mutable_data()->set_epochnumber(epochNumber);
  for (const auto& microBlock : microBlocks) {
    MicroBlockToProtobuf(microBlock, *result.mutable_data()->add_microblocks());
  }
  for (const auto& stateDelta : stateDeltas) {
    result.mutable_data()->add_statedeltas(stateDelta.data(),
                                           stateDelta.size());
  }

  if (!result.data().IsInitialized()) {
    LOG_GENERAL(WARNING, "DSMicroBlockSubmission.Data initialization failed");
    return false;
  }

  bytes tmp(result.mutable_data()->ByteSize());
  result.data().SerializeToArray(tmp.data(), tmp.size());

  Signature signature;
  if (!Schnorr::GetInstance().Sign(tmp, keys.first, keys.second, signature)) {
    LOG_GENERAL(WARNING, "Failed to sign DSMicroBlockSubmission");
    return false;
  }

  SerializableToProtobufByteArray(signature, *result.mutable_signature());
  SerializableToProtobufByteArray(keys.second, *result.mutable_pubkey());

  if (!result.IsInitialized()) {
    LOG_GENERAL(WARNING, "DSMicroBlockSubmission initialization failed");
    return false;
  }

  return SerializeToArray(result, dst, offset);
}

bool Messenger::GetDSMicroBlockSubmission(
    const bytes& src, const unsigned int offset, unsigned char& microBlockType,
    uint64_t& epochNumber, vector<MicroBlock>& microBlocks,
    vector<bytes>& stateDeltas, PubKey& pubKey) {
  LOG_MARKER();

  if (offset >= src.size()) {
    LOG_GENERAL(WARNING, "Invalid data and offset, data size "
                             << src.size() << ", offset " << offset);
    return false;
  }

  DSMicroBlockSubmission result;
  result.ParseFromArray(src.data() + offset, src.size() - offset);

  if (!result.IsInitialized() || !result.data().IsInitialized()) {
    LOG_GENERAL(WARNING, "DSMicroBlockSubmission initialization failed");
    return false;
  }

  // First deserialize the fields needed just for signature check
  PROTOBUFBYTEARRAYTOSERIALIZABLE(result.pubkey(), pubKey);
  Signature signature;
  PROTOBUFBYTEARRAYTOSERIALIZABLE(result.signature(), signature);

  // Check signature
  bytes tmp(result.data().ByteSize());
  result.data().SerializeToArray(tmp.data(), tmp.size());
  if (!Schnorr::GetInstance().Verify(tmp, 0, tmp.size(), signature, pubKey)) {
    LOG_GENERAL(WARNING, "DSMicroBlockSubmission signature wrong");
    return false;
  }

  // Deserialize the remaining fields
  microBlockType = result.data().microblocktype();
  epochNumber = result.data().epochnumber();
  for (const auto& proto_mb : result.data().microblocks()) {
    MicroBlock microBlock;
    ProtobufToMicroBlock(proto_mb, microBlock);
    microBlocks.emplace_back(move(microBlock));
  }
  for (const auto& proto_delta : result.data().statedeltas()) {
    stateDeltas.emplace_back();
    copy(proto_delta.begin(), proto_delta.end(),
         std::back_inserter(stateDeltas.back()));
  }

  return true;
}

bool Messenger::SetDSDSBlockAnnouncement(
    bytes& dst, const unsigned int offset, const uint32_t consensusID,
    const uint64_t blockNumber, const bytes& blockHash, const uint16_t leaderID,
    const PairOfKey& leaderKey, const DSBlock& dsBlock,
    const DequeOfShard& shards, const MapOfPubKeyPoW& allPoWs,
    const MapOfPubKeyPoW& dsWinnerPoWs, bytes& messageToCosign) {
  LOG_MARKER();

  ConsensusAnnouncement announcement;

  // Set the DSBlock announcement parameters

  DSDSBlockAnnouncement* dsblock = announcement.mutable_dsblock();

  DSBlockToProtobuf(dsBlock, *dsblock->mutable_dsblock());

  AnnouncementShardingStructureToProtobuf(shards, allPoWs,
                                          *dsblock->mutable_sharding());

  for (const auto& kv : dsWinnerPoWs) {
    auto protoDSWinnerPoW = dsblock->add_dswinnerpows();
    SerializableToProtobufByteArray(kv.first,
                                    *protoDSWinnerPoW->mutable_pubkey());
    ProtoPoWSolution* proto_soln = protoDSWinnerPoW->mutable_powsoln();
    const auto soln = kv.second;
    proto_soln->set_nonce(soln.nonce);
    proto_soln->set_result(soln.result.data(), soln.result.size());
    proto_soln->set_mixhash(soln.mixhash.data(), soln.mixhash.size());
    proto_soln->set_lookupid(soln.lookupId);
    NumberToProtobufByteArray<uint128_t, UINT128_SIZE>(
        soln.gasPrice, *proto_soln->mutable_gasprice());
  }

  if (!dsblock->IsInitialized()) {
    LOG_GENERAL(WARNING, "DSDSBlockAnnouncement initialization failed. Debug: "
                             << announcement.DebugString());
    return false;
  }

  // Set the common consensus announcement parameters

  if (!SetConsensusAnnouncementCore(announcement, consensusID, blockNumber,
                                    blockHash, leaderID, leaderKey)) {
    LOG_GENERAL(WARNING, "SetConsensusAnnouncementCore failed. Debug: "
                             << announcement.DebugString());
    return false;
  }

  // Serialize the part of the announcement that should be co-signed during the
  // first round of consensus

  messageToCosign.clear();
  if (!dsBlock.GetHeader().Serialize(messageToCosign, 0)) {
    LOG_GENERAL(WARNING, "DSBlockHeader serialization failed");
    return false;
  }

  // Serialize the announcement

  return SerializeToArray(announcement, dst, offset);
}

bool Messenger::GetDSDSBlockAnnouncement(
    const bytes& src, const unsigned int offset, const uint32_t consensusID,
    const uint64_t blockNumber, const bytes& blockHash, const uint16_t leaderID,
    const PubKey& leaderKey, DSBlock& dsBlock, DequeOfShard& shards,
    MapOfPubKeyPoW& allPoWs, MapOfPubKeyPoW& dsWinnerPoWs,
    bytes& messageToCosign) {
  LOG_MARKER();

  if (offset >= src.size()) {
    LOG_GENERAL(WARNING, "Invalid data and offset, data size "
                             << src.size() << ", offset " << offset);
    return false;
  }

  ConsensusAnnouncement announcement;
  announcement.ParseFromArray(src.data() + offset, src.size() - offset);

  if (!announcement.IsInitialized()) {
    LOG_GENERAL(WARNING, "ConsensusAnnouncement initialization failed. Debug: "
                             << announcement.DebugString());
    return false;
  }

  if (!announcement.dsblock().IsInitialized()) {
    LOG_GENERAL(
        WARNING,
        "DSDSBlockAnnouncement initialization failed (no ds block). Debug: "
            << announcement.DebugString());
    return false;
  }

  // Check the common consensus announcement parameters

  if (!GetConsensusAnnouncementCore(announcement, consensusID, blockNumber,
                                    blockHash, leaderID, leaderKey)) {
    LOG_GENERAL(WARNING, "GetConsensusAnnouncementCore failed");
    return false;
  }

  // Get the DSBlock announcement parameters

  const DSDSBlockAnnouncement& dsblock = announcement.dsblock();

  if (!ProtobufToDSBlock(dsblock.dsblock(), dsBlock)) {
    return false;
  }

  if (!ProtobufToShardingStructureAnnouncement(dsblock.sharding(), shards,
                                               allPoWs)) {
    LOG_GENERAL(WARNING, "ProtobufToShardingStructureAnnouncement failed");
    return false;
  }

  dsWinnerPoWs.clear();
  for (const auto& protoDSWinnerPoW : dsblock.dswinnerpows()) {
    PubKey key;
    std::array<unsigned char, 32> result{};
    std::array<unsigned char, 32> mixhash{};
    uint128_t gasPrice;

    PROTOBUFBYTEARRAYTOSERIALIZABLE(protoDSWinnerPoW.pubkey(), key);

    copy(protoDSWinnerPoW.powsoln().result().begin(),
         protoDSWinnerPoW.powsoln().result().begin() +
             min((unsigned int)protoDSWinnerPoW.powsoln().result().size(),
                 (unsigned int)result.size()),
         result.begin());
    copy(protoDSWinnerPoW.powsoln().mixhash().begin(),
         protoDSWinnerPoW.powsoln().mixhash().begin() +
             min((unsigned int)protoDSWinnerPoW.powsoln().mixhash().size(),
                 (unsigned int)mixhash.size()),
         mixhash.begin());
    ProtobufByteArrayToNumber<uint128_t, UINT128_SIZE>(
        protoDSWinnerPoW.powsoln().gasprice(), gasPrice);
    dsWinnerPoWs.emplace(
        key, PoWSolution(protoDSWinnerPoW.powsoln().nonce(), result, mixhash,
                         protoDSWinnerPoW.powsoln().lookupid(), gasPrice));
  }

  // Get the part of the announcement that should be co-signed during the first
  // round of consensus

  messageToCosign.clear();
  if (!dsBlock.GetHeader().Serialize(messageToCosign, 0)) {
    LOG_GENERAL(WARNING, "DSBlockHeader serialization failed");
    return false;
  }

  return true;
}

bool Messenger::SetDSFinalBlockAnnouncement(
    bytes& dst, const unsigned int offset, const uint32_t consensusID,
    const uint64_t blockNumber, const bytes& blockHash, const uint16_t leaderID,
    const PairOfKey& leaderKey, const TxBlock& txBlock,
    const shared_ptr<MicroBlock>& microBlock, bytes& messageToCosign) {
  LOG_MARKER();

  ConsensusAnnouncement announcement;

  // Set the FinalBlock announcement parameters

  DSFinalBlockAnnouncement* finalblock = announcement.mutable_finalblock();
  TxBlockToProtobuf(txBlock, *finalblock->mutable_txblock());
  if (microBlock != nullptr) {
    MicroBlockToProtobuf(*microBlock, *finalblock->mutable_microblock());
  } else {
    LOG_GENERAL(WARNING, "microblock is nullptr");
  }

  if (!finalblock->IsInitialized()) {
    LOG_GENERAL(WARNING, "DSFinalBlockAnnouncement initialization failed");
    return false;
  }

  // Set the common consensus announcement parameters

  if (!SetConsensusAnnouncementCore(announcement, consensusID, blockNumber,
                                    blockHash, leaderID, leaderKey)) {
    LOG_GENERAL(WARNING, "SetConsensusAnnouncementCore failed");
    return false;
  }

  // Serialize the part of the announcement that should be co-signed during the
  // first round of consensus

  messageToCosign.clear();
  if (!txBlock.GetHeader().Serialize(messageToCosign, 0)) {
    LOG_GENERAL(WARNING, "TxBlockHeader serialization failed");
    return false;
  }

  // Serialize the announcement

  return SerializeToArray(announcement, dst, offset);
}

bool Messenger::GetDSFinalBlockAnnouncement(
    const bytes& src, const unsigned int offset, const uint32_t consensusID,
    const uint64_t blockNumber, const bytes& blockHash, const uint16_t leaderID,
    const PubKey& leaderKey, TxBlock& txBlock,
    shared_ptr<MicroBlock>& microBlock, bytes& messageToCosign) {
  LOG_MARKER();

  if (offset >= src.size()) {
    LOG_GENERAL(WARNING, "Invalid data and offset, data size "
                             << src.size() << ", offset " << offset);
    return false;
  }

  ConsensusAnnouncement announcement;
  announcement.ParseFromArray(src.data() + offset, src.size() - offset);

  if (!announcement.IsInitialized()) {
    LOG_GENERAL(WARNING, "ConsensusAnnouncement initialization failed");
    return false;
  }

  if (!announcement.finalblock().IsInitialized()) {
    LOG_GENERAL(WARNING, "DSFinalBlockAnnouncement initialization failed");
    return false;
  }

  // Check the common consensus announcement parameters

  if (!GetConsensusAnnouncementCore(announcement, consensusID, blockNumber,
                                    blockHash, leaderID, leaderKey)) {
    LOG_GENERAL(WARNING, "GetConsensusAnnouncementCore failed");
    return false;
  }

  // Get the FinalBlock announcement parameters

  const DSFinalBlockAnnouncement& finalblock = announcement.finalblock();
  if (!ProtobufToTxBlock(finalblock.txblock(), txBlock)) {
    return false;
  }

  if (finalblock.microblock().IsInitialized()) {
    ProtobufToMicroBlock(finalblock.microblock(), *microBlock);
  } else {
    LOG_GENERAL(WARNING, "Announcement doesn't include ds microblock");
    microBlock = nullptr;
  }

  // Get the part of the announcement that should be co-signed during the first
  // round of consensus

  messageToCosign.clear();
  if (!txBlock.GetHeader().Serialize(messageToCosign, 0)) {
    LOG_GENERAL(WARNING, "TxBlockHeader serialization failed");
    return false;
  }

  return true;
}

bool Messenger::SetDSVCBlockAnnouncement(
    bytes& dst, const unsigned int offset, const uint32_t consensusID,
    const uint64_t blockNumber, const bytes& blockHash, const uint16_t leaderID,
    const PairOfKey& leaderKey, const VCBlock& vcBlock,
    bytes& messageToCosign) {
  LOG_MARKER();

  ConsensusAnnouncement announcement;

  // Set the VCBlock announcement parameters

  DSVCBlockAnnouncement* vcblock = announcement.mutable_vcblock();
  SerializableToProtobufByteArray(vcBlock, *vcblock->mutable_vcblock());

  if (!vcblock->IsInitialized()) {
    LOG_GENERAL(WARNING, "DSVCBlockAnnouncement initialization failed");
    return false;
  }

  // Set the common consensus announcement parameters

  if (!SetConsensusAnnouncementCore(announcement, consensusID, blockNumber,
                                    blockHash, leaderID, leaderKey)) {
    LOG_GENERAL(WARNING, "SetConsensusAnnouncementCore failed");
    return false;
  }

  // Serialize the part of the announcement that should be co-signed during the
  // first round of consensus

  messageToCosign.clear();
  if (!vcBlock.GetHeader().Serialize(messageToCosign, 0)) {
    LOG_GENERAL(WARNING, "VCBlockHeader serialization failed");
    return false;
  }

  // Serialize the announcement

  return SerializeToArray(announcement, dst, offset);
}

bool Messenger::GetDSVCBlockAnnouncement(
    const bytes& src, const unsigned int offset, const uint32_t consensusID,
    const uint64_t blockNumber, const bytes& blockHash, const uint16_t leaderID,
    const PubKey& leaderKey, VCBlock& vcBlock, bytes& messageToCosign) {
  LOG_MARKER();

  if (offset >= src.size()) {
    LOG_GENERAL(WARNING, "Invalid data and offset, data size "
                             << src.size() << ", offset " << offset);
    return false;
  }

  ConsensusAnnouncement announcement;
  announcement.ParseFromArray(src.data() + offset, src.size() - offset);

  if (!announcement.IsInitialized()) {
    LOG_GENERAL(WARNING, "ConsensusAnnouncement initialization failed");
    return false;
  }

  if (!announcement.vcblock().IsInitialized()) {
    LOG_GENERAL(WARNING, "DSVCBlockAnnouncement initialization failed");
    return false;
  }

  // Check the common consensus announcement parameters

  if (!GetConsensusAnnouncementCore(announcement, consensusID, blockNumber,
                                    blockHash, leaderID, leaderKey)) {
    LOG_GENERAL(WARNING, "GetConsensusAnnouncementCore failed");
    return false;
  }

  // Get the VCBlock announcement parameters

  const DSVCBlockAnnouncement& vcblock = announcement.vcblock();
  PROTOBUFBYTEARRAYTOSERIALIZABLE(vcblock.vcblock(), vcBlock);

  // Get the part of the announcement that should be co-signed during the first
  // round of consensus

  messageToCosign.clear();
  if (!vcBlock.GetHeader().Serialize(messageToCosign, 0)) {
    LOG_GENERAL(WARNING, "VCBlockHeader serialization failed");
    return false;
  }

  return true;
}

bool Messenger::SetDSMissingMicroBlocksErrorMsg(
    bytes& dst, const unsigned int offset,
    const vector<BlockHash>& missingMicroBlockHashes, const uint64_t epochNum,
    const uint32_t listenPort) {
  LOG_MARKER();

  DSMissingMicroBlocksErrorMsg result;

  for (const auto& hash : missingMicroBlockHashes) {
    result.add_mbhashes(hash.data(), hash.size);
  }

  result.set_epochnum(epochNum);
  result.set_listenport(listenPort);

  if (!result.IsInitialized()) {
    LOG_GENERAL(WARNING, "DSMissingMicroBlocksErrorMsg initialization failed");
    return false;
  }

  return SerializeToArray(result, dst, offset);
}

bool Messenger::GetDSMissingMicroBlocksErrorMsg(
    const bytes& src, const unsigned int offset,
    vector<BlockHash>& missingMicroBlockHashes, uint64_t& epochNum,
    uint32_t& listenPort) {
  LOG_MARKER();

  if (offset >= src.size()) {
    LOG_GENERAL(WARNING, "Invalid data and offset, data size "
                             << src.size() << ", offset " << offset);
    return false;
  }

  DSMissingMicroBlocksErrorMsg result;
  result.ParseFromArray(src.data() + offset, src.size() - offset);

  if (!result.IsInitialized()) {
    LOG_GENERAL(WARNING, "DSMissingMicroBlocksErrorMsg initialization failed");
    return false;
  }

  for (const auto& hash : result.mbhashes()) {
    missingMicroBlockHashes.emplace_back();
    unsigned int size = min((unsigned int)hash.size(),
                            (unsigned int)missingMicroBlockHashes.back().size);
    copy(hash.begin(), hash.begin() + size,
         missingMicroBlockHashes.back().asArray().begin());
  }

  epochNum = result.epochnum();
  listenPort = result.listenport();

  return true;
}

// ============================================================================
// Node messages
// ============================================================================

bool Messenger::SetNodeVCDSBlocksMessage(
    bytes& dst, const unsigned int offset, const uint32_t shardId,
    const DSBlock& dsBlock, const std::vector<VCBlock>& vcBlocks,
    const uint32_t& shardingStructureVersion, const DequeOfShard& shards) {
  LOG_MARKER();

  NodeDSBlock result;

  result.set_shardid(shardId);
  DSBlockToProtobuf(dsBlock, *result.mutable_dsblock());

  for (const auto& vcblock : vcBlocks) {
    VCBlockToProtobuf(vcblock, *result.add_vcblocks());
  }
  ShardingStructureToProtobuf(shardingStructureVersion, shards,
                              *result.mutable_sharding());

  if (!result.IsInitialized()) {
    LOG_GENERAL(WARNING, "NodeDSBlock initialization failed");
    return false;
  }

  return SerializeToArray(result, dst, offset);
}

bool Messenger::GetNodeVCDSBlocksMessage(const bytes& src,
                                         const unsigned int offset,
                                         uint32_t& shardId, DSBlock& dsBlock,
                                         std::vector<VCBlock>& vcBlocks,
                                         uint32_t& shardingStructureVersion,
                                         DequeOfShard& shards) {
  LOG_MARKER();

  if (offset >= src.size()) {
    LOG_GENERAL(WARNING, "Invalid data and offset, data size "
                             << src.size() << ", offset " << offset);
    return false;
  }

  NodeDSBlock result;
  result.ParseFromArray(src.data() + offset, src.size() - offset);

  if (!result.IsInitialized()) {
    LOG_GENERAL(WARNING, "NodeDSBlock initialization failed");
    return false;
  }

  shardId = result.shardid();
  if (!ProtobufToDSBlock(result.dsblock(), dsBlock)) {
    return false;
  }

  for (const auto& proto_vcblock : result.vcblocks()) {
    VCBlock vcblock;
    if (!ProtobufToVCBlock(proto_vcblock, vcblock)) {
      LOG_GENERAL(WARNING, "ProtobufToVCBlock failed");
      return false;
    }
    vcBlocks.emplace_back(move(vcblock));
  }

  return ProtobufToShardingStructure(result.sharding(),
                                     shardingStructureVersion, shards);
}

bool Messenger::SetNodeFinalBlock(bytes& dst, const unsigned int offset,
                                  const uint64_t dsBlockNumber,
                                  const uint32_t consensusID,
                                  const TxBlock& txBlock,
                                  const bytes& stateDelta) {
  LOG_MARKER();

  NodeFinalBlock result;

  result.set_dsblocknumber(dsBlockNumber);
  result.set_consensusid(consensusID);
  TxBlockToProtobuf(txBlock, *result.mutable_txblock());
  result.set_statedelta(stateDelta.data(), stateDelta.size());

  if (!result.IsInitialized()) {
    LOG_GENERAL(WARNING, "NodeFinalBlock initialization failed");
    return false;
  }

  return SerializeToArray(result, dst, offset);
}

bool Messenger::GetNodeFinalBlock(const bytes& src, const unsigned int offset,
                                  uint64_t& dsBlockNumber,
                                  uint32_t& consensusID, TxBlock& txBlock,
                                  bytes& stateDelta) {
  LOG_MARKER();

  if (offset >= src.size()) {
    LOG_GENERAL(WARNING, "Invalid data and offset, data size "
                             << src.size() << ", offset " << offset);
    return false;
  }

  NodeFinalBlock result;
  result.ParseFromArray(src.data() + offset, src.size() - offset);

  if (!result.IsInitialized()) {
    LOG_GENERAL(WARNING, "NodeFinalBlock initialization failed");
    return false;
  }

  dsBlockNumber = result.dsblocknumber();
  consensusID = result.consensusid();
  if (!ProtobufToTxBlock(result.txblock(), txBlock)) {
    return false;
  }
  stateDelta.resize(result.statedelta().size());
  copy(result.statedelta().begin(), result.statedelta().end(),
       stateDelta.begin());

  return true;
}

bool Messenger::SetNodeMBnForwardTransaction(
    bytes& dst, const unsigned int offset, const MicroBlock& microBlock,
    const vector<TransactionWithReceipt>& txns) {
  LOG_MARKER();

  NodeMBnForwardTransaction result;

  MicroBlockToProtobuf(microBlock, *result.mutable_microblock());

  unsigned int txnsCount = 0;

  for (const auto& txn : txns) {
    SerializableToProtobufByteArray(txn, *result.add_txnswithreceipt());
    txnsCount++;
  }

  if (!result.IsInitialized()) {
    LOG_GENERAL(WARNING, "SetNodeMBnForwardTransaction initialization failed");
    return false;
  }

  LOG_GENERAL(INFO, "EpochNum: " << microBlock.GetHeader().GetEpochNum()
                                 << " MBHash: " << microBlock.GetBlockHash()
                                 << " Txns: " << txnsCount);

  return SerializeToArray(result, dst, offset);
}

bool Messenger::GetNodeMBnForwardTransaction(const bytes& src,
                                             const unsigned int offset,
                                             MBnForwardedTxnEntry& entry) {
  LOG_MARKER();

  if (offset >= src.size()) {
    LOG_GENERAL(WARNING, "Invalid data and offset, data size "
                             << src.size() << ", offset " << offset);
    return false;
  }

  NodeMBnForwardTransaction result;
  result.ParseFromArray(src.data() + offset, src.size() - offset);

  if (!result.IsInitialized()) {
    LOG_GENERAL(WARNING, "NodeForwardTransaction initialization failed");
    return false;
  }

  ProtobufToMicroBlock(result.microblock(), entry.m_microBlock);

  unsigned int txnsCount = 0;

  for (const auto& txn : result.txnswithreceipt()) {
    TransactionWithReceipt txr;
    PROTOBUFBYTEARRAYTOSERIALIZABLE(txn, txr);
    entry.m_transactions.emplace_back(txr);
    txnsCount++;
  }

  LOG_GENERAL(INFO, entry << endl << " Txns: " << txnsCount);

  return true;
}

bool Messenger::SetNodeVCBlock(bytes& dst, const unsigned int offset,
                               const VCBlock& vcBlock) {
  LOG_MARKER();

  NodeVCBlock result;

  VCBlockToProtobuf(vcBlock, *result.mutable_vcblock());

  if (!result.IsInitialized()) {
    LOG_GENERAL(WARNING, "NodeVCBlock initialization failed");
    return false;
  }

  return SerializeToArray(result, dst, offset);
}

bool Messenger::GetNodeVCBlock(const bytes& src, const unsigned int offset,
                               VCBlock& vcBlock) {
  LOG_MARKER();

  if (offset >= src.size()) {
    LOG_GENERAL(WARNING, "Invalid data and offset, data size "
                             << src.size() << ", offset " << offset);
    return false;
  }

  NodeVCBlock result;
  result.ParseFromArray(src.data() + offset, src.size() - offset);

  if (!result.IsInitialized()) {
    LOG_GENERAL(WARNING, "NodeVCBlock initialization failed");
    return false;
  }

  return ProtobufToVCBlock(result.vcblock(), vcBlock);
}

bool Messenger::SetNodeForwardTxnBlock(
    bytes& dst, const unsigned int offset, const uint64_t& epochNumber,
    const uint64_t& dsBlockNum, const uint32_t& shardId,
    const PairOfKey& lookupKey, const std::vector<Transaction>& txnsCurrent,
    const std::vector<Transaction>& txnsGenerated) {
  LOG_MARKER();

  NodeForwardTxnBlock result;

  result.set_epochnumber(epochNumber);
  result.set_dsblocknum(dsBlockNum);
  result.set_shardid(shardId);
  SerializableToProtobufByteArray(lookupKey.second, *result.mutable_pubkey());

  unsigned int txnsCurrentCount = 0;
  unsigned int txnsGeneratedCount = 0;

  unsigned int msg_size = 0;

  for (const auto& txn : txnsCurrent) {
    if (msg_size >= PACKET_BYTESIZE_LIMIT) {
      break;
    }
    ProtoTransaction* protoTxn = new ProtoTransaction();
    TransactionToProtobuf(txn, *protoTxn);
    unsigned txn_size = protoTxn->ByteSize();
    if ((msg_size + txn_size) > PACKET_BYTESIZE_LIMIT &&
        txn_size >= SMALL_TXN_SIZE) {
      continue;
    }
    *result.add_transactions() = *protoTxn;
    txnsCurrentCount++;
    msg_size += protoTxn->ByteSize();
  }

  for (const auto& txn : txnsGenerated) {
    if (msg_size >= PACKET_BYTESIZE_LIMIT) {
      break;
    }
    ProtoTransaction* protoTxn = new ProtoTransaction();
    TransactionToProtobuf(txn, *protoTxn);
    unsigned txn_size = protoTxn->ByteSize();
    if ((msg_size + txn_size) > PACKET_BYTESIZE_LIMIT &&
        txn_size >= SMALL_TXN_SIZE) {
      continue;
    }
    *result.add_transactions() = *protoTxn;
    txnsGeneratedCount++;
    msg_size += txn_size;
  }

  Signature signature;
  if (result.transactions().size() > 0) {
    bytes tmp;
    if (!RepeatableToArray(result.transactions(), tmp, 0)) {
      LOG_GENERAL(WARNING, "Failed to serialize transactions");
      return false;
    }
    if (!Schnorr::GetInstance().Sign(tmp, lookupKey.first, lookupKey.second,
                                     signature)) {
      LOG_GENERAL(WARNING, "Failed to sign transactions");
      return false;
    }
  }

  SerializableToProtobufByteArray(signature, *result.mutable_signature());

  if (!result.IsInitialized()) {
    LOG_GENERAL(WARNING, "NodeForwardTxnBlock initialization failed");
    return false;
  }

  LOG_GENERAL(INFO, "Epoch: " << epochNumber << " shardId: " << shardId
                              << " Current txns: " << txnsCurrentCount
                              << " Generated txns: " << txnsGeneratedCount);

  return SerializeToArray(result, dst, offset);
}

bool Messenger::SetNodeForwardTxnBlock(bytes& dst, const unsigned int offset,
                                       const uint64_t& epochNumber,
                                       const uint64_t& dsBlockNum,
                                       const uint32_t& shardId,
                                       const PubKey& lookupKey,
                                       std::vector<Transaction>& txns,
                                       const Signature& signature) {
  LOG_MARKER();

  NodeForwardTxnBlock result;

  result.set_epochnumber(epochNumber);
  result.set_dsblocknum(dsBlockNum);
  result.set_shardid(shardId);
  SerializableToProtobufByteArray(lookupKey, *result.mutable_pubkey());

  unsigned int txnsCount = 0;

  unsigned int msg_size = 0;

  for (const auto& txn : txns) {
    if (msg_size >= PACKET_BYTESIZE_LIMIT) {
      break;
    }
    ProtoTransaction* protoTxn = new ProtoTransaction();
    TransactionToProtobuf(txn, *protoTxn);
    unsigned txn_size = protoTxn->ByteSize();
    if ((msg_size + txn_size) > PACKET_BYTESIZE_LIMIT &&
        txn_size >= SMALL_TXN_SIZE) {
      continue;
    }
    *result.add_transactions() = *protoTxn;
    txnsCount++;
    msg_size += txn_size;
  }

  SerializableToProtobufByteArray(signature, *result.mutable_signature());

  if (!result.IsInitialized()) {
    LOG_GENERAL(WARNING, "NodeForwardTxnBlock initialization failed");
    return false;
  }

  LOG_GENERAL(INFO, "Epoch: " << epochNumber << " shardId: " << shardId
                              << " Txns: " << txnsCount);

  return SerializeToArray(result, dst, offset);
}

bool Messenger::GetNodeForwardTxnBlock(
    const bytes& src, const unsigned int offset, uint64_t& epochNumber,
    uint64_t& dsBlockNum, uint32_t& shardId, PubKey& lookupPubKey,
    std::vector<Transaction>& txns, Signature& signature) {
  LOG_MARKER();

  if (offset >= src.size()) {
    LOG_GENERAL(WARNING, "Invalid data and offset, data size "
                             << src.size() << ", offset " << offset);
    return false;
  }

  NodeForwardTxnBlock result;
  result.ParseFromArray(src.data() + offset, src.size() - offset);

  if (!result.IsInitialized()) {
    LOG_GENERAL(WARNING, "NodeForwardTxnBlock initialization failed");
    return false;
  }

  epochNumber = result.epochnumber();
  dsBlockNum = result.dsblocknum();
  shardId = result.shardid();
  PROTOBUFBYTEARRAYTOSERIALIZABLE(result.pubkey(), lookupPubKey);

  if (result.transactions().size() > 0) {
    bytes tmp;
    if (!RepeatableToArray(result.transactions(), tmp, 0)) {
      LOG_GENERAL(WARNING, "Failed to serialize transactions");
      return false;
    }
    PROTOBUFBYTEARRAYTOSERIALIZABLE(result.signature(), signature);

    if (!Schnorr::GetInstance().Verify(tmp, signature, lookupPubKey)) {
      LOG_GENERAL(WARNING, "Invalid signature in transactions");
      return false;
    }

    for (const auto& txn : result.transactions()) {
      Transaction t;
      if (!ProtobufToTransaction(txn, t)) {
        LOG_GENERAL(WARNING, "ProtobufToTransaction failed");
        return false;
      }
      txns.emplace_back(t);
    }
  }

  LOG_GENERAL(INFO, "Epoch: " << epochNumber << " Shard: " << shardId
                              << " Received txns: " << txns.size());

  return true;
}

bool Messenger::SetNodeMicroBlockAnnouncement(
    bytes& dst, const unsigned int offset, const uint32_t consensusID,
    const uint64_t blockNumber, const bytes& blockHash, const uint16_t leaderID,
    const PairOfKey& leaderKey, const MicroBlock& microBlock,
    bytes& messageToCosign) {
  LOG_MARKER();

  ConsensusAnnouncement announcement;

  // Set the MicroBlock announcement parameters

  NodeMicroBlockAnnouncement* microblock = announcement.mutable_microblock();
  MicroBlockToProtobuf(microBlock, *microblock->mutable_microblock());

  if (!microblock->IsInitialized()) {
    LOG_GENERAL(WARNING, "NodeMicroBlockAnnouncement initialization failed");
    return false;
  }

  // Set the common consensus announcement parameters

  if (!SetConsensusAnnouncementCore(announcement, consensusID, blockNumber,
                                    blockHash, leaderID, leaderKey)) {
    LOG_GENERAL(WARNING, "SetConsensusAnnouncementCore failed");
    return false;
  }

  // Serialize the part of the announcement that should be co-signed during the
  // first round of consensus

  messageToCosign.clear();
  if (!microBlock.GetHeader().Serialize(messageToCosign, 0)) {
    LOG_GENERAL(WARNING, "MicroBlockHeader serialization failed");
    return false;
  }

  // Serialize the announcement

  return SerializeToArray(announcement, dst, offset);
}

bool Messenger::GetNodeMicroBlockAnnouncement(
    const bytes& src, const unsigned int offset, const uint32_t consensusID,
    const uint64_t blockNumber, const bytes& blockHash, const uint16_t leaderID,
    const PubKey& leaderKey, MicroBlock& microBlock, bytes& messageToCosign) {
  LOG_MARKER();

  if (offset >= src.size()) {
    LOG_GENERAL(WARNING, "Invalid data and offset, data size "
                             << src.size() << ", offset " << offset);
    return false;
  }

  ConsensusAnnouncement announcement;
  announcement.ParseFromArray(src.data() + offset, src.size() - offset);

  if (!announcement.IsInitialized()) {
    LOG_GENERAL(WARNING, "ConsensusAnnouncement initialization failed");
    return false;
  }

  if (!announcement.microblock().IsInitialized()) {
    LOG_GENERAL(WARNING, "NodeMicroBlockAnnouncement initialization failed");
    return false;
  }

  // Check the common consensus announcement parameters

  if (!GetConsensusAnnouncementCore(announcement, consensusID, blockNumber,
                                    blockHash, leaderID, leaderKey)) {
    LOG_GENERAL(WARNING, "GetConsensusAnnouncementCore failed");
    return false;
  }

  // Get the MicroBlock announcement parameters

  const NodeMicroBlockAnnouncement& microblock = announcement.microblock();
  ProtobufToMicroBlock(microblock.microblock(), microBlock);

  // Get the part of the announcement that should be co-signed during the first
  // round of consensus

  messageToCosign.clear();
  if (!microBlock.GetHeader().Serialize(messageToCosign, 0)) {
    LOG_GENERAL(WARNING, "MicroBlockHeader serialization failed");
    return false;
  }

  return true;
}

bool Messenger::SetNodeFallbackBlockAnnouncement(
    bytes& dst, const unsigned int offset, const uint32_t consensusID,
    const uint64_t blockNumber, const bytes& blockHash, const uint16_t leaderID,
    const PairOfKey& leaderKey, const FallbackBlock& fallbackBlock,
    bytes& messageToCosign) {
  LOG_MARKER();

  ConsensusAnnouncement announcement;

  // Set the FallbackBlock announcement parameters

  NodeFallbackBlockAnnouncement* fallbackblock =
      announcement.mutable_fallbackblock();
  SerializableToProtobufByteArray(fallbackBlock,
                                  *fallbackblock->mutable_fallbackblock());

  if (!fallbackblock->IsInitialized()) {
    LOG_GENERAL(WARNING, "NodeFallbackBlockAnnouncement initialization failed");
    return false;
  }

  // Set the common consensus announcement parameters

  if (!SetConsensusAnnouncementCore(announcement, consensusID, blockNumber,
                                    blockHash, leaderID, leaderKey)) {
    LOG_GENERAL(WARNING, "SetConsensusAnnouncementCore failed");
    return false;
  }

  // Serialize the part of the announcement that should be co-signed during the
  // first round of consensus

  messageToCosign.clear();
  if (!fallbackBlock.GetHeader().Serialize(messageToCosign, 0)) {
    LOG_GENERAL(WARNING, "FallbackBlockHeader serialization failed");
    return false;
  }

  // Serialize the announcement

  return SerializeToArray(announcement, dst, offset);
}

bool Messenger::GetNodeFallbackBlockAnnouncement(
    const bytes& src, const unsigned int offset, const uint32_t consensusID,
    const uint64_t blockNumber, const bytes& blockHash, const uint16_t leaderID,
    const PubKey& leaderKey, FallbackBlock& fallbackBlock,
    bytes& messageToCosign) {
  LOG_MARKER();

  if (offset >= src.size()) {
    LOG_GENERAL(WARNING, "Invalid data and offset, data size "
                             << src.size() << ", offset " << offset);
    return false;
  }

  ConsensusAnnouncement announcement;
  announcement.ParseFromArray(src.data() + offset, src.size() - offset);

  if (!announcement.IsInitialized()) {
    LOG_GENERAL(WARNING, "ConsensusAnnouncement initialization failed");
    return false;
  }

  if (!announcement.fallbackblock().IsInitialized()) {
    LOG_GENERAL(WARNING, "NodeFallbackBlockAnnouncement initialization failed");
    return false;
  }

  // Check the common consensus announcement parameters

  if (!GetConsensusAnnouncementCore(announcement, consensusID, blockNumber,
                                    blockHash, leaderID, leaderKey)) {
    LOG_GENERAL(WARNING, "GetConsensusAnnouncementCore failed");
    return false;
  }

  // Get the FallbackBlock announcement parameters

  const NodeFallbackBlockAnnouncement& fallbackblock =
      announcement.fallbackblock();
  PROTOBUFBYTEARRAYTOSERIALIZABLE(fallbackblock.fallbackblock(), fallbackBlock);

  // Get the part of the announcement that should be co-signed during the first
  // round of consensus

  messageToCosign.clear();
  if (!fallbackBlock.GetHeader().Serialize(messageToCosign, 0)) {
    LOG_GENERAL(WARNING, "FallbackBlockHeader serialization failed");
    return false;
  }

  return true;
}

bool Messenger::SetNodeFallbackBlock(bytes& dst, const unsigned int offset,
                                     const FallbackBlock& fallbackBlock) {
  LOG_MARKER();

  NodeFallbackBlock result;

  FallbackBlockToProtobuf(fallbackBlock, *result.mutable_fallbackblock());

  if (!result.IsInitialized()) {
    LOG_GENERAL(WARNING, "NodeFallbackBlock initialization failed");
    return false;
  }

  return SerializeToArray(result, dst, offset);
}

bool Messenger::GetNodeFallbackBlock(const bytes& src,
                                     const unsigned int offset,
                                     FallbackBlock& fallbackBlock) {
  LOG_MARKER();

  if (offset >= src.size()) {
    LOG_GENERAL(WARNING, "Invalid data and offset, data size "
                             << src.size() << ", offset " << offset);
    return false;
  }

  NodeFallbackBlock result;
  result.ParseFromArray(src.data() + offset, src.size() - offset);

  if (!result.IsInitialized()) {
    LOG_GENERAL(WARNING, "NodeFallbackBlock initialization failed");
    return false;
  }

  ProtobufToFallbackBlock(result.fallbackblock(), fallbackBlock);

  return true;
}

bool Messenger::ShardStructureToArray(bytes& dst, const unsigned int offset,
                                      const uint32_t& version,
                                      const DequeOfShard& shards) {
  ProtoShardingStructure protoShardingStructure;
  ShardingStructureToProtobuf(version, shards, protoShardingStructure);

  if (!protoShardingStructure.IsInitialized()) {
    LOG_GENERAL(WARNING, "ProtoShardingStructure initialization failed");
    return false;
  }

  if (!SerializeToArray(protoShardingStructure, dst, offset)) {
    LOG_GENERAL(WARNING, "ProtoShardingStructure serialization failed");
    return false;
  }

  return true;
}

bool Messenger::ArrayToShardStructure(const bytes& src,
                                      const unsigned int offset,
                                      uint32_t& version, DequeOfShard& shards) {
  if (offset >= src.size()) {
    LOG_GENERAL(WARNING, "Invalid data and offset, data size "
                             << src.size() << ", offset " << offset);
    return false;
  }

  ProtoShardingStructure protoShardingStructure;
  protoShardingStructure.ParseFromArray(src.data() + offset,
                                        src.size() - offset);
  return ProtobufToShardingStructure(protoShardingStructure, version, shards);
}

bool Messenger::SetNodeMissingTxnsErrorMsg(
    bytes& dst, const unsigned int offset,
    const vector<TxnHash>& missingTxnHashes, const uint64_t epochNum,
    const uint32_t listenPort) {
  LOG_MARKER();

  NodeMissingTxnsErrorMsg result;

  for (const auto& hash : missingTxnHashes) {
    LOG_EPOCH(INFO, epochNum, "Missing txn: " << hash);
    result.add_txnhashes(hash.data(), hash.size);
  }

  result.set_epochnum(epochNum);
  result.set_listenport(listenPort);

  if (!result.IsInitialized()) {
    LOG_GENERAL(WARNING, "NodeMissingTxnsErrorMsg initialization failed");
    return false;
  }

  return SerializeToArray(result, dst, offset);
}

bool Messenger::GetNodeMissingTxnsErrorMsg(const bytes& src,
                                           const unsigned int offset,
                                           vector<TxnHash>& missingTxnHashes,
                                           uint64_t& epochNum,
                                           uint32_t& listenPort) {
  LOG_MARKER();

  if (offset >= src.size()) {
    LOG_GENERAL(WARNING, "Invalid data and offset, data size "
                             << src.size() << ", offset " << offset);
    return false;
  }

  NodeMissingTxnsErrorMsg result;
  result.ParseFromArray(src.data() + offset, src.size() - offset);

  if (!result.IsInitialized()) {
    LOG_GENERAL(WARNING, "NodeMissingTxnsErrorMsg initialization failed");
    return false;
  }

  for (const auto& hash : result.txnhashes()) {
    missingTxnHashes.emplace_back();
    unsigned int size = min((unsigned int)hash.size(),
                            (unsigned int)missingTxnHashes.back().size);
    copy(hash.begin(), hash.begin() + size,
         missingTxnHashes.back().asArray().begin());
  }

  epochNum = result.epochnum();
  listenPort = result.listenport();

  return true;
}

// ============================================================================
// Lookup messages
// ============================================================================

bool Messenger::SetLookupGetSeedPeers(bytes& dst, const unsigned int offset,
                                      const uint32_t listenPort) {
  LOG_MARKER();

  LookupGetSeedPeers result;

  result.set_listenport(listenPort);

  if (!result.IsInitialized()) {
    LOG_GENERAL(WARNING, "LookupGetSeedPeers initialization failed");
    return false;
  }

  return SerializeToArray(result, dst, offset);
}

bool Messenger::GetLookupGetSeedPeers(const bytes& src,
                                      const unsigned int offset,
                                      uint32_t& listenPort) {
  LOG_MARKER();

  if (offset >= src.size()) {
    LOG_GENERAL(WARNING, "Invalid data and offset, data size "
                             << src.size() << ", offset " << offset);
    return false;
  }

  LookupGetSeedPeers result;
  result.ParseFromArray(src.data() + offset, src.size() - offset);

  if (!result.IsInitialized()) {
    LOG_GENERAL(WARNING, "LookupGetSeedPeers initialization failed");
    return false;
  }

  listenPort = result.listenport();

  return true;
}

bool Messenger::SetLookupSetSeedPeers(bytes& dst, const unsigned int offset,
                                      const PairOfKey& lookupKey,
                                      const vector<Peer>& candidateSeeds) {
  LOG_MARKER();

  LookupSetSeedPeers result;

  unordered_set<uint32_t> indicesAlreadyAdded;

  random_device rd;
  mt19937 gen(rd());
  uniform_int_distribution<> dis(0, candidateSeeds.size() - 1);

  for (unsigned int i = 0; i < candidateSeeds.size(); i++) {
    uint32_t index = dis(gen);
    while (indicesAlreadyAdded.find(index) != indicesAlreadyAdded.end()) {
      index = dis(gen);
    }
    indicesAlreadyAdded.insert(index);

    SerializableToProtobufByteArray(candidateSeeds.at(index),
                                    *result.add_candidateseeds());
  }

  SerializableToProtobufByteArray(lookupKey.second, *result.mutable_pubkey());

  Signature signature;
  if (result.candidateseeds().size() > 0) {
    bytes tmp;
    if (!RepeatableToArray(result.candidateseeds(), tmp, 0)) {
      LOG_GENERAL(WARNING, "Failed to serialize candidate seeds");
      return false;
    }
    if (!Schnorr::GetInstance().Sign(tmp, lookupKey.first, lookupKey.second,
                                     signature)) {
      LOG_GENERAL(WARNING, "Failed to sign candidate seeds");
      return false;
    }
  }

  SerializableToProtobufByteArray(signature, *result.mutable_signature());

  if (!result.IsInitialized()) {
    LOG_GENERAL(WARNING, "LookupSetSeedPeers initialization failed");
    return false;
  }

  return SerializeToArray(result, dst, offset);
}

bool Messenger::GetLookupSetSeedPeers(const bytes& src,
                                      const unsigned int offset,
                                      PubKey& lookupPubKey,
                                      vector<Peer>& candidateSeeds) {
  LOG_MARKER();

  if (offset >= src.size()) {
    LOG_GENERAL(WARNING, "Invalid data and offset, data size "
                             << src.size() << ", offset " << offset);
    return false;
  }

  LookupSetSeedPeers result;
  result.ParseFromArray(src.data() + offset, src.size() - offset);

  if (!result.IsInitialized()) {
    LOG_GENERAL(WARNING, "LookupSetSeedPeers initialization failed");
    return false;
  }

  PROTOBUFBYTEARRAYTOSERIALIZABLE(result.pubkey(), lookupPubKey);

  for (const auto& peer : result.candidateseeds()) {
    Peer seedPeer;
    PROTOBUFBYTEARRAYTOSERIALIZABLE(peer, seedPeer);
    candidateSeeds.emplace_back(seedPeer);
  }

  Signature signature;
  PROTOBUFBYTEARRAYTOSERIALIZABLE(result.signature(), signature);

  if (result.candidateseeds().size() > 0) {
    bytes tmp;
    if (!RepeatableToArray(result.candidateseeds(), tmp, 0)) {
      LOG_GENERAL(WARNING, "Failed to serialize candidate seeds");
      return false;
    }

    if (!Schnorr::GetInstance().Verify(tmp, signature, lookupPubKey)) {
      LOG_GENERAL(WARNING, "Invalid signature in candidate seeds");
      return false;
    }
  }

  return true;
}

bool Messenger::SetLookupGetDSInfoFromSeed(bytes& dst,
                                           const unsigned int offset,
                                           const uint32_t listenPort,
                                           const bool initialDS) {
  LOG_MARKER();

  LookupGetDSInfoFromSeed result;

  result.set_listenport(listenPort);
  result.set_initialds(initialDS);

  if (!result.IsInitialized()) {
    LOG_GENERAL(WARNING, "LookupGetDSInfoFromSeed initialization failed");
    return false;
  }

  return SerializeToArray(result, dst, offset);
}

bool Messenger::GetLookupGetDSInfoFromSeed(const bytes& src,
                                           const unsigned int offset,
                                           uint32_t& listenPort,
                                           bool& initialDS) {
  LOG_MARKER();

  if (offset >= src.size()) {
    LOG_GENERAL(WARNING, "Invalid data and offset, data size "
                             << src.size() << ", offset " << offset);
    return false;
  }

  LookupGetDSInfoFromSeed result;
  result.ParseFromArray(src.data() + offset, src.size() - offset);

  if (!result.IsInitialized()) {
    LOG_GENERAL(WARNING, "LookupGetDSInfoFromSeed initialization failed");
    return false;
  }

  listenPort = result.listenport();
  initialDS = result.initialds();

  return true;
}

bool Messenger::SetLookupSetDSInfoFromSeed(bytes& dst,
                                           const unsigned int offset,
                                           const PairOfKey& senderKey,
                                           const uint32_t& dsCommitteeVersion,
                                           const DequeOfNode& dsNodes,
                                           const bool initialDS) {
  LOG_MARKER();

  LookupSetDSInfoFromSeed result;

  DSCommitteeToProtobuf(dsCommitteeVersion, dsNodes,
                        *result.mutable_dscommittee());

  SerializableToProtobufByteArray(senderKey.second, *result.mutable_pubkey());

  bytes tmp;
  if (!SerializeToArray(result.dscommittee(), tmp, 0)) {
    LOG_GENERAL(WARNING, "Failed to serialize DS committee");
    return false;
  }

  Signature signature;
  if (!Schnorr::GetInstance().Sign(tmp, senderKey.first, senderKey.second,
                                   signature)) {
    LOG_GENERAL(WARNING, "Failed to sign DS committee");
    return false;
  }

  SerializableToProtobufByteArray(signature, *result.mutable_signature());

  result.set_initialds(initialDS);

  if (!result.IsInitialized()) {
    LOG_GENERAL(WARNING, "LookupSetDSInfoFromSeed initialization failed");
    return false;
  }

  return SerializeToArray(result, dst, offset);
}

bool Messenger::GetLookupSetDSInfoFromSeed(
    const bytes& src, const unsigned int offset, PubKey& senderPubKey,
    uint32_t& dsCommitteeVersion, DequeOfNode& dsNodes, bool& initialDS) {
  LOG_MARKER();

  if (offset >= src.size()) {
    LOG_GENERAL(WARNING, "Invalid data and offset, data size "
                             << src.size() << ", offset " << offset);
    return false;
  }

  LookupSetDSInfoFromSeed result;
  result.ParseFromArray(src.data() + offset, src.size() - offset);
  PROTOBUFBYTEARRAYTOSERIALIZABLE(result.pubkey(), senderPubKey);

  if (!result.IsInitialized()) {
    LOG_GENERAL(WARNING, "LookupSetDSInfoFromSeed initialization failed");
    return false;
  }

  if (!ProtobufToDSCommittee(result.dscommittee(), dsCommitteeVersion,
                             dsNodes)) {
    LOG_GENERAL(WARNING, "ProtobufToDSCommittee failed");
    return false;
  }

  Signature signature;
  PROTOBUFBYTEARRAYTOSERIALIZABLE(result.signature(), signature);

  bytes tmp;
  if (!SerializeToArray(result.dscommittee(), tmp, 0)) {
    LOG_GENERAL(WARNING, "Failed to serialize DS committee");
    return false;
  }

  initialDS = result.initialds();

  if (!Schnorr::GetInstance().Verify(tmp, signature, senderPubKey)) {
    LOG_GENERAL(WARNING, "Invalid signature in DS nodes info");
    return false;
  }

  return true;
}

bool Messenger::SetLookupGetDSBlockFromSeed(bytes& dst,
                                            const unsigned int offset,
                                            const uint64_t lowBlockNum,
                                            const uint64_t highBlockNum,
                                            const uint32_t listenPort) {
  LOG_MARKER();

  LookupGetDSBlockFromSeed result;

  result.set_lowblocknum(lowBlockNum);
  result.set_highblocknum(highBlockNum);
  result.set_listenport(listenPort);

  if (!result.IsInitialized()) {
    LOG_GENERAL(WARNING, "LookupGetDSBlockFromSeed initialization failed");
    return false;
  }

  return SerializeToArray(result, dst, offset);
}

bool Messenger::GetLookupGetDSBlockFromSeed(const bytes& src,
                                            const unsigned int offset,
                                            uint64_t& lowBlockNum,
                                            uint64_t& highBlockNum,
                                            uint32_t& listenPort) {
  LOG_MARKER();

  if (offset >= src.size()) {
    LOG_GENERAL(WARNING, "Invalid data and offset, data size "
                             << src.size() << ", offset " << offset);
    return false;
  }

  LookupGetDSBlockFromSeed result;
  result.ParseFromArray(src.data() + offset, src.size() - offset);

  if (!result.IsInitialized()) {
    LOG_GENERAL(WARNING, "LookupGetDSBlockFromSeed initialization failed");
    return false;
  }

  lowBlockNum = result.lowblocknum();
  highBlockNum = result.highblocknum();
  listenPort = result.listenport();

  return true;
}

bool Messenger::SetLookupSetDSBlockFromSeed(bytes& dst,
                                            const unsigned int offset,
                                            const uint64_t lowBlockNum,
                                            const uint64_t highBlockNum,
                                            const PairOfKey& lookupKey,
                                            const vector<DSBlock>& dsBlocks) {
  LOG_MARKER();

  LookupSetDSBlockFromSeed result;

  result.mutable_data()->set_lowblocknum(lowBlockNum);
  result.mutable_data()->set_highblocknum(highBlockNum);

  SerializableToProtobufByteArray(lookupKey.second, *result.mutable_pubkey());

  for (const auto& dsblock : dsBlocks) {
    DSBlockToProtobuf(dsblock, *result.mutable_data()->add_dsblocks());
  }

  Signature signature;
  if (!result.data().IsInitialized()) {
    LOG_GENERAL(WARNING, "LookupSetDSBlockFromSeed.Data initialization failed");
    return false;
  }
  bytes tmp(result.data().ByteSize());
  result.data().SerializeToArray(tmp.data(), tmp.size());

  if (!Schnorr::GetInstance().Sign(tmp, lookupKey.first, lookupKey.second,
                                   signature)) {
    LOG_GENERAL(WARNING, "Failed to sign DS blocks");
    return false;
  }

  SerializableToProtobufByteArray(signature, *result.mutable_signature());

  if (!result.IsInitialized()) {
    LOG_GENERAL(WARNING, "LookupSetDSBlockFromSeed initialization failed");
    return false;
  }

  return SerializeToArray(result, dst, offset);
}

bool Messenger::GetLookupSetDSBlockFromSeed(
    const bytes& src, const unsigned int offset, uint64_t& lowBlockNum,
    uint64_t& highBlockNum, PubKey& lookupPubKey, vector<DSBlock>& dsBlocks) {
  LOG_MARKER();

  if (offset >= src.size()) {
    LOG_GENERAL(WARNING, "Invalid data and offset, data size "
                             << src.size() << ", offset " << offset);
    return false;
  }

  LookupSetDSBlockFromSeed result;
  result.ParseFromArray(src.data() + offset, src.size() - offset);

  if (!result.IsInitialized()) {
    LOG_GENERAL(WARNING, "LookupSetDSBlockFromSeed initialization failed");
    return false;
  }

  lowBlockNum = result.data().lowblocknum();
  highBlockNum = result.data().highblocknum();
  PROTOBUFBYTEARRAYTOSERIALIZABLE(result.pubkey(), lookupPubKey);

  for (const auto& proto_dsblock : result.data().dsblocks()) {
    DSBlock dsblock;
    if (!ProtobufToDSBlock(proto_dsblock, dsblock)) {
      LOG_GENERAL(WARNING, "ProtobufToDSBlock failed");
      return false;
    }
    dsBlocks.emplace_back(dsblock);
  }

  bytes tmp(result.data().ByteSize());
  result.data().SerializeToArray(tmp.data(), tmp.size());

  Signature signature;
  PROTOBUFBYTEARRAYTOSERIALIZABLE(result.signature(), signature);

  if (!Schnorr::GetInstance().Verify(tmp, signature, lookupPubKey)) {
    LOG_GENERAL(WARNING, "Invalid signature in GetLookupSetDSBlockFromSeed");
    return false;
  }

  return true;
}

bool Messenger::SetLookupGetTxBlockFromSeed(bytes& dst,
                                            const unsigned int offset,
                                            const uint64_t lowBlockNum,
                                            const uint64_t highBlockNum,
                                            const uint32_t listenPort) {
  LOG_MARKER();

  LookupGetTxBlockFromSeed result;

  result.set_lowblocknum(lowBlockNum);
  result.set_highblocknum(highBlockNum);
  result.set_listenport(listenPort);

  if (!result.IsInitialized()) {
    LOG_GENERAL(WARNING, "LookupGetTxBlockFromSeed initialization failed");
    return false;
  }

  return SerializeToArray(result, dst, offset);
}

bool Messenger::GetLookupGetTxBlockFromSeed(const bytes& src,
                                            const unsigned int offset,
                                            uint64_t& lowBlockNum,
                                            uint64_t& highBlockNum,
                                            uint32_t& listenPort) {
  LOG_MARKER();

  if (offset >= src.size()) {
    LOG_GENERAL(WARNING, "Invalid data and offset, data size "
                             << src.size() << ", offset " << offset);
    return false;
  }

  LookupGetTxBlockFromSeed result;
  result.ParseFromArray(src.data() + offset, src.size() - offset);

  if (!result.IsInitialized()) {
    LOG_GENERAL(WARNING, "LookupGetTxBlockFromSeed initialization failed");
    return false;
  }

  lowBlockNum = result.lowblocknum();
  highBlockNum = result.highblocknum();
  listenPort = result.listenport();

  return true;
}

bool Messenger::SetLookupSetTxBlockFromSeed(bytes& dst,
                                            const unsigned int offset,
                                            const uint64_t lowBlockNum,
                                            const uint64_t highBlockNum,
                                            const PairOfKey& lookupKey,
                                            const vector<TxBlock>& txBlocks) {
  LOG_MARKER();

  LookupSetTxBlockFromSeed result;

  result.mutable_data()->set_lowblocknum(lowBlockNum);
  result.mutable_data()->set_highblocknum(highBlockNum);

  for (const auto& txblock : txBlocks) {
    TxBlockToProtobuf(txblock, *result.mutable_data()->add_txblocks());
  }

  SerializableToProtobufByteArray(lookupKey.second, *result.mutable_pubkey());

  Signature signature;
  if (!result.data().IsInitialized()) {
    LOG_GENERAL(WARNING, "LookupSetTxBlockFromSeed.Data initialization failed");
    return false;
  }

  bytes tmp(result.data().ByteSize());
  result.data().SerializeToArray(tmp.data(), tmp.size());

  if (!Schnorr::GetInstance().Sign(tmp, lookupKey.first, lookupKey.second,
                                   signature)) {
    LOG_GENERAL(WARNING, "Failed to sign tx blocks");
    return false;
  }

  SerializableToProtobufByteArray(signature, *result.mutable_signature());

  if (!result.IsInitialized()) {
    LOG_GENERAL(WARNING, "LookupSetTxBlockFromSeed initialization failed");
    return false;
  }

  return SerializeToArray(result, dst, offset);
}

bool Messenger::GetLookupSetTxBlockFromSeed(
    const bytes& src, const unsigned int offset, uint64_t& lowBlockNum,
    uint64_t& highBlockNum, PubKey& lookupPubKey, vector<TxBlock>& txBlocks) {
  LOG_MARKER();

  LookupSetTxBlockFromSeed result;

  google::protobuf::io::ArrayInputStream arrayIn(src.data() + offset,
                                                 src.size() - offset);
  google::protobuf::io::CodedInputStream codedIn(&arrayIn);
  codedIn.SetTotalBytesLimit(MAX_READ_WATERMARK_IN_BYTES,
                             MAX_READ_WATERMARK_IN_BYTES);

  if (!result.ParseFromCodedStream(&codedIn) ||
      !codedIn.ConsumedEntireMessage() || !result.IsInitialized()) {
    LOG_GENERAL(WARNING, "LookupSetTxBlockFromSeed initialization failed");
    return false;
  }

  lowBlockNum = result.data().lowblocknum();
  highBlockNum = result.data().highblocknum();

  for (const auto& txblock : result.data().txblocks()) {
    TxBlock block;
    if (!ProtobufToTxBlock(txblock, block)) {
      LOG_GENERAL(WARNING, "ProtobufToTxBlock failed");
      return false;
    }
    txBlocks.emplace_back(block);
  }

  bytes tmp(result.data().ByteSize());
  result.data().SerializeToArray(tmp.data(), tmp.size());

  PROTOBUFBYTEARRAYTOSERIALIZABLE(result.pubkey(), lookupPubKey);
  Signature signature;
  PROTOBUFBYTEARRAYTOSERIALIZABLE(result.signature(), signature);

  if (!Schnorr::GetInstance().Verify(tmp, signature, lookupPubKey)) {
    LOG_GENERAL(WARNING, "Invalid signature in GetLookupSetTxBlockFromSeed");
    return false;
  }

  return true;
}

bool Messenger::SetLookupGetStateDeltaFromSeed(bytes& dst,
                                               const unsigned int offset,
                                               const uint64_t blockNum,
                                               const uint32_t listenPort) {
  LOG_MARKER();

  LookupGetStateDeltaFromSeed result;

  result.set_blocknum(blockNum);
  result.set_listenport(listenPort);

  if (!result.IsInitialized()) {
    LOG_GENERAL(WARNING, "LookupGetStateDeltaFromSeed initialization failed");
    return false;
  }

  return SerializeToArray(result, dst, offset);
}

bool Messenger::SetLookupGetStateDeltasFromSeed(bytes& dst,
                                                const unsigned int offset,
                                                uint64_t& lowBlockNum,
                                                uint64_t& highBlockNum,
                                                const uint32_t listenPort) {
  LOG_MARKER();

  LookupGetStateDeltasFromSeed result;

  result.set_lowblocknum(lowBlockNum);
  result.set_highblocknum(highBlockNum);
  result.set_listenport(listenPort);

  if (!result.IsInitialized()) {
    LOG_GENERAL(WARNING, "LookupGetStateDeltasFromSeed initialization failed");
    return false;
  }

  return SerializeToArray(result, dst, offset);
}

bool Messenger::GetLookupGetStateDeltaFromSeed(const bytes& src,
                                               const unsigned int offset,
                                               uint64_t& blockNum,
                                               uint32_t& listenPort) {
  LOG_MARKER();

  if (offset >= src.size()) {
    LOG_GENERAL(WARNING, "Invalid data and offset, data size "
                             << src.size() << ", offset " << offset);
    return false;
  }

  LookupGetStateDeltaFromSeed result;
  result.ParseFromArray(src.data() + offset, src.size() - offset);

  if (!result.IsInitialized()) {
    LOG_GENERAL(WARNING, "LookupGetStateDeltaFromSeed initialization failed");
    return false;
  }

  blockNum = result.blocknum();
  listenPort = result.listenport();

  return true;
}

bool Messenger::GetLookupGetStateDeltasFromSeed(const bytes& src,
                                                const unsigned int offset,
                                                uint64_t& lowBlockNum,
                                                uint64_t& highBlockNum,
                                                uint32_t& listenPort) {
  LOG_MARKER();

  if (offset >= src.size()) {
    LOG_GENERAL(WARNING, "Invalid data and offset, data size "
                             << src.size() << ", offset " << offset);
    return false;
  }

  LookupGetStateDeltasFromSeed result;
  result.ParseFromArray(src.data() + offset, src.size() - offset);

  if (!result.IsInitialized()) {
    LOG_GENERAL(WARNING, "LookupGetStateDeltasFromSeed initialization failed");
    return false;
  }

  lowBlockNum = result.lowblocknum();
  highBlockNum = result.highblocknum();
  listenPort = result.listenport();

  return true;
}

bool Messenger::SetLookupSetStateDeltaFromSeed(bytes& dst,
                                               const unsigned int offset,
                                               const uint64_t blockNum,
                                               const PairOfKey& lookupKey,
                                               const bytes& stateDelta) {
  LOG_MARKER();

  LookupSetStateDeltaFromSeed result;

  result.mutable_data()->set_blocknum(blockNum);

  result.mutable_data()->set_statedelta(stateDelta.data(), stateDelta.size());

  SerializableToProtobufByteArray(lookupKey.second, *result.mutable_pubkey());

  Signature signature;
  if (!result.data().IsInitialized()) {
    LOG_GENERAL(WARNING,
                "LookupSetStateDeltaFromSeed.Data initialization failed");
    return false;
  }
  bytes tmp(result.data().ByteSize());
  result.data().SerializeToArray(tmp.data(), tmp.size());

  if (!Schnorr::GetInstance().Sign(tmp, lookupKey.first, lookupKey.second,
                                   signature)) {
    LOG_GENERAL(WARNING, "Failed to sign StateDelta");
    return false;
  }

  SerializableToProtobufByteArray(signature, *result.mutable_signature());

  if (!result.IsInitialized()) {
    LOG_GENERAL(WARNING, "LookupSetStateDeltaFromSeed initialization failed");
    return false;
  }

  return SerializeToArray(result, dst, offset);
}

bool Messenger::SetLookupSetStateDeltasFromSeed(
    bytes& dst, const unsigned int offset, const uint64_t lowBlockNum,
    const uint64_t highBlockNum, const PairOfKey& lookupKey,
    const vector<bytes>& stateDeltas) {
  LOG_MARKER();

  LookupSetStateDeltasFromSeed result;

  result.mutable_data()->set_lowblocknum(lowBlockNum);
  result.mutable_data()->set_highblocknum(highBlockNum);

  for (const auto& delta : stateDeltas) {
    result.mutable_data()->add_statedeltas(delta.data(), delta.size());
  }

  SerializableToProtobufByteArray(lookupKey.second, *result.mutable_pubkey());

  Signature signature;
  if (!result.data().IsInitialized()) {
    LOG_GENERAL(WARNING,
                "LookupSetStateDeltasFromSeed.Data initialization failed");
    return false;
  }
  bytes tmp(result.data().ByteSize());
  result.data().SerializeToArray(tmp.data(), tmp.size());

  if (!Schnorr::GetInstance().Sign(tmp, lookupKey.first, lookupKey.second,
                                   signature)) {
    LOG_GENERAL(WARNING, "Failed to sign StateDeltas");
    return false;
  }

  SerializableToProtobufByteArray(signature, *result.mutable_signature());

  if (!result.IsInitialized()) {
    LOG_GENERAL(WARNING, "LookupSetStateDeltasFromSeed initialization failed");
    return false;
  }

  return SerializeToArray(result, dst, offset);
}

bool Messenger::GetLookupSetStateDeltaFromSeed(const bytes& src,
                                               const unsigned int offset,
                                               uint64_t& blockNum,
                                               PubKey& lookupPubKey,
                                               bytes& stateDelta) {
  LOG_MARKER();

  if (offset >= src.size()) {
    LOG_GENERAL(WARNING, "Invalid data and offset, data size "
                             << src.size() << ", offset " << offset);
    return false;
  }

  LookupSetStateDeltaFromSeed result;
  result.ParseFromArray(src.data() + offset, src.size() - offset);

  if (!result.IsInitialized()) {
    LOG_GENERAL(WARNING, "LookupSetStateDeltaFromSeed initialization failed");
    return false;
  }

  blockNum = result.data().blocknum();

  stateDelta.resize(result.data().statedelta().size());
  std::copy(result.data().statedelta().begin(),
            result.data().statedelta().end(), stateDelta.begin());

  bytes tmp(result.data().ByteSize());
  result.data().SerializeToArray(tmp.data(), tmp.size());

  PROTOBUFBYTEARRAYTOSERIALIZABLE(result.pubkey(), lookupPubKey);
  Signature signature;
  PROTOBUFBYTEARRAYTOSERIALIZABLE(result.signature(), signature);

  if (!Schnorr::GetInstance().Verify(tmp, signature, lookupPubKey)) {
    LOG_GENERAL(WARNING, "Invalid signature in state delta");
    return false;
  }

  return true;
}

bool Messenger::GetLookupSetStateDeltasFromSeed(
    const bytes& src, const unsigned int offset, uint64_t& lowBlockNum,
    uint64_t& highBlockNum, PubKey& lookupPubKey, vector<bytes>& stateDeltas) {
  LOG_MARKER();

  if (offset >= src.size()) {
    LOG_GENERAL(WARNING, "Invalid data and offset, data size "
                             << src.size() << ", offset " << offset);
    return false;
  }

  LookupSetStateDeltasFromSeed result;
  result.ParseFromArray(src.data() + offset, src.size() - offset);

  if (!result.IsInitialized()) {
    LOG_GENERAL(WARNING, "LookupSetStateDeltasFromSeed initialization failed");
    return false;
  }

  lowBlockNum = result.data().lowblocknum();
  highBlockNum = result.data().highblocknum();
  stateDeltas.clear();
  for (const auto& delta : result.data().statedeltas()) {
    bytes tmp;
    tmp.resize(delta.size());
    std::copy(delta.begin(), delta.end(), tmp.begin());
    stateDeltas.emplace_back(tmp);
  }

  bytes tmp(result.data().ByteSize());
  result.data().SerializeToArray(tmp.data(), tmp.size());

  PROTOBUFBYTEARRAYTOSERIALIZABLE(result.pubkey(), lookupPubKey);
  Signature signature;
  PROTOBUFBYTEARRAYTOSERIALIZABLE(result.signature(), signature);

  if (!Schnorr::GetInstance().Verify(tmp, signature, lookupPubKey)) {
    LOG_GENERAL(WARNING, "Invalid signature in state deltas");
    return false;
  }

  return true;
}

bool Messenger::SetLookupGetStateFromSeed(bytes& dst, const unsigned int offset,
                                          const uint32_t listenPort) {
  LOG_MARKER();

  LookupGetStateFromSeed result;

  result.set_listenport(listenPort);

  if (!result.IsInitialized()) {
    LOG_GENERAL(WARNING, "LookupGetStateFromSeed initialization failed");
    return false;
  }

  return SerializeToArray(result, dst, offset);
}

bool Messenger::GetLookupGetStateFromSeed(const bytes& src,
                                          const unsigned int offset,
                                          uint32_t& listenPort) {
  LOG_MARKER();

  if (offset >= src.size()) {
    LOG_GENERAL(WARNING, "Invalid data and offset, data size "
                             << src.size() << ", offset " << offset);
    return false;
  }

  LookupGetStateFromSeed result;
  result.ParseFromArray(src.data() + offset, src.size() - offset);

  if (!result.IsInitialized()) {
    LOG_GENERAL(WARNING, "LookupGetStateFromSeed initialization failed");
    return false;
  }

  listenPort = result.listenport();

  return true;
}

bool Messenger::SetLookupSetStateFromSeed(bytes& dst, const unsigned int offset,
                                          const PairOfKey& lookupKey,
                                          const AccountStore& accountStore) {
  LOG_MARKER();

  LookupSetStateFromSeed result;

  SerializableToProtobufByteArray(lookupKey.second, *result.mutable_pubkey());
  Signature signature;

  bytes tmp;

  if (!accountStore.Serialize(tmp, 0)) {
    LOG_GENERAL(WARNING, "Failed to serialize AccountStore");
    return false;
  }
  result.mutable_accountstore()->set_data(tmp.data(), tmp.size());

  if (!Schnorr::GetInstance().Sign(tmp, lookupKey.first, lookupKey.second,
                                   signature)) {
    LOG_GENERAL(WARNING, "Failed to sign accounts");
    return false;
  }

  SerializableToProtobufByteArray(signature, *result.mutable_signature());

  if (!result.IsInitialized()) {
    LOG_GENERAL(WARNING, "LookupSetStateFromSeed initialization failed");
    return false;
  }

  return SerializeToArray(result, dst, offset);
}

bool Messenger::GetLookupSetStateFromSeed(const bytes& src,
                                          const unsigned int offset,
                                          PubKey& lookupPubKey,
                                          bytes& accountStoreBytes) {
  LOG_MARKER();

  LookupSetStateFromSeed result;

  google::protobuf::io::ArrayInputStream arrayIn(src.data() + offset,
                                                 src.size() - offset);
  google::protobuf::io::CodedInputStream codedIn(&arrayIn);
  codedIn.SetTotalBytesLimit(MAX_READ_WATERMARK_IN_BYTES,
                             MAX_READ_WATERMARK_IN_BYTES);

  if (!result.ParseFromCodedStream(&codedIn) ||
      !codedIn.ConsumedEntireMessage() || !result.IsInitialized()) {
    LOG_GENERAL(WARNING, "LookupSetStateFromSeed initialization failed");
    return false;
  }

  PROTOBUFBYTEARRAYTOSERIALIZABLE(result.pubkey(), lookupPubKey);
  Signature signature;
  PROTOBUFBYTEARRAYTOSERIALIZABLE(result.signature(), signature);

  copy(result.accountstore().data().begin(), result.accountstore().data().end(),
       back_inserter(accountStoreBytes));

  if (!Schnorr::GetInstance().Verify(accountStoreBytes, signature,
                                     lookupPubKey)) {
    LOG_GENERAL(WARNING, "Invalid signature in accounts");
    return false;
  }

  return true;
}

bool Messenger::SetLookupSetLookupOffline(bytes& dst, const unsigned int offset,
                                          const uint8_t msgType,
                                          const uint32_t listenPort,
                                          const PairOfKey& lookupKey) {
  LOG_MARKER();

  LookupSetLookupOffline result;

  result.mutable_data()->set_msgtype(msgType);
  result.mutable_data()->set_listenport(listenPort);
  SerializableToProtobufByteArray(lookupKey.second, *result.mutable_pubkey());

  Signature signature;
  if (!result.data().IsInitialized()) {
    LOG_GENERAL(WARNING, "LookupSetLookupOffline.Data initialization failed");
    return false;
  }
  bytes tmp(result.data().ByteSize());
  result.data().SerializeToArray(tmp.data(), tmp.size());

  if (!Schnorr::GetInstance().Sign(tmp, lookupKey.first, lookupKey.second,
                                   signature)) {
    LOG_GENERAL(WARNING, "Failed to sign set lookup offline message");
    return false;
  }

  SerializableToProtobufByteArray(signature, *result.mutable_signature());

  if (!result.IsInitialized()) {
    LOG_GENERAL(WARNING, "LookupSetLookupOffline initialization failed");
    return false;
  }

  return SerializeToArray(result, dst, offset);
}

bool Messenger::GetLookupSetLookupOffline(const bytes& src,
                                          const unsigned int offset,
                                          uint8_t& msgType,
                                          uint32_t& listenPort,
                                          PubKey& lookupPubkey) {
  LOG_MARKER();

  if (offset >= src.size()) {
    LOG_GENERAL(WARNING, "Invalid data and offset, data size "
                             << src.size() << ", offset " << offset);
    return false;
  }

  LookupSetLookupOffline result;
  result.ParseFromArray(src.data() + offset, src.size() - offset);

  if (!result.IsInitialized()) {
    LOG_GENERAL(WARNING, "LookupSetLookupOffline initialization failed");
    return false;
  }

  listenPort = result.data().listenport();
  msgType = result.data().msgtype();

  bytes tmp(result.data().ByteSize());
  result.data().SerializeToArray(tmp.data(), tmp.size());

  PROTOBUFBYTEARRAYTOSERIALIZABLE(result.pubkey(), lookupPubkey);
  Signature signature;
  PROTOBUFBYTEARRAYTOSERIALIZABLE(result.signature(), signature);

  if (!Schnorr::GetInstance().Verify(tmp, signature, lookupPubkey)) {
    LOG_GENERAL(WARNING, "Invalid signature in GetLookupSetLookupOffline");
    return false;
  }

  return true;
}

bool Messenger::SetLookupSetLookupOnline(bytes& dst, const unsigned int offset,
                                         const uint8_t msgType,
                                         const uint32_t listenPort,
                                         const PairOfKey& lookupKey) {
  LOG_MARKER();

  LookupSetLookupOnline result;

  result.mutable_data()->set_msgtype(msgType);
  result.mutable_data()->set_listenport(listenPort);
  SerializableToProtobufByteArray(lookupKey.second, *result.mutable_pubkey());

  Signature signature;
  if (!result.data().IsInitialized()) {
    LOG_GENERAL(WARNING, "LookupSetLookupOnline.Data initialization failed");
    return false;
  }
  bytes tmp(result.data().ByteSize());
  result.data().SerializeToArray(tmp.data(), tmp.size());

  if (!Schnorr::GetInstance().Sign(tmp, lookupKey.first, lookupKey.second,
                                   signature)) {
    LOG_GENERAL(WARNING, "Failed to sign set lookup online message");
    return false;
  }
  SerializableToProtobufByteArray(signature, *result.mutable_signature());

  if (!result.IsInitialized()) {
    LOG_GENERAL(WARNING, "LookupSetLookupOnline initialization failed");
    return false;
  }

  return SerializeToArray(result, dst, offset);
}

bool Messenger::GetLookupSetLookupOnline(const bytes& src,
                                         const unsigned int offset,
                                         uint8_t& msgType, uint32_t& listenPort,
                                         PubKey& pubKey) {
  LOG_MARKER();

  if (offset >= src.size()) {
    LOG_GENERAL(WARNING, "Invalid data and offset, data size "
                             << src.size() << ", offset " << offset);
    return false;
  }

  LookupSetLookupOnline result;
  result.ParseFromArray(src.data() + offset, src.size() - offset);

  if (!result.IsInitialized()) {
    LOG_GENERAL(WARNING, "LookupSetLookupOnline initialization failed");
    return false;
  }

  msgType = result.data().msgtype();
  listenPort = result.data().listenport();

  bytes tmp(result.data().ByteSize());
  result.data().SerializeToArray(tmp.data(), tmp.size());

  PROTOBUFBYTEARRAYTOSERIALIZABLE(result.pubkey(), pubKey);

  Signature signature;
  PROTOBUFBYTEARRAYTOSERIALIZABLE(result.signature(), signature);

  if (!Schnorr::GetInstance().Verify(tmp, signature, pubKey)) {
    LOG_GENERAL(WARNING, "Invalid signature in GetLookupSetLookupOnline");
    return false;
  }
  return true;
}

bool Messenger::SetLookupGetOfflineLookups(bytes& dst,
                                           const unsigned int offset,
                                           const uint32_t listenPort) {
  LOG_MARKER();

  LookupGetOfflineLookups result;

  result.set_listenport(listenPort);

  if (!result.IsInitialized()) {
    LOG_GENERAL(WARNING, "LookupGetOfflineLookups initialization failed");
    return false;
  }

  return SerializeToArray(result, dst, offset);
}

bool Messenger::GetLookupGetOfflineLookups(const bytes& src,
                                           const unsigned int offset,
                                           uint32_t& listenPort) {
  LOG_MARKER();

  if (offset >= src.size()) {
    LOG_GENERAL(WARNING, "Invalid data and offset, data size "
                             << src.size() << ", offset " << offset);
    return false;
  }

  LookupGetOfflineLookups result;
  result.ParseFromArray(src.data() + offset, src.size() - offset);

  if (!result.IsInitialized()) {
    LOG_GENERAL(WARNING, "LookupGetOfflineLookups initialization failed");
    return false;
  }

  listenPort = result.listenport();

  return true;
}

bool Messenger::SetLookupSetOfflineLookups(bytes& dst,
                                           const unsigned int offset,
                                           const PairOfKey& lookupKey,
                                           const vector<Peer>& nodes) {
  LOG_MARKER();

  LookupSetOfflineLookups result;

  for (const auto& node : nodes) {
    SerializableToProtobufByteArray(node, *result.add_nodes());
  }

  SerializableToProtobufByteArray(lookupKey.second, *result.mutable_pubkey());
  Signature signature;
  if (result.nodes().size() > 0) {
    bytes tmp;
    if (!RepeatableToArray(result.nodes(), tmp, 0)) {
      LOG_GENERAL(WARNING, "Failed to serialize offline lookup nodes");
      return false;
    }

    if (!Schnorr::GetInstance().Sign(tmp, lookupKey.first, lookupKey.second,
                                     signature)) {
      LOG_GENERAL(WARNING, "Failed to sign offline lookup nodes");
      return false;
    }
  }

  SerializableToProtobufByteArray(signature, *result.mutable_signature());

  if (!result.IsInitialized()) {
    LOG_GENERAL(WARNING, "LookupSetOfflineLookups initialization failed");
    return false;
  }

  return SerializeToArray(result, dst, offset);
}

bool Messenger::GetLookupSetOfflineLookups(const bytes& src,
                                           const unsigned int offset,
                                           PubKey& lookupPubKey,
                                           vector<Peer>& nodes) {
  LOG_MARKER();

  if (offset >= src.size()) {
    LOG_GENERAL(WARNING, "Invalid data and offset, data size "
                             << src.size() << ", offset " << offset);
    return false;
  }

  LookupSetOfflineLookups result;
  result.ParseFromArray(src.data() + offset, src.size() - offset);

  if (!result.IsInitialized()) {
    LOG_GENERAL(WARNING, "LookupSetOfflineLookups initialization failed");
    return false;
  }

  for (const auto& lookup : result.nodes()) {
    Peer node;
    PROTOBUFBYTEARRAYTOSERIALIZABLE(lookup, node);
    nodes.emplace_back(node);
  }

  PROTOBUFBYTEARRAYTOSERIALIZABLE(result.pubkey(), lookupPubKey);
  Signature signature;
  PROTOBUFBYTEARRAYTOSERIALIZABLE(result.signature(), signature);

  if (result.nodes().size() > 0) {
    bytes tmp;
    if (!RepeatableToArray(result.nodes(), tmp, 0)) {
      LOG_GENERAL(WARNING, "Failed to serialize offline lookup nodes");
      return false;
    }

    if (!Schnorr::GetInstance().Verify(tmp, signature, lookupPubKey)) {
      LOG_GENERAL(WARNING, "Invalid signature in offline lookup nodes");
      return false;
    }
  }

  return true;
}

bool Messenger::GetLookupSetRaiseStartPoW(const bytes& src,
                                          const unsigned int offset,
                                          uint8_t& msgType,
                                          uint64_t& blockNumber,
                                          PubKey& dsPubKey) {
  LOG_MARKER();

  if (offset >= src.size()) {
    LOG_GENERAL(WARNING, "Invalid data and offset, data size "
                             << src.size() << ", offset " << offset);
    return false;
  }

  LookupRaiseStartPoW result;
  result.ParseFromArray(src.data() + offset, src.size() - offset);

  if (!result.IsInitialized()) {
    LOG_GENERAL(WARNING, "LookupRaiseStartPoW initialization failed");
    return false;
  }

  msgType = result.data().msgtype();
  blockNumber = result.data().blocknumber();

  bytes tmp(result.data().ByteSize());
  result.data().SerializeToArray(tmp.data(), tmp.size());

  PROTOBUFBYTEARRAYTOSERIALIZABLE(result.pubkey(), dsPubKey);
  Signature signature;
  PROTOBUFBYTEARRAYTOSERIALIZABLE(result.signature(), signature);

  if (!Schnorr::GetInstance().Verify(tmp, signature, dsPubKey)) {
    LOG_GENERAL(WARNING, "Invalid signature in raise start PoW message");
    return false;
  }

  return true;
}

bool Messenger::SetLookupSetRaiseStartPoW(bytes& dst, const unsigned int offset,
                                          const uint8_t msgType,
                                          const uint64_t blockNumber,
                                          const PairOfKey& dsKey) {
  LOG_MARKER();

  LookupRaiseStartPoW result;

  result.mutable_data()->set_msgtype(msgType);
  result.mutable_data()->set_blocknumber(blockNumber);
  SerializableToProtobufByteArray(dsKey.second, *result.mutable_pubkey());

  Signature signature;
  if (!result.data().IsInitialized()) {
    LOG_GENERAL(WARNING, "LookupRaiseStartPoW.Data initialization failed");
    return false;
  }
  bytes tmp(result.data().ByteSize());
  result.data().SerializeToArray(tmp.data(), tmp.size());

  if (!Schnorr::GetInstance().Sign(tmp, dsKey.first, dsKey.second, signature)) {
    LOG_GENERAL(WARNING, "Failed to sign raise start PoW message");
    return false;
  }

  SerializableToProtobufByteArray(signature, *result.mutable_signature());

  if (!result.IsInitialized()) {
    LOG_GENERAL(WARNING, "LookupRaiseStartPoW initialization failed");
    return false;
  }

  return SerializeToArray(result, dst, offset);
}

bool Messenger::SetLookupGetStartPoWFromSeed(bytes& dst,
                                             const unsigned int offset,
                                             const uint32_t listenPort,
                                             const uint64_t blockNumber,
                                             const PairOfKey& keys) {
  LOG_MARKER();

  LookupGetStartPoWFromSeed result;

  result.mutable_data()->set_listenport(listenPort);
  result.mutable_data()->set_blocknumber(blockNumber);

  Signature signature;
  if (!result.data().IsInitialized()) {
    LOG_GENERAL(WARNING,
                "LookupGetStartPoWFromSeed.Data initialization failed");
    return false;
  }
  bytes tmp(result.data().ByteSize());
  result.data().SerializeToArray(tmp.data(), tmp.size());

  if (!Schnorr::GetInstance().Sign(tmp, keys.first, keys.second, signature)) {
    LOG_GENERAL(WARNING, "Failed to sign GetStartPoWFromSeed message");
    return false;
  }

  SerializableToProtobufByteArray(keys.second, *result.mutable_pubkey());
  SerializableToProtobufByteArray(signature, *result.mutable_signature());

  if (!result.IsInitialized()) {
    LOG_GENERAL(WARNING, "LookupGetStartPoWFromSeed initialization failed");
    return false;
  }

  return SerializeToArray(result, dst, offset);
}

bool Messenger::GetLookupGetStartPoWFromSeed(const bytes& src,
                                             const unsigned int offset,
                                             uint32_t& listenPort,
                                             uint64_t& blockNumber) {
  LOG_MARKER();

  if (offset >= src.size()) {
    LOG_GENERAL(WARNING, "Invalid data and offset, data size "
                             << src.size() << ", offset " << offset);
    return false;
  }

  LookupGetStartPoWFromSeed result;
  result.ParseFromArray(src.data() + offset, src.size() - offset);

  if (!result.IsInitialized() || !result.data().IsInitialized()) {
    LOG_GENERAL(WARNING, "LookupGetStartPoWFromSeed initialization failed");
    return false;
  }

  bytes tmp(result.data().ByteSize());
  result.data().SerializeToArray(tmp.data(), tmp.size());

  PubKey pubKey;
  PROTOBUFBYTEARRAYTOSERIALIZABLE(result.pubkey(), pubKey);
  Signature signature;
  PROTOBUFBYTEARRAYTOSERIALIZABLE(result.signature(), signature);

  if (!Schnorr::GetInstance().Verify(tmp, signature, pubKey)) {
    LOG_GENERAL(WARNING, "Invalid signature in GetStartPoWFromSeed message");
    return false;
  }

  listenPort = result.data().listenport();
  blockNumber = result.data().blocknumber();

  return true;
}

bool Messenger::SetLookupSetStartPoWFromSeed(bytes& dst,
                                             const unsigned int offset,
                                             const uint64_t blockNumber,
                                             const PairOfKey& lookupKey) {
  LOG_MARKER();

  LookupSetStartPoWFromSeed result;

  result.set_blocknumber(blockNumber);
  SerializableToProtobufByteArray(lookupKey.second, *result.mutable_pubkey());

  bytes tmp;
  NumberToArray<uint64_t, sizeof(uint64_t)>(blockNumber, tmp, 0);

  Signature signature;
  if (!Schnorr::GetInstance().Sign(tmp, lookupKey.first, lookupKey.second,
                                   signature)) {
    LOG_GENERAL(WARNING, "Failed to sign start PoW message");
    return false;
  }

  SerializableToProtobufByteArray(signature, *result.mutable_signature());

  if (!result.IsInitialized()) {
    LOG_GENERAL(WARNING, "LookupSetStartPoWFromSeed initialization failed");
    return false;
  }

  return SerializeToArray(result, dst, offset);
}

bool Messenger::GetLookupSetStartPoWFromSeed(const bytes& src,
                                             const unsigned int offset,
                                             PubKey& lookupPubKey) {
  LOG_MARKER();

  if (offset >= src.size()) {
    LOG_GENERAL(WARNING, "Invalid data and offset, data size "
                             << src.size() << ", offset " << offset);
    return false;
  }

  LookupSetStartPoWFromSeed result;
  result.ParseFromArray(src.data() + offset, src.size() - offset);

  if (!result.IsInitialized()) {
    LOG_GENERAL(WARNING, "LookupSetStartPoWFromSeed initialization failed");
    return false;
  }

  bytes tmp;
  NumberToArray<uint64_t, sizeof(uint64_t)>(result.blocknumber(), tmp, 0);

  PROTOBUFBYTEARRAYTOSERIALIZABLE(result.pubkey(), lookupPubKey);
  Signature signature;
  PROTOBUFBYTEARRAYTOSERIALIZABLE(result.signature(), signature);

  if (!Schnorr::GetInstance().Verify(tmp, signature, lookupPubKey)) {
    LOG_GENERAL(WARNING, "Invalid signature in start PoW message");
    return false;
  }

  return true;
}

bool Messenger::SetForwardTxnBlockFromSeed(
    bytes& dst, const unsigned int offset,
    const vector<Transaction>& shardTransactions,
    const vector<Transaction>& dsTransactions) {
  LookupForwardTxnsFromSeed result;

  if (!shardTransactions.empty()) {
    TransactionArrayToProtobuf(shardTransactions,
                               *result.mutable_shardtransactions());
  }
  if (!dsTransactions.empty()) {
    TransactionArrayToProtobuf(dsTransactions,
                               *result.mutable_dstransactions());
  }

  if (!result.IsInitialized()) {
    LOG_GENERAL(WARNING, "LookupForwardTxnsFromSeed initialization failed");
    return false;
  }
  return SerializeToArray(result, dst, offset);
}

bool Messenger::GetForwardTxnBlockFromSeed(
    const bytes& src, const unsigned int offset,
    vector<Transaction>& shardTransactions,
    vector<Transaction>& dsTransactions) {
  if (offset >= src.size()) {
    LOG_GENERAL(WARNING, "Invalid data and offset, data size "
                             << src.size() << ", offset " << offset);
    return false;
  }

  LookupForwardTxnsFromSeed result;
  result.ParseFromArray(src.data() + offset, src.size() - offset);

  if (!result.IsInitialized()) {
    LOG_GENERAL(WARNING, "LookupForwardTxnsFromSeed initialization failed");
    return false;
  }

  if (!ProtobufToTransactionArray(result.shardtransactions(),
                                  shardTransactions)) {
    LOG_GENERAL(WARNING, "ProtobufToTransactionArray failed");
    return false;
  }

  return ProtobufToTransactionArray(result.dstransactions(), dsTransactions);
}

// UNUSED
bool Messenger::SetLookupGetShardsFromSeed(bytes& dst,
                                           const unsigned int offset,
                                           const uint32_t listenPort) {
  LOG_MARKER();

  LookupGetShardsFromSeed result;

  result.set_listenport(listenPort);

  if (!result.IsInitialized()) {
    LOG_GENERAL(WARNING, "LookupGetShardsFromSeed initialization failed");
    return false;
  }

  return SerializeToArray(result, dst, offset);
}

// UNUSED
bool Messenger::GetLookupGetShardsFromSeed(const bytes& src,
                                           const unsigned int offset,
                                           uint32_t& listenPort) {
  LOG_MARKER();

  if (offset >= src.size()) {
    LOG_GENERAL(WARNING, "Invalid data and offset, data size "
                             << src.size() << ", offset " << offset);
    return false;
  }

  LookupGetShardsFromSeed result;
  result.ParseFromArray(src.data() + offset, src.size() - offset);

  if (!result.IsInitialized()) {
    LOG_GENERAL(WARNING, "LookupGetShardsFromSeed initialization failed");
    return false;
  }

  listenPort = result.listenport();

  return true;
}

// UNUSED
bool Messenger::SetLookupSetShardsFromSeed(
    bytes& dst, const unsigned int offset, const PairOfKey& lookupKey,
    const uint32_t& shardingStructureVersion, const DequeOfShard& shards) {
  LOG_MARKER();

  LookupSetShardsFromSeed result;

  ShardingStructureToProtobuf(shardingStructureVersion, shards,
                              *result.mutable_sharding());

  SerializableToProtobufByteArray(lookupKey.second, *result.mutable_pubkey());
  Signature signature;
  bytes tmp;
  if (!SerializeToArray(result.sharding(), tmp, 0)) {
    LOG_GENERAL(WARNING, "Failed to serialize sharding structure");
    return false;
  }

  if (!Schnorr::GetInstance().Sign(tmp, lookupKey.first, lookupKey.second,
                                   signature)) {
    LOG_GENERAL(WARNING, "Failed to sign sharding structure");
    return false;
  }

  SerializableToProtobufByteArray(signature, *result.mutable_signature());

  if (!result.IsInitialized()) {
    LOG_GENERAL(WARNING, "LookupSetShardsFromSeed initialization failed");
    return false;
  }

  return SerializeToArray(result, dst, offset);
}

bool Messenger::GetLookupSetShardsFromSeed(const bytes& src,
                                           const unsigned int offset,
                                           PubKey& lookupPubKey,
                                           uint32_t& shardingStructureVersion,
                                           DequeOfShard& shards) {
  LOG_MARKER();

  if (offset >= src.size()) {
    LOG_GENERAL(WARNING, "Invalid data and offset, data size "
                             << src.size() << ", offset " << offset);
    return false;
  }

  LookupSetShardsFromSeed result;
  result.ParseFromArray(src.data() + offset, src.size() - offset);

  if (!result.IsInitialized()) {
    LOG_GENERAL(WARNING, "LookupSetShardsFromSeed initialization failed");
    return false;
  }

  if (!ProtobufToShardingStructure(result.sharding(), shardingStructureVersion,
                                   shards)) {
    LOG_GENERAL(WARNING, "ProtobufToShardingStructure failed");
    return false;
  }

  PROTOBUFBYTEARRAYTOSERIALIZABLE(result.pubkey(), lookupPubKey);
  Signature signature;
  PROTOBUFBYTEARRAYTOSERIALIZABLE(result.signature(), signature);

  bytes tmp;
  if (!SerializeToArray(result.sharding(), tmp, 0)) {
    LOG_GENERAL(WARNING, "Failed to serialize sharding structure");
    return false;
  }

  if (!Schnorr::GetInstance().Verify(tmp, signature, lookupPubKey)) {
    LOG_GENERAL(WARNING, "Invalid signature in sharding structure");
    return false;
  }

  return true;
}

bool Messenger::SetLookupGetMicroBlockFromLookup(
    bytes& dst, const unsigned int offset,
    const vector<BlockHash>& microBlockHashes, uint32_t portNo) {
  LOG_MARKER();

  LookupGetMicroBlockFromLookup result;

  result.set_portno(portNo);

  for (const auto& hash : microBlockHashes) {
    result.add_mbhashes(hash.data(), hash.size);
  }

  if (!result.IsInitialized()) {
    LOG_GENERAL(WARNING, "LookupGetMicroBlockFromLookup initialization failed");
    return false;
  }
  return SerializeToArray(result, dst, offset);
}

// UNUSED
bool Messenger::GetLookupGetMicroBlockFromLookup(
    const bytes& src, const unsigned int offset,
    vector<BlockHash>& microBlockHashes, uint32_t& portNo) {
  LOG_MARKER();

  if (offset >= src.size()) {
    LOG_GENERAL(WARNING, "Invalid data and offset, data size "
                             << src.size() << ", offset " << offset);
    return false;
  }

  LookupGetMicroBlockFromLookup result;
  result.ParseFromArray(src.data() + offset, src.size() - offset);

  if (!result.IsInitialized()) {
    LOG_GENERAL(WARNING, "LookupGetMicroBlockFromLookup initialization failed");
    return false;
  }

  portNo = result.portno();

  for (const auto& hash : result.mbhashes()) {
    microBlockHashes.emplace_back();
    unsigned int size = min((unsigned int)hash.size(),
                            (unsigned int)microBlockHashes.back().size);
    copy(hash.begin(), hash.begin() + size,
         microBlockHashes.back().asArray().begin());
  }

  return true;
}

bool Messenger::SetLookupSetMicroBlockFromLookup(
    bytes& dst, const unsigned int offset, const PairOfKey& lookupKey,
    const vector<MicroBlock>& mbs) {
  LOG_MARKER();
  LookupSetMicroBlockFromLookup result;

  for (const auto& mb : mbs) {
    MicroBlockToProtobuf(mb, *result.add_microblocks());
  }

  SerializableToProtobufByteArray(lookupKey.second, *result.mutable_pubkey());
  Signature signature;
  if (result.microblocks().size() > 0) {
    bytes tmp;
    if (!RepeatableToArray(result.microblocks(), tmp, 0)) {
      LOG_GENERAL(WARNING, "Failed to serialize micro blocks");
      return false;
    }

    if (!Schnorr::GetInstance().Sign(tmp, lookupKey.first, lookupKey.second,
                                     signature)) {
      LOG_GENERAL(WARNING, "Failed to sign micro blocks");
      return false;
    }
  }

  SerializableToProtobufByteArray(signature, *result.mutable_signature());

  if (!result.IsInitialized()) {
    LOG_GENERAL(WARNING, "LookupSetMicroBlockFromLookup initialization failed");
    return false;
  }

  return SerializeToArray(result, dst, offset);
}

bool Messenger::GetLookupSetMicroBlockFromLookup(const bytes& src,
                                                 const unsigned int offset,
                                                 PubKey& lookupPubKey,
                                                 vector<MicroBlock>& mbs) {
  LOG_MARKER();

  if (offset >= src.size()) {
    LOG_GENERAL(WARNING, "Invalid data and offset, data size "
                             << src.size() << ", offset " << offset);
    return false;
  }

  LookupSetMicroBlockFromLookup result;
  result.ParseFromArray(src.data() + offset, src.size() - offset);

  if (!result.IsInitialized()) {
    LOG_GENERAL(WARNING, "LookupSetMicroBlockFromLookup initialization failed");
    return false;
  }

  PROTOBUFBYTEARRAYTOSERIALIZABLE(result.pubkey(), lookupPubKey);
  Signature signature;
  PROTOBUFBYTEARRAYTOSERIALIZABLE(result.signature(), signature);

  if (result.microblocks().size() > 0) {
    bytes tmp;
    if (!RepeatableToArray(result.microblocks(), tmp, 0)) {
      LOG_GENERAL(WARNING, "Failed to serialize micro blocks");
      return false;
    }

    if (!Schnorr::GetInstance().Verify(tmp, signature, lookupPubKey)) {
      LOG_GENERAL(WARNING, "Invalid signature in micro blocks");
      return false;
    }
  }

  for (const auto& res_mb : result.microblocks()) {
    MicroBlock mb;

    ProtobufToMicroBlock(res_mb, mb);

    mbs.emplace_back(mb);
  }

  return true;
}

// UNUSED
bool Messenger::SetLookupGetTxnsFromLookup(bytes& dst,
                                           const unsigned int offset,
                                           const vector<TxnHash>& txnhashes,
                                           uint32_t portNo) {
  LOG_MARKER();

  LookupGetTxnsFromLookup result;

  result.set_portno(portNo);

  for (const auto& txhash : txnhashes) {
    result.add_txnhashes(txhash.data(), txhash.size);
  }

  if (!result.IsInitialized()) {
    LOG_GENERAL(WARNING, "LookupGetTxnsFromLookup initialization failure");
    return false;
  }

  return SerializeToArray(result, dst, offset);
}

// UNUSED
bool Messenger::GetLookupGetTxnsFromLookup(const bytes& src,
                                           const unsigned int offset,
                                           vector<TxnHash>& txnhashes,
                                           uint32_t& portNo) {
  LOG_MARKER();

  if (offset >= src.size()) {
    LOG_GENERAL(WARNING, "Invalid data and offset, data size "
                             << src.size() << ", offset " << offset);
    return false;
  }

  LookupGetTxnsFromLookup result;
  result.ParseFromArray(src.data() + offset, src.size() - offset);

  portNo = result.portno();

  if (!result.IsInitialized()) {
    LOG_GENERAL(WARNING, "LookupGetTxnsFromLookup initialization failure");
    return false;
  }

  for (const auto& hash : result.txnhashes()) {
    txnhashes.emplace_back();
    unsigned int size =
        min((unsigned int)hash.size(), (unsigned int)txnhashes.back().size);
    copy(hash.begin(), hash.begin() + size, txnhashes.back().asArray().begin());
  }
  return true;
}

// UNUSED
bool Messenger::SetLookupSetTxnsFromLookup(
    bytes& dst, const unsigned int offset, const PairOfKey& lookupKey,
    const vector<TransactionWithReceipt>& txns) {
  LOG_MARKER();

  LookupSetTxnsFromLookup result;

  for (auto const& txn : txns) {
    SerializableToProtobufByteArray(txn, *result.add_transactions());
  }

  SerializableToProtobufByteArray(lookupKey.second, *result.mutable_pubkey());
  Signature signature;
  if (result.transactions().size() > 0) {
    bytes tmp;
    if (!RepeatableToArray(result.transactions(), tmp, 0)) {
      LOG_GENERAL(WARNING, "Failed to serialize transactions");
      return false;
    }

    if (!Schnorr::GetInstance().Sign(tmp, lookupKey.first, lookupKey.second,
                                     signature)) {
      LOG_GENERAL(WARNING, "Failed to sign transactions");
      return false;
    }
  }

  SerializableToProtobufByteArray(signature, *result.mutable_signature());

  if (!result.IsInitialized()) {
    LOG_GENERAL(WARNING, "LookupSetTxnsFromLookup initialization failure");
    return false;
  }

  return SerializeToArray(result, dst, offset);
}

// UNUSED
bool Messenger::GetLookupSetTxnsFromLookup(
    const bytes& src, const unsigned int offset, PubKey& lookupPubKey,
    vector<TransactionWithReceipt>& txns) {
  LOG_MARKER();

  if (offset >= src.size()) {
    LOG_GENERAL(WARNING, "Invalid data and offset, data size "
                             << src.size() << ", offset " << offset);
    return false;
  }

  LookupSetTxnsFromLookup result;
  result.ParseFromArray(src.data() + offset, src.size() - offset);

  if (!result.IsInitialized()) {
    LOG_GENERAL(WARNING, "LookupSetTxnsFromLookup initialization failed");
    return false;
  }

  PROTOBUFBYTEARRAYTOSERIALIZABLE(result.pubkey(), lookupPubKey);
  Signature signature;
  PROTOBUFBYTEARRAYTOSERIALIZABLE(result.signature(), signature);

  if (result.transactions().size() > 0) {
    bytes tmp;
    if (!RepeatableToArray(result.transactions(), tmp, 0)) {
      LOG_GENERAL(WARNING, "Failed to serialize transactions");
      return false;
    }

    if (!Schnorr::GetInstance().Verify(tmp, signature, lookupPubKey)) {
      LOG_GENERAL(WARNING, "Invalid signature in transactions");
      return false;
    }
  }

  for (auto const& protoTxn : result.transactions()) {
    TransactionWithReceipt txn;
    PROTOBUFBYTEARRAYTOSERIALIZABLE(protoTxn, txn);
    txns.emplace_back(txn);
  }

  return true;
}

bool Messenger::SetLookupGetDirectoryBlocksFromSeed(bytes& dst,
                                                    const unsigned int offset,
                                                    const uint32_t portNo,
                                                    const uint64_t& indexNum) {
  LookupGetDirectoryBlocksFromSeed result;

  result.set_portno(portNo);
  result.set_indexnum(indexNum);

  if (!result.IsInitialized()) {
    LOG_GENERAL(WARNING,
                "LookupGetDirectoryBlocksFromSeed initialization failed");
    return false;
  }

  return SerializeToArray(result, dst, offset);
}

bool Messenger::GetLookupGetDirectoryBlocksFromSeed(const bytes& src,
                                                    const unsigned int offset,
                                                    uint32_t& portNo,
                                                    uint64_t& indexNum) {
  if (offset >= src.size()) {
    LOG_GENERAL(WARNING, "Invalid data and offset, data size "
                             << src.size() << ", offset " << offset);
    return false;
  }

  LookupGetDirectoryBlocksFromSeed result;
  result.ParseFromArray(src.data() + offset, src.size() - offset);

  if (!result.IsInitialized()) {
    LOG_GENERAL(WARNING,
                "LookupGetDirectoryBlocksFromSeed initialization failed");
    return false;
  }

  portNo = result.portno();

  indexNum = result.indexnum();

  return true;
}

bool Messenger::SetLookupSetDirectoryBlocksFromSeed(
    bytes& dst, const unsigned int offset,
    const uint32_t& shardingStructureVersion,
    const vector<
        boost::variant<DSBlock, VCBlock, FallbackBlockWShardingStructure>>&
        directoryBlocks,
    const uint64_t& indexNum, const PairOfKey& lookupKey) {
  LookupSetDirectoryBlocksFromSeed result;

  result.mutable_data()->set_indexnum(indexNum);
  SerializableToProtobufByteArray(lookupKey.second, *result.mutable_pubkey());

  for (const auto& dirblock : directoryBlocks) {
    ProtoSingleDirectoryBlock* proto_dir_blocks =
        result.mutable_data()->add_dirblocks();
    if (dirblock.type() == typeid(DSBlock)) {
      DSBlockToProtobuf(get<DSBlock>(dirblock),
                        *proto_dir_blocks->mutable_dsblock());
    } else if (dirblock.type() == typeid(VCBlock)) {
      VCBlockToProtobuf(get<VCBlock>(dirblock),
                        *proto_dir_blocks->mutable_vcblock());
    } else if (dirblock.type() == typeid(FallbackBlockWShardingStructure)) {
      FallbackBlockToProtobuf(
          get<FallbackBlockWShardingStructure>(dirblock).m_fallbackblock,
          *proto_dir_blocks->mutable_fallbackblockwshard()
               ->mutable_fallbackblock());
      ShardingStructureToProtobuf(
          shardingStructureVersion,
          get<FallbackBlockWShardingStructure>(dirblock).m_shards,
          *proto_dir_blocks->mutable_fallbackblockwshard()->mutable_sharding());
    }
  }

  Signature signature;
  if (!result.data().IsInitialized()) {
    LOG_GENERAL(WARNING,
                "LookupSetDirectoryBlocksFromSeed.Data initialization failed");
    return false;
  }

  bytes tmp(result.data().ByteSize());
  result.data().SerializeToArray(tmp.data(), tmp.size());

  if (!Schnorr::GetInstance().Sign(tmp, lookupKey.first, lookupKey.second,
                                   signature)) {
    LOG_GENERAL(WARNING,
                "Failed to sign set LookupSetDirectoryBlocksFromSeed message");
    return false;
  }
  SerializableToProtobufByteArray(signature, *result.mutable_signature());

  if (!result.IsInitialized()) {
    LOG_GENERAL(WARNING,
                "LookupSetDirectoryBlocksFromSeed initialization failed");
  }

  return SerializeToArray(result, dst, offset);
}

bool Messenger::GetLookupSetDirectoryBlocksFromSeed(
    const bytes& src, const unsigned int offset,
    uint32_t& shardingStructureVersion,
    vector<boost::variant<DSBlock, VCBlock, FallbackBlockWShardingStructure>>&
        directoryBlocks,
    uint64_t& indexNum, PubKey& pubKey) {
  LookupSetDirectoryBlocksFromSeed result;

  google::protobuf::io::ArrayInputStream arrayIn(src.data() + offset,
                                                 src.size() - offset);
  google::protobuf::io::CodedInputStream codedIn(&arrayIn);
  codedIn.SetTotalBytesLimit(MAX_READ_WATERMARK_IN_BYTES,
                             MAX_READ_WATERMARK_IN_BYTES);

  if (!result.ParseFromCodedStream(&codedIn) ||
      !codedIn.ConsumedEntireMessage() || !result.IsInitialized()) {
    LOG_GENERAL(WARNING,
                "LookupSetDirectoryBlocksFromSeed initialization failed");
    return false;
  }

  bytes tmp(result.data().ByteSize());
  result.data().SerializeToArray(tmp.data(), tmp.size());

  PROTOBUFBYTEARRAYTOSERIALIZABLE(result.pubkey(), pubKey);

  Signature signature;
  PROTOBUFBYTEARRAYTOSERIALIZABLE(result.signature(), signature);

  if (!Schnorr::GetInstance().Verify(tmp, signature, pubKey)) {
    LOG_GENERAL(WARNING,
                "Invalid signature in LookupSetDirectoryBlocksFromSeed");
    return false;
  }

  indexNum = result.data().indexnum();

  for (const auto& dirblock : result.data().dirblocks()) {
    DSBlock dsblock;
    VCBlock vcblock;
    FallbackBlockWShardingStructure fallbackblockwshard;
    switch (dirblock.directoryblock_case()) {
      case ProtoSingleDirectoryBlock::DirectoryblockCase::kDsblock:
        if (!dirblock.dsblock().IsInitialized()) {
          LOG_GENERAL(WARNING, "DS block not initialized");
          return false;
        }
        if (!ProtobufToDSBlock(dirblock.dsblock(), dsblock)) {
          LOG_GENERAL(WARNING, "ProtobufToDSBlock failed");
          return false;
        }
        directoryBlocks.emplace_back(dsblock);
        break;
      case ProtoSingleDirectoryBlock::DirectoryblockCase::kVcblock:
        if (!dirblock.vcblock().IsInitialized()) {
          LOG_GENERAL(WARNING, "VC block not initialized");
          return false;
        }
        if (!ProtobufToVCBlock(dirblock.vcblock(), vcblock)) {
          LOG_GENERAL(WARNING, "ProtobufToVCBlock failed");
          return false;
        }
        directoryBlocks.emplace_back(vcblock);
        break;
      case ProtoSingleDirectoryBlock::DirectoryblockCase::kFallbackblockwshard:
        if (!dirblock.fallbackblockwshard().IsInitialized()) {
          LOG_GENERAL(WARNING, "FallbackBlock not initialized");
          return false;
        }
        if (!ProtobufToFallbackBlock(
                dirblock.fallbackblockwshard().fallbackblock(),
                fallbackblockwshard.m_fallbackblock)) {
          LOG_GENERAL(WARNING, "ProtobufToFallbackBlock failed");
          return false;
        }
        if (!ProtobufToShardingStructure(
                dirblock.fallbackblockwshard().sharding(),
                shardingStructureVersion, fallbackblockwshard.m_shards)) {
          LOG_GENERAL(WARNING, "ProtobufToShardingStructure failed");
          return false;
        }
        directoryBlocks.emplace_back(fallbackblockwshard);
        break;
      case ProtoSingleDirectoryBlock::DirectoryblockCase::
          DIRECTORYBLOCK_NOT_SET:
      default:
        LOG_GENERAL(WARNING, "Error in the blocktype");
        return false;
        break;
    }
  }

  return true;
}

// ============================================================================
// Consensus messages
// ============================================================================

bool Messenger::SetConsensusCommit(
    bytes& dst, const unsigned int offset, const uint32_t consensusID,
    const uint64_t blockNumber, const bytes& blockHash, const uint16_t backupID,
    const CommitPoint& commitPoint, const CommitPointHash& commitPointHash,
    const PairOfKey& backupKey) {
  LOG_MARKER();

  ConsensusCommit result;

  result.mutable_consensusinfo()->set_consensusid(consensusID);
  result.mutable_consensusinfo()->set_blocknumber(blockNumber);
  result.mutable_consensusinfo()->set_blockhash(blockHash.data(),
                                                blockHash.size());
  result.mutable_consensusinfo()->set_backupid(backupID);

  SerializableToProtobufByteArray(
      commitPoint, *result.mutable_consensusinfo()->mutable_commitpoint());

  SerializableToProtobufByteArray(
      commitPointHash,
      *result.mutable_consensusinfo()->mutable_commitpointhash());

  if (!result.consensusinfo().IsInitialized()) {
    LOG_GENERAL(WARNING, "ConsensusCommit.Data initialization failed");
    return false;
  }

  bytes tmp(result.consensusinfo().ByteSize());
  result.consensusinfo().SerializeToArray(tmp.data(), tmp.size());

  Signature signature;

  if (!Schnorr::GetInstance().Sign(tmp, backupKey.first, backupKey.second,
                                   signature)) {
    LOG_GENERAL(WARNING, "Failed to sign commit");
    return false;
  }

  SerializableToProtobufByteArray(backupKey.second, *result.mutable_pubkey());
  SerializableToProtobufByteArray(signature, *result.mutable_signature());

  if (!result.IsInitialized()) {
    LOG_GENERAL(WARNING, "ConsensusCommit initialization failed");
    return false;
  }

  return SerializeToArray(result, dst, offset);
}

bool Messenger::GetConsensusCommit(const bytes& src, const unsigned int offset,
                                   const uint32_t consensusID,
                                   const uint64_t blockNumber,
                                   const bytes& blockHash, uint16_t& backupID,
                                   CommitPoint& commitPoint,
                                   CommitPointHash& commitPointHash,
                                   const DequeOfNode& committeeKeys) {
  LOG_MARKER();

  if (offset >= src.size()) {
    LOG_GENERAL(WARNING, "Invalid data and offset, data size "
                             << src.size() << ", offset " << offset);
    return false;
  }

  ConsensusCommit result;
  result.ParseFromArray(src.data() + offset, src.size() - offset);

  if (!result.IsInitialized()) {
    LOG_GENERAL(WARNING, "ConsensusCommit initialization failed");
    return false;
  }

  if (result.consensusinfo().consensusid() != consensusID) {
    LOG_GENERAL(WARNING, "Consensus ID mismatch. Expected: "
                             << consensusID << " Actual: "
                             << result.consensusinfo().consensusid());
    return false;
  }

  if (result.consensusinfo().blocknumber() != blockNumber) {
    LOG_GENERAL(WARNING, "Block number mismatch. Expected: "
                             << blockNumber << " Actual: "
                             << result.consensusinfo().blocknumber());
    return false;
  }

  const auto& tmpBlockHash = result.consensusinfo().blockhash();
  if (!std::equal(blockHash.begin(), blockHash.end(), tmpBlockHash.begin(),
                  tmpBlockHash.end(),
                  [](const unsigned char left, const char right) -> bool {
                    return left == (unsigned char)right;
                  })) {
    bytes remoteBlockHash(tmpBlockHash.size());
    std::copy(tmpBlockHash.begin(), tmpBlockHash.end(),
              remoteBlockHash.begin());

    std::string blockhashStr, remoteblockhashStr;
    if (!DataConversion::Uint8VecToHexStr(blockHash, blockhashStr)) {
      return false;
    }

    if (!DataConversion::Uint8VecToHexStr(remoteBlockHash,
                                          remoteblockhashStr)) {
      return false;
    }

    LOG_GENERAL(WARNING, "Block hash mismatch. Expected: "
                             << blockhashStr
                             << " Actual: " << remoteblockhashStr);
    return false;
  }

  backupID = result.consensusinfo().backupid();

  if (backupID >= committeeKeys.size()) {
    LOG_GENERAL(WARNING, "Backup ID beyond shard size. Backup ID: "
                             << backupID
                             << " Shard size: " << committeeKeys.size());
    return false;
  }

  PROTOBUFBYTEARRAYTOSERIALIZABLE(result.consensusinfo().commitpoint(),
                                  commitPoint);
  PROTOBUFBYTEARRAYTOSERIALIZABLE(result.consensusinfo().commitpointhash(),
                                  commitPointHash);

  bytes tmp(result.consensusinfo().ByteSize());
  result.consensusinfo().SerializeToArray(tmp.data(), tmp.size());

  Signature signature;

  PROTOBUFBYTEARRAYTOSERIALIZABLE(result.signature(), signature);

  if (!Schnorr::GetInstance().Verify(tmp, signature,
                                     committeeKeys.at(backupID).first)) {
    LOG_GENERAL(WARNING, "Invalid signature in commit");
    return false;
  }

  return true;
}

bool Messenger::SetConsensusChallenge(
    bytes& dst, const unsigned int offset, const uint32_t consensusID,
    const uint64_t blockNumber, const bytes& blockHash, const uint16_t leaderID,
    const vector<ChallengeSubsetInfo>& subsetInfo, const PairOfKey& leaderKey) {
  LOG_MARKER();

  ConsensusChallenge result;

  result.mutable_consensusinfo()->set_consensusid(consensusID);
  result.mutable_consensusinfo()->set_blocknumber(blockNumber);
  result.mutable_consensusinfo()->set_blockhash(blockHash.data(),
                                                blockHash.size());
  result.mutable_consensusinfo()->set_leaderid(leaderID);

  for (const auto& subset : subsetInfo) {
    ConsensusChallenge::SubsetInfo* si =
        result.mutable_consensusinfo()->add_subsetinfo();

    SerializableToProtobufByteArray(subset.aggregatedCommit,
                                    *si->mutable_aggregatedcommit());
    SerializableToProtobufByteArray(subset.aggregatedKey,
                                    *si->mutable_aggregatedkey());
    SerializableToProtobufByteArray(subset.challenge, *si->mutable_challenge());
  }

  if (!result.consensusinfo().IsInitialized()) {
    LOG_GENERAL(WARNING, "ConsensusChallenge.Data initialization failed");
    return false;
  }

  bytes tmp(result.consensusinfo().ByteSize());
  result.consensusinfo().SerializeToArray(tmp.data(), tmp.size());

  Signature signature;

  if (!Schnorr::GetInstance().Sign(tmp, leaderKey.first, leaderKey.second,
                                   signature)) {
    LOG_GENERAL(WARNING, "Failed to sign challenge");
    return false;
  }

  SerializableToProtobufByteArray(leaderKey.second, *result.mutable_pubkey());
  SerializableToProtobufByteArray(signature, *result.mutable_signature());

  if (!result.IsInitialized()) {
    LOG_GENERAL(WARNING, "ConsensusChallenge initialization failed");
    return false;
  }

  return SerializeToArray(result, dst, offset);
}

bool Messenger::GetConsensusChallenge(
    const bytes& src, const unsigned int offset, const uint32_t consensusID,
    const uint64_t blockNumber, const bytes& blockHash, const uint16_t leaderID,
    vector<ChallengeSubsetInfo>& subsetInfo, const PubKey& leaderKey) {
  LOG_MARKER();

  if (offset >= src.size()) {
    LOG_GENERAL(WARNING, "Invalid data and offset, data size "
                             << src.size() << ", offset " << offset);
    return false;
  }

  ConsensusChallenge result;
  result.ParseFromArray(src.data() + offset, src.size() - offset);

  if (!result.IsInitialized()) {
    LOG_GENERAL(WARNING, "ConsensusChallenge initialization failed");
    return false;
  }

  if (result.consensusinfo().consensusid() != consensusID) {
    LOG_GENERAL(WARNING, "Consensus ID mismatch. Expected: "
                             << consensusID << " Actual: "
                             << result.consensusinfo().consensusid());
    return false;
  }

  if (result.consensusinfo().blocknumber() != blockNumber) {
    LOG_GENERAL(WARNING, "Block number mismatch. Expected: "
                             << blockNumber << " Actual: "
                             << result.consensusinfo().blocknumber());
    return false;
  }

  const auto& tmpBlockHash = result.consensusinfo().blockhash();
  if (!std::equal(blockHash.begin(), blockHash.end(), tmpBlockHash.begin(),
                  tmpBlockHash.end(),
                  [](const unsigned char left, const char right) -> bool {
                    return left == (unsigned char)right;
                  })) {
    bytes remoteBlockHash(tmpBlockHash.size());
    std::copy(tmpBlockHash.begin(), tmpBlockHash.end(),
              remoteBlockHash.begin());

    std::string blockhashStr, remoteblockhashStr;
    if (!DataConversion::Uint8VecToHexStr(blockHash, blockhashStr)) {
      return false;
    }

    if (!DataConversion::Uint8VecToHexStr(remoteBlockHash,
                                          remoteblockhashStr)) {
      return false;
    }
    LOG_GENERAL(WARNING, "Block hash mismatch. Expected: "
                             << blockhashStr
                             << " Actual: " << remoteblockhashStr);
    return false;
  }

  if (result.consensusinfo().leaderid() != leaderID) {
    LOG_GENERAL(WARNING, "Leader ID mismatch. Expected: "
                             << leaderID << " Actual: "
                             << result.consensusinfo().leaderid());
    return false;
  }

  for (const auto& proto_si : result.consensusinfo().subsetinfo()) {
    ChallengeSubsetInfo si;

    PROTOBUFBYTEARRAYTOSERIALIZABLE(proto_si.aggregatedcommit(),
                                    si.aggregatedCommit);
    PROTOBUFBYTEARRAYTOSERIALIZABLE(proto_si.aggregatedkey(), si.aggregatedKey);
    PROTOBUFBYTEARRAYTOSERIALIZABLE(proto_si.challenge(), si.challenge);

    subsetInfo.emplace_back(si);
  }

  bytes tmp(result.consensusinfo().ByteSize());
  result.consensusinfo().SerializeToArray(tmp.data(), tmp.size());

  Signature signature;

  PROTOBUFBYTEARRAYTOSERIALIZABLE(result.signature(), signature);

  if (!Schnorr::GetInstance().Verify(tmp, signature, leaderKey)) {
    LOG_GENERAL(WARNING, "Invalid signature in challenge");
    return false;
  }

  return true;
}

bool Messenger::SetConsensusResponse(
    bytes& dst, const unsigned int offset, const uint32_t consensusID,
    const uint64_t blockNumber, const bytes& blockHash, const uint16_t backupID,
    const vector<ResponseSubsetInfo>& subsetInfo, const PairOfKey& backupKey) {
  LOG_MARKER();

  ConsensusResponse result;

  result.mutable_consensusinfo()->set_consensusid(consensusID);
  result.mutable_consensusinfo()->set_blocknumber(blockNumber);
  result.mutable_consensusinfo()->set_blockhash(blockHash.data(),
                                                blockHash.size());
  result.mutable_consensusinfo()->set_backupid(backupID);

  for (const auto& subset : subsetInfo) {
    ConsensusResponse::SubsetInfo* si =
        result.mutable_consensusinfo()->add_subsetinfo();
    SerializableToProtobufByteArray(subset.response, *si->mutable_response());
  }

  if (!result.consensusinfo().IsInitialized()) {
    LOG_GENERAL(WARNING, "ConsensusResponse.Data initialization failed");
    return false;
  }

  bytes tmp(result.consensusinfo().ByteSize());
  result.consensusinfo().SerializeToArray(tmp.data(), tmp.size());

  Signature signature;

  if (!Schnorr::GetInstance().Sign(tmp, backupKey.first, backupKey.second,
                                   signature)) {
    LOG_GENERAL(WARNING, "Failed to sign response");
    return false;
  }

  SerializableToProtobufByteArray(backupKey.second, *result.mutable_pubkey());
  SerializableToProtobufByteArray(signature, *result.mutable_signature());

  if (!result.IsInitialized()) {
    LOG_GENERAL(WARNING, "ConsensusResponse initialization failed");
    return false;
  }

  return SerializeToArray(result, dst, offset);
}

bool Messenger::GetConsensusResponse(
    const bytes& src, const unsigned int offset, const uint32_t consensusID,
    const uint64_t blockNumber, const bytes& blockHash, uint16_t& backupID,
    vector<ResponseSubsetInfo>& subsetInfo, const DequeOfNode& committeeKeys) {
  LOG_MARKER();

  if (offset >= src.size()) {
    LOG_GENERAL(WARNING, "Invalid data and offset, data size "
                             << src.size() << ", offset " << offset);
    return false;
  }

  ConsensusResponse result;
  result.ParseFromArray(src.data() + offset, src.size() - offset);

  if (!result.IsInitialized()) {
    LOG_GENERAL(WARNING, "ConsensusResponse initialization failed");
    return false;
  }

  if (result.consensusinfo().consensusid() != consensusID) {
    LOG_GENERAL(WARNING, "Consensus ID mismatch. Expected: "
                             << consensusID << " Actual: "
                             << result.consensusinfo().consensusid());
    return false;
  }

  if (result.consensusinfo().blocknumber() != blockNumber) {
    LOG_GENERAL(WARNING, "Block number mismatch. Expected: "
                             << blockNumber << " Actual: "
                             << result.consensusinfo().blocknumber());
    return false;
  }

  const auto& tmpBlockHash = result.consensusinfo().blockhash();
  if (!std::equal(blockHash.begin(), blockHash.end(), tmpBlockHash.begin(),
                  tmpBlockHash.end(),
                  [](const unsigned char left, const char right) -> bool {
                    return left == (unsigned char)right;
                  })) {
    bytes remoteBlockHash(tmpBlockHash.size());
    std::copy(tmpBlockHash.begin(), tmpBlockHash.end(),
              remoteBlockHash.begin());

    std::string blockhashStr, remoteblockhashStr;
    if (!DataConversion::Uint8VecToHexStr(blockHash, blockhashStr)) {
      return false;
    }

    if (!DataConversion::Uint8VecToHexStr(remoteBlockHash,
                                          remoteblockhashStr)) {
      return false;
    }

    LOG_GENERAL(WARNING, "Block hash mismatch. Expected: "
                             << blockhashStr
                             << " Actual: " << remoteblockhashStr);
    return false;
  }

  backupID = result.consensusinfo().backupid();

  if (backupID >= committeeKeys.size()) {
    LOG_GENERAL(WARNING, "Backup ID beyond shard size. Backup ID: "
                             << backupID
                             << " Shard size: " << committeeKeys.size());
    return false;
  }

  for (const auto& proto_si : result.consensusinfo().subsetinfo()) {
    ResponseSubsetInfo si;

    PROTOBUFBYTEARRAYTOSERIALIZABLE(proto_si.response(), si.response);

    subsetInfo.emplace_back(si);
  }

  bytes tmp(result.consensusinfo().ByteSize());
  result.consensusinfo().SerializeToArray(tmp.data(), tmp.size());

  Signature signature;

  PROTOBUFBYTEARRAYTOSERIALIZABLE(result.signature(), signature);

  if (!Schnorr::GetInstance().Verify(tmp, signature,
                                     committeeKeys.at(backupID).first)) {
    LOG_GENERAL(WARNING, "Invalid signature in response");
    return false;
  }

  return true;
}

bool Messenger::SetConsensusCollectiveSig(
    bytes& dst, const unsigned int offset, const uint32_t consensusID,
    const uint64_t blockNumber, const bytes& blockHash, const uint16_t leaderID,
    const Signature& collectiveSig, const vector<bool>& bitmap,
    const PairOfKey& leaderKey) {
  LOG_MARKER();

  ConsensusCollectiveSig result;

  result.mutable_consensusinfo()->set_consensusid(consensusID);
  result.mutable_consensusinfo()->set_blocknumber(blockNumber);
  result.mutable_consensusinfo()->set_blockhash(blockHash.data(),
                                                blockHash.size());
  result.mutable_consensusinfo()->set_leaderid(leaderID);
  SerializableToProtobufByteArray(
      collectiveSig, *result.mutable_consensusinfo()->mutable_collectivesig());
  for (const auto& i : bitmap) {
    result.mutable_consensusinfo()->add_bitmap(i);
  }

  if (!result.consensusinfo().IsInitialized()) {
    LOG_GENERAL(WARNING, "ConsensusCollectiveSig.Data initialization failed");
    return false;
  }

  bytes tmp(result.consensusinfo().ByteSize());
  result.consensusinfo().SerializeToArray(tmp.data(), tmp.size());

  Signature signature;

  if (!Schnorr::GetInstance().Sign(tmp, leaderKey.first, leaderKey.second,
                                   signature)) {
    LOG_GENERAL(WARNING, "Failed to sign collectivesig");
    return false;
  }

  SerializableToProtobufByteArray(leaderKey.second, *result.mutable_pubkey());
  SerializableToProtobufByteArray(signature, *result.mutable_signature());

  if (!result.IsInitialized()) {
    LOG_GENERAL(WARNING, "ConsensusCollectiveSig initialization failed");
    return false;
  }

  return SerializeToArray(result, dst, offset);
}

bool Messenger::GetConsensusCollectiveSig(
    const bytes& src, const unsigned int offset, const uint32_t consensusID,
    const uint64_t blockNumber, const bytes& blockHash, const uint16_t leaderID,
    vector<bool>& bitmap, Signature& collectiveSig, const PubKey& leaderKey) {
  LOG_MARKER();

  if (offset >= src.size()) {
    LOG_GENERAL(WARNING, "Invalid data and offset, data size "
                             << src.size() << ", offset " << offset);
    return false;
  }

  ConsensusCollectiveSig result;
  result.ParseFromArray(src.data() + offset, src.size() - offset);

  if (!result.IsInitialized()) {
    LOG_GENERAL(WARNING, "ConsensusCollectiveSig initialization failed");
    return false;
  }

  if (result.consensusinfo().consensusid() != consensusID) {
    LOG_GENERAL(WARNING, "Consensus ID mismatch. Expected: "
                             << consensusID << " Actual: "
                             << result.consensusinfo().consensusid());
    return false;
  }

  if (result.consensusinfo().blocknumber() != blockNumber) {
    LOG_GENERAL(WARNING, "Block number mismatch. Expected: "
                             << blockNumber << " Actual: "
                             << result.consensusinfo().blocknumber());
    return false;
  }

  const auto& tmpBlockHash = result.consensusinfo().blockhash();
  if (!std::equal(blockHash.begin(), blockHash.end(), tmpBlockHash.begin(),
                  tmpBlockHash.end(),
                  [](const unsigned char left, const char right) -> bool {
                    return left == (unsigned char)right;
                  })) {
    bytes remoteBlockHash(tmpBlockHash.size());
    std::copy(tmpBlockHash.begin(), tmpBlockHash.end(),
              remoteBlockHash.begin());

    std::string blockhashStr, remoteblockhashStr;
    if (!DataConversion::Uint8VecToHexStr(blockHash, blockhashStr)) {
      return false;
    }

    if (!DataConversion::Uint8VecToHexStr(remoteBlockHash,
                                          remoteblockhashStr)) {
      return false;
    }

    LOG_GENERAL(WARNING, "Block hash mismatch. Expected: "
                             << blockhashStr
                             << " Actual: " << remoteblockhashStr);
    return false;
  }

  if (result.consensusinfo().leaderid() != leaderID) {
    LOG_GENERAL(WARNING, "Leader ID mismatch. Expected: "
                             << leaderID << " Actual: "
                             << result.consensusinfo().leaderid());
    return false;
  }

  PROTOBUFBYTEARRAYTOSERIALIZABLE(result.consensusinfo().collectivesig(),
                                  collectiveSig);

  for (const auto& i : result.consensusinfo().bitmap()) {
    bitmap.emplace_back(i);
  }

  bytes tmp(result.consensusinfo().ByteSize());
  result.consensusinfo().SerializeToArray(tmp.data(), tmp.size());

  Signature signature;

  PROTOBUFBYTEARRAYTOSERIALIZABLE(result.signature(), signature);

  if (!Schnorr::GetInstance().Verify(tmp, signature, leaderKey)) {
    LOG_GENERAL(WARNING, "Invalid signature in collectivesig");
    return false;
  }

  return true;
}

bool Messenger::SetConsensusCommitFailure(
    bytes& dst, const unsigned int offset, const uint32_t consensusID,
    const uint64_t blockNumber, const bytes& blockHash, const uint16_t backupID,
    const bytes& errorMsg, const PairOfKey& backupKey) {
  LOG_MARKER();

  ConsensusCommitFailure result;

  result.mutable_consensusinfo()->set_consensusid(consensusID);
  result.mutable_consensusinfo()->set_blocknumber(blockNumber);
  result.mutable_consensusinfo()->set_blockhash(blockHash.data(),
                                                blockHash.size());
  result.mutable_consensusinfo()->set_backupid(backupID);
  result.mutable_consensusinfo()->set_errormsg(errorMsg.data(),
                                               errorMsg.size());

  if (!result.consensusinfo().IsInitialized()) {
    LOG_GENERAL(WARNING, "ConsensusCommitFailure.Data initialization failed");
    return false;
  }

  bytes tmp(result.consensusinfo().ByteSize());
  result.consensusinfo().SerializeToArray(tmp.data(), tmp.size());

  Signature signature;

  if (!Schnorr::GetInstance().Sign(tmp, backupKey.first, backupKey.second,
                                   signature)) {
    LOG_GENERAL(WARNING, "Failed to sign commit failure");
    return false;
  }

  SerializableToProtobufByteArray(backupKey.second, *result.mutable_pubkey());
  SerializableToProtobufByteArray(signature, *result.mutable_signature());

  if (!result.IsInitialized()) {
    LOG_GENERAL(WARNING, "ConsensusCommitFailure initialization failed");
    return false;
  }

  return SerializeToArray(result, dst, offset);
}

bool Messenger::GetConsensusCommitFailure(
    const bytes& src, const unsigned int offset, const uint32_t consensusID,
    const uint64_t blockNumber, const bytes& blockHash, uint16_t& backupID,
    bytes& errorMsg, const DequeOfNode& committeeKeys) {
  LOG_MARKER();

  if (offset >= src.size()) {
    LOG_GENERAL(WARNING, "Invalid data and offset, data size "
                             << src.size() << ", offset " << offset);
    return false;
  }

  ConsensusCommitFailure result;
  result.ParseFromArray(src.data() + offset, src.size() - offset);

  if (!result.IsInitialized()) {
    LOG_GENERAL(WARNING, "ConsensusCommitFailure initialization failed");
    return false;
  }

  if (result.consensusinfo().consensusid() != consensusID) {
    LOG_GENERAL(WARNING, "Consensus ID mismatch. Expected: "
                             << consensusID << " Actual: "
                             << result.consensusinfo().consensusid());
    return false;
  }

  if (result.consensusinfo().blocknumber() != blockNumber) {
    LOG_GENERAL(WARNING, "Block number mismatch. Expected: "
                             << blockNumber << " Actual: "
                             << result.consensusinfo().blocknumber());
    return false;
  }

  const auto& tmpBlockHash = result.consensusinfo().blockhash();
  if (!std::equal(blockHash.begin(), blockHash.end(), tmpBlockHash.begin(),
                  tmpBlockHash.end(),
                  [](const unsigned char left, const char right) -> bool {
                    return left == (unsigned char)right;
                  })) {
    bytes remoteBlockHash(tmpBlockHash.size());
    std::copy(tmpBlockHash.begin(), tmpBlockHash.end(),
              remoteBlockHash.begin());

    std::string blockhashStr, remoteblockhashStr;
    if (!DataConversion::Uint8VecToHexStr(blockHash, blockhashStr)) {
      return false;
    }

    if (!DataConversion::Uint8VecToHexStr(remoteBlockHash,
                                          remoteblockhashStr)) {
      return false;
    }

    LOG_GENERAL(WARNING, "Block hash mismatch. Expected: "
                             << blockhashStr
                             << " Actual: " << remoteblockhashStr);
    return false;
  }

  backupID = result.consensusinfo().backupid();

  if (backupID >= committeeKeys.size()) {
    LOG_GENERAL(WARNING, "Backup ID beyond shard size. Backup ID: "
                             << backupID
                             << " Shard size: " << committeeKeys.size());
    return false;
  }

  errorMsg.resize(result.consensusinfo().errormsg().size());
  copy(result.consensusinfo().errormsg().begin(),
       result.consensusinfo().errormsg().end(), errorMsg.begin());

  bytes tmp(result.consensusinfo().ByteSize());
  result.consensusinfo().SerializeToArray(tmp.data(), tmp.size());

  Signature signature;

  PROTOBUFBYTEARRAYTOSERIALIZABLE(result.signature(), signature);

  if (!Schnorr::GetInstance().Verify(tmp, signature,
                                     committeeKeys.at(backupID).first)) {
    LOG_GENERAL(WARNING, "Invalid signature in commit failure");
    return false;
  }

  return true;
}

bool Messenger::SetConsensusConsensusFailure(
    bytes& dst, const unsigned int offset, const uint32_t consensusID,
    const uint64_t blockNumber, const bytes& blockHash, const uint16_t leaderID,
    const PairOfKey& leaderKey) {
  LOG_MARKER();

  ConsensusConsensusFailure result;

  result.mutable_consensusinfo()->set_consensusid(consensusID);
  result.mutable_consensusinfo()->set_blocknumber(blockNumber);
  result.mutable_consensusinfo()->set_blockhash(blockHash.data(),
                                                blockHash.size());
  result.mutable_consensusinfo()->set_leaderid(leaderID);

  if (!result.consensusinfo().IsInitialized()) {
    LOG_GENERAL(WARNING,
                "ConsensusConsensusFailure.Data initialization failed");
    return false;
  }

  bytes tmp(result.consensusinfo().ByteSize());
  result.consensusinfo().SerializeToArray(tmp.data(), tmp.size());

  Signature signature;

  if (!Schnorr::GetInstance().Sign(tmp, leaderKey.first, leaderKey.second,
                                   signature)) {
    LOG_GENERAL(WARNING, "Failed to sign ConsensusConsensusFailure.Data");
    return false;
  }

  SerializableToProtobufByteArray(leaderKey.second, *result.mutable_pubkey());
  SerializableToProtobufByteArray(signature, *result.mutable_signature());

  if (!result.IsInitialized()) {
    LOG_GENERAL(WARNING, "ConsensusConsensusFailure initialization failed");
    return false;
  }

  return SerializeToArray(result, dst, offset);
}

bool Messenger::GetConsensusConsensusFailure(
    const bytes& src, const unsigned int offset, const uint32_t consensusID,
    const uint64_t blockNumber, const bytes& blockHash, uint16_t& leaderID,
    const PubKey& leaderKey) {
  LOG_MARKER();

  if (offset >= src.size()) {
    LOG_GENERAL(WARNING, "Invalid data and offset, data size "
                             << src.size() << ", offset " << offset);
    return false;
  }

  ConsensusConsensusFailure result;
  result.ParseFromArray(src.data() + offset, src.size() - offset);

  if (!result.IsInitialized()) {
    LOG_GENERAL(WARNING, "ConsensusConsensusFailure initialization failed");
    return false;
  }

  if (result.consensusinfo().consensusid() != consensusID) {
    LOG_GENERAL(WARNING, "Consensus ID mismatch. Expected: "
                             << consensusID << " Actual: "
                             << result.consensusinfo().consensusid());
    return false;
  }

  if (result.consensusinfo().blocknumber() != blockNumber) {
    LOG_GENERAL(WARNING, "Block number mismatch. Expected: "
                             << blockNumber << " Actual: "
                             << result.consensusinfo().blocknumber());
    return false;
  }

  const auto& tmpBlockHash = result.consensusinfo().blockhash();
  if (!std::equal(blockHash.begin(), blockHash.end(), tmpBlockHash.begin(),
                  tmpBlockHash.end(),
                  [](const unsigned char left, const char right) -> bool {
                    return left == (unsigned char)right;
                  })) {
    bytes remoteBlockHash(tmpBlockHash.size());
    std::copy(tmpBlockHash.begin(), tmpBlockHash.end(),
              remoteBlockHash.begin());

    std::string blockhashStr, remoteblockhashStr;
    if (!DataConversion::Uint8VecToHexStr(blockHash, blockhashStr)) {
      return false;
    }

    if (!DataConversion::Uint8VecToHexStr(remoteBlockHash,
                                          remoteblockhashStr)) {
      return false;
    }

    LOG_GENERAL(WARNING, "Block hash mismatch. Expected: "
                             << blockhashStr
                             << " Actual: " << remoteblockhashStr);
    return false;
  }

  if (result.consensusinfo().leaderid() != leaderID) {
    LOG_GENERAL(WARNING, "Leader ID mismatch. Expected: "
                             << leaderID << " Actual: "
                             << result.consensusinfo().leaderid());
    return false;
  }

  bytes tmp(result.consensusinfo().ByteSize());
  result.consensusinfo().SerializeToArray(tmp.data(), tmp.size());

  Signature signature;

  PROTOBUFBYTEARRAYTOSERIALIZABLE(result.signature(), signature);

  if (!Schnorr::GetInstance().Verify(tmp, signature, leaderKey)) {
    LOG_GENERAL(WARNING, "Invalid signature in ConsensusConsensusFailure");
    return false;
  }

  return true;
}

// ============================================================================
// View change pre check messages
// ============================================================================

bool Messenger::SetLookupGetDSTxBlockFromSeed(
    bytes& dst, const unsigned int offset, const uint64_t dsLowBlockNum,
    const uint64_t dsHighBlockNum, const uint64_t txLowBlockNum,
    const uint64_t txHighBlockNum, const uint32_t listenPort) {
  LOG_MARKER();

  LookupGetDSTxBlockFromSeed result;

  result.set_dslowblocknum(dsLowBlockNum);
  result.set_dshighblocknum(dsHighBlockNum);
  result.set_txlowblocknum(txLowBlockNum);
  result.set_txhighblocknum(txHighBlockNum);
  result.set_listenport(listenPort);

  if (!result.IsInitialized()) {
    LOG_GENERAL(WARNING, "LookupGetDSTxBlockFromSeed initialization failed");
    return false;
  }

  return SerializeToArray(result, dst, offset);
}

bool Messenger::GetLookupGetDSTxBlockFromSeed(
    const bytes& src, const unsigned int offset, uint64_t& dsLowBlockNum,
    uint64_t& dsHighBlockNum, uint64_t& txLowBlockNum, uint64_t& txHighBlockNum,
    uint32_t& listenPort) {
  LOG_MARKER();

  if (offset >= src.size()) {
    LOG_GENERAL(WARNING, "Invalid data and offset, data size "
                             << src.size() << ", offset " << offset);
    return false;
  }

  LookupGetDSTxBlockFromSeed result;
  result.ParseFromArray(src.data() + offset, src.size() - offset);

  if (!result.IsInitialized()) {
    LOG_GENERAL(WARNING, "LookupGetDSTxBlockFromSeed initialization failed");
    return false;
  }

  dsLowBlockNum = result.dslowblocknum();
  dsHighBlockNum = result.dshighblocknum();
  txLowBlockNum = result.txlowblocknum();
  txHighBlockNum = result.txhighblocknum();
  listenPort = result.listenport();

  return true;
}

bool Messenger::SetVCNodeSetDSTxBlockFromSeed(bytes& dst,
                                              const unsigned int offset,
                                              const PairOfKey& lookupKey,
                                              const vector<DSBlock>& DSBlocks,
                                              const vector<TxBlock>& txBlocks) {
  LOG_MARKER();

  VCNodeSetDSTxBlockFromSeed result;

  for (const auto& dsblock : DSBlocks) {
    DSBlockToProtobuf(dsblock, *result.mutable_data()->add_dsblocks());
  }

  for (const auto& txblock : txBlocks) {
    TxBlockToProtobuf(txblock, *result.mutable_data()->add_txblocks());
  }

  SerializableToProtobufByteArray(lookupKey.second, *result.mutable_pubkey());

  Signature signature;
  if (!result.data().IsInitialized()) {
    LOG_GENERAL(WARNING,
                "VCNodeSetDSTxBlockFromSeed.Data initialization failed");
    return false;
  }

  bytes tmp(result.data().ByteSize());
  result.data().SerializeToArray(tmp.data(), tmp.size());

  if (!Schnorr::GetInstance().Sign(tmp, lookupKey.first, lookupKey.second,
                                   signature)) {
    LOG_GENERAL(WARNING, "Failed to sign DS and Tx blocks");
    return false;
  }

  SerializableToProtobufByteArray(signature, *result.mutable_signature());

  if (!result.IsInitialized()) {
    LOG_GENERAL(WARNING, "VCNodeSetDSTxBlockFromSeed initialization failed");
    return false;
  }

  return SerializeToArray(result, dst, offset);
}

bool Messenger::GetVCNodeSetDSTxBlockFromSeed(const bytes& src,
                                              const unsigned int offset,
                                              vector<DSBlock>& dsBlocks,
                                              vector<TxBlock>& txBlocks,
                                              PubKey& lookupPubKey) {
  LOG_MARKER();

  if (offset >= src.size()) {
    LOG_GENERAL(WARNING, "Invalid data and offset, data size "
                             << src.size() << ", offset " << offset);
    return false;
  }

  VCNodeSetDSTxBlockFromSeed result;
  result.ParseFromArray(src.data() + offset, src.size() - offset);

  if (!result.IsInitialized()) {
    LOG_GENERAL(WARNING, "VCNodeSetDSTxBlockFromSeed initialization failed");
    return false;
  }

  for (const auto& proto_dsblock : result.data().dsblocks()) {
    DSBlock dsblock;
    if (!ProtobufToDSBlock(proto_dsblock, dsblock)) {
      LOG_GENERAL(WARNING, "ProtobufToDSBlock failed");
      return false;
    }
    dsBlocks.emplace_back(dsblock);
  }

  for (const auto& txblock : result.data().txblocks()) {
    TxBlock block;
    if (!ProtobufToTxBlock(txblock, block)) {
      LOG_GENERAL(WARNING, "ProtobufToTxBlock failed");
      return false;
    }
    txBlocks.emplace_back(block);
  }

  PROTOBUFBYTEARRAYTOSERIALIZABLE(result.pubkey(), lookupPubKey);

  bytes tmp(result.data().ByteSize());
  result.data().SerializeToArray(tmp.data(), tmp.size());

  Signature signature;
  PROTOBUFBYTEARRAYTOSERIALIZABLE(result.signature(), signature);

  if (!Schnorr::GetInstance().Verify(tmp, signature, lookupPubKey)) {
    LOG_GENERAL(WARNING, "Invalid signature in VCNodeSetDSTxBlockFromSeed");
    return false;
  }

  return true;
}

bool Messenger::SetDSLookupNewDSGuardNetworkInfo(
    bytes& dst, const unsigned int offset, const uint64_t dsEpochNumber,
    const Peer& dsGuardNewNetworkInfo, const uint64_t timestamp,
    const PairOfKey& dsguardkey) {
  LOG_MARKER();
  DSLookupSetDSGuardNetworkInfoUpdate result;

  result.mutable_data()->set_dsepochnumber(dsEpochNumber);
  SerializableToProtobufByteArray(
      dsguardkey.second, *result.mutable_data()->mutable_dsguardpubkey());
  PeerToProtobuf(dsGuardNewNetworkInfo,
                 *result.mutable_data()->mutable_dsguardnewnetworkinfo());
  result.mutable_data()->set_timestamp(timestamp);

  if (!result.data().IsInitialized()) {
    LOG_GENERAL(
        WARNING,
        "DSLookupSetDSGuardNetworkInfoUpdate.Data initialization failed");
    return false;
  }

  bytes tmp(result.data().ByteSize());
  result.data().SerializeToArray(tmp.data(), tmp.size());

  Signature signature;
  if (!Schnorr::GetInstance().Sign(tmp, dsguardkey.first, dsguardkey.second,
                                   signature)) {
    LOG_GENERAL(WARNING, "Failed to sign ds guard identity update");
    return false;
  }

  SerializableToProtobufByteArray(signature, *result.mutable_signature());

  if (!result.IsInitialized()) {
    LOG_GENERAL(WARNING,
                "DSLookupSetDSGuardNetworkInfoUpdate initialization failed");
    return false;
  }

  return SerializeToArray(result, dst, offset);
}

bool Messenger::GetDSLookupNewDSGuardNetworkInfo(
    const bytes& src, const unsigned int offset, uint64_t& dsEpochNumber,
    Peer& dsGuardNewNetworkInfo, uint64_t& timestamp, PubKey& dsGuardPubkey) {
  LOG_MARKER();

  if (offset >= src.size()) {
    LOG_GENERAL(WARNING, "Invalid data and offset, data size "
                             << src.size() << ", offset " << offset);
    return false;
  }

  DSLookupSetDSGuardNetworkInfoUpdate result;
  result.ParseFromArray(src.data() + offset, src.size() - offset);

  if (!result.IsInitialized() || !result.data().IsInitialized()) {
    LOG_GENERAL(WARNING,
                "DSLookupSetDSGuardNetworkInfoUpdate initialization failed");
    return false;
  }

  // First deserialize the fields needed just for signature check
  PROTOBUFBYTEARRAYTOSERIALIZABLE(result.data().dsguardpubkey(), dsGuardPubkey);
  Signature signature;
  PROTOBUFBYTEARRAYTOSERIALIZABLE(result.signature(), signature);

  // Check signature
  bytes tmp(result.data().ByteSize());
  result.data().SerializeToArray(tmp.data(), tmp.size());
  if (!Schnorr::GetInstance().Verify(tmp, 0, tmp.size(), signature,
                                     dsGuardPubkey)) {
    LOG_GENERAL(WARNING, "DSLookupSetDSGuardNetworkInfoUpdate signature wrong");
    return false;
  }

  // Deserialize the remaining fields
  dsEpochNumber = result.data().dsepochnumber();
  ProtobufToPeer(result.data().dsguardnewnetworkinfo(), dsGuardNewNetworkInfo);
  timestamp = result.data().timestamp();

  return true;
}

bool Messenger::SetLookupGetNewDSGuardNetworkInfoFromLookup(
    bytes& dst, const unsigned int offset, const uint32_t portNo,
    const uint64_t dsEpochNumber, const PairOfKey& lookupKey) {
  LOG_MARKER();

  NodeGetGuardNodeNetworkInfoUpdate result;
  result.mutable_data()->set_portno(portNo);
  result.mutable_data()->set_dsepochnumber(dsEpochNumber);
  SerializableToProtobufByteArray(lookupKey.second, *result.mutable_pubkey());

  if (result.data().IsInitialized()) {
    bytes tmp(result.data().ByteSize());
    result.data().SerializeToArray(tmp.data(), tmp.size());

    Signature signature;
    if (!Schnorr::GetInstance().Sign(tmp, lookupKey.first, lookupKey.second,
                                     signature)) {
      LOG_GENERAL(WARNING, "Failed to sign ds guard identity update");
      return false;
    }
    SerializableToProtobufByteArray(signature, *result.mutable_signature());
  } else {
    LOG_GENERAL(
        WARNING,
        "SetLookupGetNewDSGuardNetworkInfoFromLookup initialization failed");
    return false;
  }
  return SerializeToArray(result, dst, offset);
}

bool Messenger::GetLookupGetNewDSGuardNetworkInfoFromLookup(
    const bytes& src, const unsigned int offset, uint32_t& portNo,
    uint64_t& dsEpochNumber) {
  LOG_MARKER();

  if (offset >= src.size()) {
    LOG_GENERAL(WARNING, "Invalid data and offset, data size "
                             << src.size() << ", offset " << offset);
    return false;
  }

  NodeGetGuardNodeNetworkInfoUpdate result;
  result.ParseFromArray(src.data() + offset, src.size() - offset);

  if (!result.IsInitialized() || !result.data().IsInitialized()) {
    LOG_GENERAL(
        WARNING,
        "GetLookupGetNewDSGuardNetworkInfoFromLookup initialization failed");
    return false;
  }

  // First deserialize the fields needed just for signature check

  // We don't return senderPubKey since timing issues may make it difficult for
  // the lookup to check it against the shard structure
  PubKey senderPubKey;
  PROTOBUFBYTEARRAYTOSERIALIZABLE(result.pubkey(), senderPubKey);
  Signature signature;
  PROTOBUFBYTEARRAYTOSERIALIZABLE(result.signature(), signature);

  // Check signature
  bytes tmp(result.data().ByteSize());
  result.data().SerializeToArray(tmp.data(), tmp.size());
  if (!Schnorr::GetInstance().Verify(tmp, 0, tmp.size(), signature,
                                     senderPubKey)) {
    LOG_GENERAL(WARNING, "DSMicroBlockSubmission signature wrong");
    return false;
  }

  portNo = result.data().portno();
  dsEpochNumber = result.data().dsepochnumber();

  return true;
}

bool Messenger::SetNodeSetNewDSGuardNetworkInfo(
    bytes& dst, unsigned int offset,
    const vector<DSGuardUpdateStruct>& vecOfDSGuardUpdateStruct,
    const PairOfKey& lookupKey) {
  LOG_MARKER();
  NodeSetGuardNodeNetworkInfoUpdate result;

  for (const auto& dsguardupdate : vecOfDSGuardUpdateStruct) {
    ProtoDSGuardUpdateStruct* proto_DSGuardUpdateStruct =
        result.mutable_data()->add_dsguardupdatestruct();
    SerializableToProtobufByteArray(
        dsguardupdate.m_dsGuardPubkey,
        *proto_DSGuardUpdateStruct->mutable_dsguardpubkey());
    PeerToProtobuf(dsguardupdate.m_dsGuardNewNetworkInfo,
                   *proto_DSGuardUpdateStruct->mutable_dsguardnewnetworkinfo());
    proto_DSGuardUpdateStruct->set_timestamp(dsguardupdate.m_timestamp);
  }

  if (!result.data().IsInitialized()) {
    LOG_GENERAL(WARNING,
                "NodeSetGuardNodeNetworkInfoUpdate.Data initialization failed");
    return false;
  }
  bytes tmp(result.data().ByteSize());
  result.data().SerializeToArray(tmp.data(), tmp.size());

  Signature signature;
  if (!Schnorr::GetInstance().Sign(tmp, lookupKey.first, lookupKey.second,
                                   signature)) {
    LOG_GENERAL(WARNING, "Failed to sign ds guard identity update");
    return false;
  }
  SerializableToProtobufByteArray(lookupKey.second,
                                  *result.mutable_lookuppubkey());
  SerializableToProtobufByteArray(signature, *result.mutable_signature());

  if (!result.IsInitialized()) {
    LOG_GENERAL(WARNING,
                "SetNodeSetNewDSGuardNetworkInfo initialization failed");
    return false;
  }
  return SerializeToArray(result, dst, offset);
}

bool Messenger::SetNodeGetNewDSGuardNetworkInfo(
    const bytes& src, const unsigned int offset,
    vector<DSGuardUpdateStruct>& vecOfDSGuardUpdateStruct,
    PubKey& lookupPubKey) {
  LOG_MARKER();

  if (offset >= src.size()) {
    LOG_GENERAL(WARNING, "Invalid data and offset, data size "
                             << src.size() << ", offset " << offset);
    return false;
  }

  NodeSetGuardNodeNetworkInfoUpdate result;
  result.ParseFromArray(src.data() + offset, src.size() - offset);

  if (!result.IsInitialized()) {
    LOG_GENERAL(WARNING,
                "NodeSetGuardNodeNetworkInfoUpdate initialization failed");
    return false;
  }

  PROTOBUFBYTEARRAYTOSERIALIZABLE(result.lookuppubkey(), lookupPubKey);
  Signature signature;
  PROTOBUFBYTEARRAYTOSERIALIZABLE(result.signature(), signature);
  bytes tmp(result.data().ByteSize());
  result.data().SerializeToArray(tmp.data(), tmp.size());
  if (!Schnorr::GetInstance().Verify(tmp, 0, tmp.size(), signature,
                                     lookupPubKey)) {
    LOG_GENERAL(WARNING, "NodeSetGuardNodeNetworkInfoUpdate signature wrong");
    return false;
  }

  for (const auto& proto_DSGuardUpdateStruct :
       result.data().dsguardupdatestruct()) {
    PubKey tempPubk;
    PROTOBUFBYTEARRAYTOSERIALIZABLE(proto_DSGuardUpdateStruct.dsguardpubkey(),
                                    tempPubk);
    Peer tempPeer;
    ProtobufToPeer(proto_DSGuardUpdateStruct.dsguardnewnetworkinfo(), tempPeer);
    uint64_t tempTimestamp = proto_DSGuardUpdateStruct.timestamp();
    vecOfDSGuardUpdateStruct.emplace_back(
        DSGuardUpdateStruct(tempPubk, tempPeer, tempTimestamp));
  }

  return true;
}

bool Messenger::SetSeedNodeHistoricalDB(bytes& dst, const unsigned int offset,
                                        const PairOfKey& archivalKeys,
                                        const uint32_t code,
                                        const string& path) {
  SeedSetHistoricalDB result;

  result.mutable_data()->set_code(code);
  result.mutable_data()->set_path(path);
  SerializableToProtobufByteArray(archivalKeys.second,
                                  *result.mutable_pubkey());

  if (!result.data().IsInitialized()) {
    LOG_GENERAL(WARNING, "SeedSetHistoricalDB.Data initialization failed");
    return false;
  }

  bytes tmp(result.data().ByteSize());
  result.data().SerializeToArray(tmp.data(), tmp.size());
  Signature signature;
  if (!Schnorr::GetInstance().Sign(tmp, archivalKeys.first, archivalKeys.second,
                                   signature)) {
    LOG_GENERAL(WARNING, "Failed to sign SeedSetHistoricalDB");
    return false;
  }
  SerializableToProtobufByteArray(signature, *result.mutable_signature());

  if (!result.IsInitialized()) {
    LOG_GENERAL(WARNING, "SeedSetHistoricalDB initialization failed");
    return false;
  }
  return SerializeToArray(result, dst, offset);
}

bool Messenger::GetSeedNodeHistoricalDB(const bytes& src,
                                        const unsigned int offset,
                                        PubKey& archivalPubKey, uint32_t& code,
                                        string& path) {
  if (offset >= src.size()) {
    LOG_GENERAL(WARNING, "Invalid data and offset, data size "
                             << src.size() << ", offset " << offset);
    return false;
  }

  SeedSetHistoricalDB result;
  result.ParseFromArray(src.data() + offset, src.size() - offset);

  if (!result.IsInitialized()) {
    LOG_GENERAL(WARNING, "SeedSetHistoricalDB initialization failed ");
    return false;
  }

  PROTOBUFBYTEARRAYTOSERIALIZABLE(result.pubkey(), archivalPubKey);
  Signature signature;
  PROTOBUFBYTEARRAYTOSERIALIZABLE(result.signature(), signature);
  bytes tmp(result.data().ByteSize());
  result.data().SerializeToArray(tmp.data(), tmp.size());
  if (!Schnorr::GetInstance().Verify(tmp, 0, tmp.size(), signature,
                                     archivalPubKey)) {
    LOG_GENERAL(WARNING, "SeedSetHistoricalDB signature wrong");
    return false;
  }
  code = result.data().code();
  path = result.data().path();

  return true;
}<|MERGE_RESOLUTION|>--- conflicted
+++ resolved
@@ -513,12 +513,7 @@
 
   AccountBaseToProtobuf(account, *protoAccountBase);
 
-<<<<<<< HEAD
-  if (protoAccountBase->has_codehash()) {
-    // set code
-=======
   if (!protoAccountBase->codehash().empty()) {
->>>>>>> 93412850
     bytes codebytes = account.GetCode();
     protoAccount.set_code(codebytes.data(), codebytes.size());
 
