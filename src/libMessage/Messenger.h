/*
 * Copyright (c) 2018 Zilliqa
 * This source code is being disclosed to you solely for the purpose of your
 * participation in testing Zilliqa. You may view, compile and run the code for
 * that purpose and pursuant to the protocols and algorithms that are programmed
 * into, and intended by, the code. You may not do anything else with the code
 * without express permission from Zilliqa Research Pte. Ltd., including
 * modifying or publishing the code (or any part of it), and developing or
 * forming another public or private blockchain network. This source code is
 * provided 'as is' and no warranties are given as to title or non-infringement,
 * merchantability or fitness for purpose and, to the extent permitted by law,
 * all liability for your use of the code is disclaimed. Some programs in this
 * code are governed by the GNU General Public License v3.0 (available at
 * https://www.gnu.org/licenses/gpl-3.0.en.html) ('GPLv3'). The programs that
 * are governed by GPLv3.0 are those programs that are located in the folders
 * src/depends and tests/depends and which include a reference to GPLv3 in their
 * program files.
 */
#ifndef __MESSENGER_H__
#define __MESSENGER_H__

#include <boost/variant.hpp>
#include "common/Serializable.h"
#include "libCrypto/Schnorr.h"
#include "libData/AccountData/ForwardedTxnEntry.h"
#include "libData/BlockData/Block.h"
#include "libData/BlockData/Block/FallbackBlockWShardingStructure.h"
#include "libDirectoryService/DirectoryService.h"
#include "libDirectoryService/ShardStruct.h"
#include "libNetwork/Peer.h"

class Messenger {
 public:
  // ============================================================================
  // Primitives
  // ============================================================================

  static bool GetDSCommitteeHash(
      const std::deque<std::pair<PubKey, Peer>>& dsCommittee,
      CommitteeHash& dst);
  static bool GetShardHash(const Shard& shard, CommitteeHash& dst);

  static bool GetShardingStructureHash(const DequeOfShard& shards,
                                       ShardingHash& dst);
  static bool GetTxSharingAssignmentsHash(
      const std::vector<Peer>& dsReceivers,
      const std::vector<std::vector<Peer>>& shardReceivers,
      const std::vector<std::vector<Peer>>& shardSenders, TxSharingHash& dst);

  static bool SetAccount(std::vector<unsigned char>& dst,
                         const unsigned int offset, const Account& account);
  [[gnu::unused]] static bool GetAccount(const std::vector<unsigned char>& src,
                                         const unsigned int offset,
                                         Account& account);

  static bool SetAccountDelta(std::vector<unsigned char>& dst,
                              const unsigned int offset, Account* oldAccount,
                              const Account& newAccount);
  static bool GetAccountDelta(const std::vector<unsigned char>& src,
                              const unsigned int offset, Account& account,
                              const bool fullCopy);

  // These are called by AccountStoreBase template class
  template <class MAP>
  static bool SetAccountStore(std::vector<unsigned char>& dst,
                              const unsigned int offset,
                              const MAP& addressToAccount);
  template <class MAP>
  static bool GetAccountStore(const std::vector<unsigned char>& src,
                              const unsigned int offset, MAP& addressToAccount);
  static bool GetAccountStore(const std::vector<unsigned char>& src,
                              const unsigned int offset,
                              AccountStore& accountStore);

  // These are called by AccountStore class
  static bool SetAccountStoreDelta(std::vector<unsigned char>& dst,
                                   const unsigned int offset,
                                   AccountStoreTemp& accountStoreTemp,
                                   AccountStore& accountStore);
  static bool GetAccountStoreDelta(const std::vector<unsigned char>& src,
                                   const unsigned int offset,
                                   AccountStore& accountStore,
                                   const bool reversible);
  static bool GetAccountStoreDelta(const std::vector<unsigned char>& src,
                                   const unsigned int offset,
                                   AccountStoreTemp& accountStoreTemp);

  static bool GetExtraMbInfoHash(const std::vector<bool>& isMicroBlockEmpty,
                                 const std::vector<uint32_t>& shardIds,
                                 MBInfoHash& dst);

  static bool SetDSBlockHeader(std::vector<unsigned char>& dst,
                               const unsigned int offset,
                               const DSBlockHeader& dsBlockHeader);
  static bool GetDSBlockHeader(const std::vector<unsigned char>& src,
                               const unsigned int offset,
                               DSBlockHeader& dsBlockHeader);
  static bool SetDSBlock(std::vector<unsigned char>& dst,
                         const unsigned int offset, const DSBlock& dsBlock);
  static bool GetDSBlock(const std::vector<unsigned char>& src,
                         const unsigned int offset, DSBlock& dsBlock);

  static bool SetMicroBlockHeader(std::vector<unsigned char>& dst,
                                  const unsigned int offset,
                                  const MicroBlockHeader& microBlockHeader);
  static bool GetMicroBlockHeader(const std::vector<unsigned char>& src,
                                  const unsigned int offset,
                                  MicroBlockHeader& microBlockHeader);
  static bool SetMicroBlock(std::vector<unsigned char>& dst,
                            const unsigned int offset,
                            const MicroBlock& microBlock);
  static bool GetMicroBlock(const std::vector<unsigned char>& src,
                            const unsigned int offset, MicroBlock& microBlock);

  static bool SetTxBlockHeader(std::vector<unsigned char>& dst,
                               const unsigned int offset,
                               const TxBlockHeader& txBlockHeader);
  static bool GetTxBlockHeader(const std::vector<unsigned char>& src,
                               const unsigned int offset,
                               TxBlockHeader& txBlockHeader);
  static bool SetTxBlock(std::vector<unsigned char>& dst,
                         const unsigned int offset, const TxBlock& txBlock);
  static bool GetTxBlock(const std::vector<unsigned char>& src,
                         const unsigned int offset, TxBlock& txBlock);

  static bool SetVCBlockHeader(std::vector<unsigned char>& dst,
                               const unsigned int offset,
                               const VCBlockHeader& vcBlockHeader);
  static bool GetVCBlockHeader(const std::vector<unsigned char>& src,
                               const unsigned int offset,
                               VCBlockHeader& vcBlockHeader);
  static bool SetVCBlock(std::vector<unsigned char>& dst,
                         const unsigned int offset, const VCBlock& vcBlock);
  static bool GetVCBlock(const std::vector<unsigned char>& src,
                         const unsigned int offset, VCBlock& vcBlock);

  static bool SetFallbackBlockHeader(
      std::vector<unsigned char>& dst, const unsigned int offset,
      const FallbackBlockHeader& fallbackBlockHeader);
  static bool GetFallbackBlockHeader(const std::vector<unsigned char>& src,
                                     const unsigned int offset,
                                     FallbackBlockHeader& fallbackBlockHeader);
  static bool SetFallbackBlock(std::vector<unsigned char>& dst,
                               const unsigned int offset,
                               const FallbackBlock& fallbackBlock);
  static bool GetFallbackBlock(const std::vector<unsigned char>& src,
                               const unsigned int offset,
                               FallbackBlock& fallbackBlock);
  static bool SetTransactionCoreInfo(std::vector<unsigned char>& dst,
                                     const unsigned int offset,
                                     const TransactionCoreInfo& transaction);
  static bool GetTransactionCoreInfo(const std::vector<unsigned char>& src,
                                     const unsigned int offset,
                                     TransactionCoreInfo& transaction);
  static bool SetTransaction(std::vector<unsigned char>& dst,
                             const unsigned int offset,
                             const Transaction& transaction);
  static bool GetTransaction(const std::vector<unsigned char>& src,
                             const unsigned int offset,
                             Transaction& transaction);
  static bool SetTransactionFileOffset(std::vector<unsigned char>& dst,
                                       const unsigned int offset,
                                       const std::vector<uint32_t>& txnOffsets);
  static bool GetTransactionFileOffset(const std::vector<unsigned char>& src,
                                       const unsigned int offset,
                                       std::vector<uint32_t>& txnOffsets);
  static bool SetTransactionArray(std::vector<unsigned char>& dst,
                                  const unsigned int offset,
                                  const std::vector<Transaction>& txns);
  static bool GetTransactionArray(const std::vector<unsigned char>& src,
                                  const unsigned int offset,
                                  std::vector<Transaction>& txns);
  static bool SetTransactionReceipt(
      std::vector<unsigned char>& dst, const unsigned int offset,
      const TransactionReceipt& transactionReceipt);
  static bool GetTransactionReceipt(const std::vector<unsigned char>& src,
                                    const unsigned int offset,
                                    TransactionReceipt& transactionReceipt);
  static bool SetTransactionWithReceipt(
      std::vector<unsigned char>& dst, const unsigned int offset,
      const TransactionWithReceipt& transactionWithReceipt);
  static bool GetTransactionWithReceipt(
      const std::vector<unsigned char>& src, const unsigned int offset,
      TransactionWithReceipt& transactionWithReceipt);
  static bool SetPeer(std::vector<unsigned char>& dst,
                      const unsigned int offset, const Peer& peer);
  static bool GetPeer(const std::vector<unsigned char>& src,
                      const unsigned int offset, Peer& peer);

  // ============================================================================
  // Directory Service messages
  // ============================================================================

  static bool SetDSPoWSubmission(
      std::vector<unsigned char>& dst, const unsigned int offset,
      const uint64_t blockNumber, const uint8_t difficultyLevel,
      const Peer& submitterPeer, const std::pair<PrivKey, PubKey>& submitterKey,
<<<<<<< HEAD
      const uint64_t& nonce, const std::string& resultingHash,
      const std::string& mixHash,
      const boost::multiprecision::uint256_t& gasprice);

  static bool GetDSPoWSubmission(
      const std::vector<unsigned char>& src, const unsigned int offset,
      uint64_t& blockNumber, uint8_t& difficultyLevel, Peer& submitterPeer,
      PubKey& submitterPubKey, uint64_t& nonce, std::string& resultingHash,
      std::string& mixHash, boost::multiprecision::uint256_t& gasprice,
      Signature& signature);
=======
      const uint64_t nonce, const std::string& resultingHash,
      const std::string& mixHash, const uint32_t& lookupId,
      const uint32_t& gasPrice);

  static bool GetDSPoWSubmission(const std::vector<unsigned char>& src,
                                 const unsigned int offset,
                                 uint64_t& blockNumber,
                                 uint8_t& difficultyLevel, Peer& submitterPeer,
                                 PubKey& submitterPubKey, uint64_t& nonce,
                                 std::string& resultingHash,
                                 std::string& mixHash, Signature& signature,
                                 uint32_t& lookupId, uint32_t& gasPrice);
>>>>>>> de2dc438

  static bool SetDSMicroBlockSubmission(
      std::vector<unsigned char>& dst, const unsigned int offset,
      const unsigned char microBlockType, const uint64_t epochNumber,
      const std::vector<MicroBlock>& microBlocks,
      const std::vector<std::vector<unsigned char>>& stateDeltas);
  static bool GetDSMicroBlockSubmission(
      const std::vector<unsigned char>& src, const unsigned int offset,
      unsigned char& microBlockType, uint64_t& epochNumber,
      std::vector<MicroBlock>& microBlocks,
      std::vector<std::vector<unsigned char>>& stateDeltas);

  static bool SetDSDSBlockAnnouncement(
      std::vector<unsigned char>& dst, const unsigned int offset,
      const uint32_t consensusID, const uint64_t blockNumber,
      const std::vector<unsigned char>& blockHash, const uint16_t leaderID,
      const std::pair<PrivKey, PubKey>& leaderKey, const DSBlock& dsBlock,
      const DequeOfShard& shards, const std::vector<Peer>& dsReceivers,
      const std::vector<std::vector<Peer>>& shardReceivers,
      const std::vector<std::vector<Peer>>& shardSenders,
      const MapOfPubKeyPoW& allPoWs, const MapOfPubKeyPoW& dsWinnerPoWs,
      std::vector<unsigned char>& messageToCosign);

  static bool GetDSDSBlockAnnouncement(
      const std::vector<unsigned char>& src, const unsigned int offset,
      const uint32_t consensusID, const uint64_t blockNumber,
      const std::vector<unsigned char>& blockHash, const uint16_t leaderID,
      const PubKey& leaderKey, DSBlock& dsBlock, DequeOfShard& shards,
      std::vector<Peer>& dsReceivers,
      std::vector<std::vector<Peer>>& shardReceivers,
      std::vector<std::vector<Peer>>& shardSenders, MapOfPubKeyPoW& allPoWs,
      MapOfPubKeyPoW& dsWinnerPoWs,
      std::vector<unsigned char>& messageToCosign);

  static bool SetDSFinalBlockAnnouncement(
      std::vector<unsigned char>& dst, const unsigned int offset,
      const uint32_t consensusID, const uint64_t blockNumber,
      const std::vector<unsigned char>& blockHash, const uint16_t leaderID,
      const std::pair<PrivKey, PubKey>& leaderKey, const TxBlock& txBlock,
      const std::shared_ptr<MicroBlock>& microBlock,
      std::vector<unsigned char>& messageToCosign);

  static bool GetDSFinalBlockAnnouncement(
      const std::vector<unsigned char>& src, const unsigned int offset,
      const uint32_t consensusID, const uint64_t blockNumber,
      const std::vector<unsigned char>& blockHash, const uint16_t leaderID,
      const PubKey& leaderKey, TxBlock& txBlock,
      std::shared_ptr<MicroBlock>& microBlock,
      std::vector<unsigned char>& messageToCosign);

  static bool SetDSVCBlockAnnouncement(
      std::vector<unsigned char>& dst, const unsigned int offset,
      const uint32_t consensusID, const uint64_t blockNumber,
      const std::vector<unsigned char>& blockHash, const uint16_t leaderID,
      const std::pair<PrivKey, PubKey>& leaderKey, const VCBlock& vcBlock,
      std::vector<unsigned char>& messageToCosign);

  static bool GetDSVCBlockAnnouncement(
      const std::vector<unsigned char>& src, const unsigned int offset,
      const uint32_t consensusID, const uint64_t blockNumber,
      const std::vector<unsigned char>& blockHash, const uint16_t leaderID,
      const PubKey& leaderKey, VCBlock& vcBlock,
      std::vector<unsigned char>& messageToCosign);

  // ============================================================================
  // Node messages
  // ============================================================================

  static bool SetNodeVCDSBlocksMessage(
      std::vector<unsigned char>& dst, const unsigned int offset,
      const uint32_t shardId, const DSBlock& dsBlock,
      const std::vector<VCBlock>& vcBlocks, const DequeOfShard& shards,
      const std::vector<Peer>& dsReceivers,
      const std::vector<std::vector<Peer>>& shardReceivers,
      const std::vector<std::vector<Peer>>& shardSenders);

  static bool GetNodeVCDSBlocksMessage(
      const std::vector<unsigned char>& src, const unsigned int offset,
      uint32_t& shardId, DSBlock& dsBlock, std::vector<VCBlock>& vcBlocks,
      DequeOfShard& shards, std::vector<Peer>& dsReceivers,
      std::vector<std::vector<Peer>>& shardReceivers,
      std::vector<std::vector<Peer>>& shardSenders);

  static bool SetNodeFinalBlock(std::vector<unsigned char>& dst,
                                const unsigned int offset,
                                const uint32_t shardId,
                                const uint64_t dsBlockNumber,
                                const uint32_t consensusID,
                                const TxBlock& txBlock,
                                const std::vector<unsigned char>& stateDelta);

  static bool GetNodeFinalBlock(const std::vector<unsigned char>& src,
                                const unsigned int offset, uint32_t& shardId,
                                uint64_t& dsBlockNumber, uint32_t& consensusID,
                                TxBlock& txBlock,
                                std::vector<unsigned char>& stateDelta);

  static bool SetNodeVCBlock(std::vector<unsigned char>& dst,
                             const unsigned int offset, const VCBlock& vcBlock);
  static bool GetNodeVCBlock(const std::vector<unsigned char>& src,
                             const unsigned int offset, VCBlock& vcBlock);

  static bool SetNodeForwardTransaction(
      std::vector<unsigned char>& dst, const unsigned int offset,
      const uint64_t blockNum, const BlockHash& hash,
      const std::vector<TransactionWithReceipt>& txns);
  static bool GetNodeForwardTransaction(const std::vector<unsigned char>& src,
                                        const unsigned int offset,
                                        ForwardedTxnEntry& entry);

  static bool SetNodeForwardTxnBlock(
      std::vector<unsigned char>& dst, const unsigned int offset,
      const uint64_t epochNumber, const uint32_t shardId,
      const std::pair<PrivKey, PubKey>& lookupKey,
      const std::vector<Transaction>& txnsCurrent,
      const std::vector<Transaction>& txnsGenerated);
  static bool GetNodeForwardTxnBlock(const std::vector<unsigned char>& src,
                                     const unsigned int offset,
                                     uint64_t& epochNumber, uint32_t& shardId,
                                     PubKey& lookupPubKey,
                                     std::vector<Transaction>& txns);

  static bool SetNodeMicroBlockAnnouncement(
      std::vector<unsigned char>& dst, const unsigned int offset,
      const uint32_t consensusID, const uint64_t blockNumber,
      const std::vector<unsigned char>& blockHash, const uint16_t leaderID,
      const std::pair<PrivKey, PubKey>& leaderKey, const MicroBlock& microBlock,
      std::vector<unsigned char>& messageToCosign);

  static bool GetNodeMicroBlockAnnouncement(
      const std::vector<unsigned char>& src, const unsigned int offset,
      const uint32_t consensusID, const uint64_t blockNumber,
      const std::vector<unsigned char>& blockHash, const uint16_t leaderID,
      const PubKey& leaderKey, MicroBlock& microBlock,
      std::vector<unsigned char>& messageToCosign);

  static bool SetNodeFallbackBlockAnnouncement(
      std::vector<unsigned char>& dst, const unsigned int offset,
      const uint32_t consensusID, const uint64_t blockNumber,
      const std::vector<unsigned char>& blockHash, const uint16_t leaderID,
      const std::pair<PrivKey, PubKey>& leaderKey,
      const FallbackBlock& fallbackBlock,
      std::vector<unsigned char>& messageToCosign);

  static bool GetNodeFallbackBlockAnnouncement(
      const std::vector<unsigned char>& src, const unsigned int offset,
      const uint32_t consensusID, const uint64_t blockNumber,
      const std::vector<unsigned char>& blockHash, const uint16_t leaderID,
      const PubKey& leaderKey, FallbackBlock& fallbackBlock,
      std::vector<unsigned char>& messageToCosign);

  static bool SetNodeFallbackBlock(std::vector<unsigned char>& dst,
                                   const unsigned int offset,
                                   const FallbackBlock& fallbackBlock);
  static bool GetNodeFallbackBlock(const std::vector<unsigned char>& src,
                                   const unsigned int offset,
                                   FallbackBlock& fallbackBlock);

  static bool ShardStructureToArray(std::vector<unsigned char>& dst,
                                    const unsigned int offset,
                                    const DequeOfShard& shards);
  static bool ArrayToShardStructure(const std::vector<unsigned char>& src,
                                    const unsigned int offset,
                                    DequeOfShard& shards);

  // ============================================================================
  // Lookup messages
  // ============================================================================

  static bool SetLookupGetSeedPeers(std::vector<unsigned char>& dst,
                                    const unsigned int offset,
                                    const uint32_t listenPort);
  static bool GetLookupGetSeedPeers(const std::vector<unsigned char>& src,
                                    const unsigned int offset,
                                    uint32_t& listenPort);
  static bool SetLookupSetSeedPeers(std::vector<unsigned char>& dst,
                                    const unsigned int offset,
                                    const std::pair<PrivKey, PubKey>& lookupKey,
                                    const std::vector<Peer>& candidateSeeds);
  static bool GetLookupSetSeedPeers(const std::vector<unsigned char>& src,
                                    const unsigned int offset,
                                    PubKey& lookupPubKey,
                                    std::vector<Peer>& candidateSeeds);
  static bool SetLookupGetDSInfoFromSeed(std::vector<unsigned char>& dst,
                                         const unsigned int offset,
                                         const uint32_t listenPort,
                                         const bool initialDS);
  static bool GetLookupGetDSInfoFromSeed(const std::vector<unsigned char>& src,
                                         const unsigned int offset,
                                         uint32_t& listenPort, bool& initialDS);
  static bool SetLookupSetDSInfoFromSeed(
      std::vector<unsigned char>& dst, const unsigned int offset,
      const std::pair<PrivKey, PubKey>& senderKey,
      const std::deque<std::pair<PubKey, Peer>>& dsNodes, const bool initialDS);
  static bool GetLookupSetDSInfoFromSeed(
      const std::vector<unsigned char>& src, const unsigned int offset,
      PubKey& senderPubKey, std::deque<std::pair<PubKey, Peer>>& dsNodes,
      bool& initialDS);
  static bool SetLookupGetDSBlockFromSeed(std::vector<unsigned char>& dst,
                                          const unsigned int offset,
                                          const uint64_t lowBlockNum,
                                          const uint64_t highBlockNum,
                                          const uint32_t listenPort);
  static bool GetLookupGetDSBlockFromSeed(const std::vector<unsigned char>& src,
                                          const unsigned int offset,
                                          uint64_t& lowBlockNum,
                                          uint64_t& highBlockNum,
                                          uint32_t& listenPort);
  static bool SetLookupSetDSBlockFromSeed(
      std::vector<unsigned char>& dst, const unsigned int offset,
      const uint64_t lowBlockNum, const uint64_t highBlockNum,
      const std::pair<PrivKey, PubKey>& lookupKey,
      const std::vector<DSBlock>& dsBlocks);
  static bool GetLookupSetDSBlockFromSeed(const std::vector<unsigned char>& src,
                                          const unsigned int offset,
                                          uint64_t& lowBlockNum,
                                          uint64_t& highBlockNum,
                                          PubKey& lookupPubKey,
                                          std::vector<DSBlock>& dsBlocks);
  static bool SetLookupGetTxBlockFromSeed(std::vector<unsigned char>& dst,
                                          const unsigned int offset,
                                          const uint64_t lowBlockNum,
                                          const uint64_t highBlockNum,
                                          const uint32_t listenPort);
  static bool GetLookupGetTxBlockFromSeed(const std::vector<unsigned char>& src,
                                          const unsigned int offset,
                                          uint64_t& lowBlockNum,
                                          uint64_t& highBlockNum,
                                          uint32_t& listenPort);
  static bool SetLookupSetTxBlockFromSeed(
      std::vector<unsigned char>& dst, const unsigned int offset,
      const uint64_t lowBlockNum, const uint64_t highBlockNum,
      const std::pair<PrivKey, PubKey>& lookupKey,
      const std::vector<TxBlock>& txBlocks);
  static bool GetLookupSetTxBlockFromSeed(const std::vector<unsigned char>& src,
                                          const unsigned int offset,
                                          uint64_t& lowBlockNum,
                                          uint64_t& highBlockNum,
                                          PubKey& lookupPubKey,
                                          std::vector<TxBlock>& txBlocks);
  static bool SetLookupGetStateDeltaFromSeed(std::vector<unsigned char>& dst,
                                             const unsigned int offset,
                                             const uint64_t blockNum,
                                             const uint32_t listenPort);
  static bool GetLookupGetStateDeltaFromSeed(
      const std::vector<unsigned char>& src, const unsigned int offset,
      uint64_t& blockNum, uint32_t& listenPort);
  static bool SetLookupSetStateDeltaFromSeed(
      std::vector<unsigned char>& dst, const unsigned int offset,
      const uint64_t blockNum, const std::pair<PrivKey, PubKey>& lookupKey,
      const std::vector<unsigned char>& stateDelta);
  static bool GetLookupSetStateDeltaFromSeed(
      const std::vector<unsigned char>& src, const unsigned int offset,
      uint64_t& blockNum, PubKey& lookupPubKey,
      std::vector<unsigned char>& stateDelta);
  static bool SetLookupGetTxBodyFromSeed(
      std::vector<unsigned char>& dst, const unsigned int offset,
      const std::vector<unsigned char>& txHash, const uint32_t listenPort);
  static bool GetLookupGetTxBodyFromSeed(const std::vector<unsigned char>& src,
                                         const unsigned int offset,
                                         TxnHash& txHash, uint32_t& listenPort);
  static bool SetLookupSetTxBodyFromSeed(std::vector<unsigned char>& dst,
                                         const unsigned int offset,
                                         const TxnHash& txHash,
                                         const TransactionWithReceipt& txBody);
  static bool GetLookupSetTxBodyFromSeed(const std::vector<unsigned char>& src,
                                         const unsigned int offset,
                                         TxnHash& txHash,
                                         TransactionWithReceipt& txBody);
  static bool SetLookupSetNetworkIDFromSeed(std::vector<unsigned char>& dst,
                                            const unsigned int offset,
                                            const std::string& networkID);
  static bool GetLookupSetNetworkIDFromSeed(
      const std::vector<unsigned char>& src, const unsigned int offset,
      std::string& networkID);
  static bool SetLookupGetStateFromSeed(std::vector<unsigned char>& dst,
                                        const unsigned int offset,
                                        const uint32_t listenPort);
  static bool GetLookupGetStateFromSeed(const std::vector<unsigned char>& src,
                                        const unsigned int offset,
                                        uint32_t& listenPort);
  static bool SetLookupSetStateFromSeed(
      std::vector<unsigned char>& dst, const unsigned int offset,
      const std::pair<PrivKey, PubKey>& lookupKey,
      const AccountStore& accountStore);
  static bool GetLookupSetStateFromSeed(const std::vector<unsigned char>& src,
                                        const unsigned int offset,
                                        PubKey& lookupPubKey,
                                        AccountStore& accountStore);
  static bool SetLookupSetLookupOffline(std::vector<unsigned char>& dst,
                                        const unsigned int offset,
                                        const uint32_t listenPort);
  static bool GetLookupSetLookupOffline(const std::vector<unsigned char>& src,
                                        const unsigned int offset,
                                        uint32_t& listenPort);
  static bool SetLookupSetLookupOnline(std::vector<unsigned char>& dst,
                                       const unsigned int offset,
                                       const uint32_t listenPort,
                                       const PubKey& pubKey);
  static bool GetLookupSetLookupOnline(const std::vector<unsigned char>& src,
                                       const unsigned int offset,
                                       uint32_t& listenPort, PubKey& pubKey);
  static bool SetLookupGetOfflineLookups(std::vector<unsigned char>& dst,
                                         const unsigned int offset,
                                         const uint32_t listenPort);
  static bool GetLookupGetOfflineLookups(const std::vector<unsigned char>& src,
                                         const unsigned int offset,
                                         uint32_t& listenPort);
  static bool SetLookupSetOfflineLookups(
      std::vector<unsigned char>& dst, const unsigned int offset,
      const std::pair<PrivKey, PubKey>& lookupKey,
      const std::vector<Peer>& nodes);
  static bool GetLookupSetOfflineLookups(const std::vector<unsigned char>& src,
                                         const unsigned int offset,
                                         PubKey& lookupPubKey,
                                         std::vector<Peer>& nodes);
  static bool SetLookupGetStartPoWFromSeed(std::vector<unsigned char>& dst,
                                           const unsigned int offset,
                                           const uint32_t listenPort);
  static bool GetLookupGetStartPoWFromSeed(
      const std::vector<unsigned char>& src, const unsigned int offset,
      uint32_t& listenPort);
  static bool SetLookupSetStartPoWFromSeed(
      std::vector<unsigned char>& dst, const unsigned int offset,
      const uint64_t blockNumber, const std::pair<PrivKey, PubKey>& lookupKey);
  static bool GetLookupSetStartPoWFromSeed(
      const std::vector<unsigned char>& src, const unsigned int offset,
      PubKey& lookupPubKey);

  static bool SetLookupGetShardsFromSeed(std::vector<unsigned char>& dst,
                                         const unsigned int offset,
                                         const uint32_t listenPort);

  static bool GetLookupGetShardsFromSeed(const std::vector<unsigned char>& src,
                                         const unsigned int offset,
                                         uint32_t& listenPort);

  static bool SetLookupSetShardsFromSeed(
      std::vector<unsigned char>& dst, const unsigned int offset,
      const std::pair<PrivKey, PubKey>& lookupKey, const DequeOfShard& shards);

  static bool GetLookupSetShardsFromSeed(const std::vector<unsigned char>& src,
                                         const unsigned int offset,
                                         PubKey& lookupPubKey,
                                         DequeOfShard& shards);

  static bool SetLookupGetMicroBlockFromLookup(
      std::vector<unsigned char>& dest, const unsigned int offset,
      const std::vector<BlockHash>& microBlockHashes, uint32_t portNo);

  static bool GetLookupGetMicroBlockFromLookup(
      const std::vector<unsigned char>& src, const unsigned int offset,
      std::vector<BlockHash>& microBlockHashes, uint32_t& portNo);

  static bool SetLookupSetMicroBlockFromLookup(
      std::vector<unsigned char>& dst, const unsigned int offset,
      const std::pair<PrivKey, PubKey>& lookupKey,
      const std::vector<MicroBlock>& mbs);

  static bool GetLookupSetMicroBlockFromLookup(
      const std::vector<unsigned char>& src, const unsigned int offset,
      PubKey& lookupPubKey, std::vector<MicroBlock>& mbs);

  static bool SetLookupGetTxnsFromLookup(std::vector<unsigned char>& dst,
                                         const unsigned int offset,
                                         const std::vector<TxnHash>& txnhashes,
                                         uint32_t portNo);
  static bool GetLookupGetTxnsFromLookup(const std::vector<unsigned char>& src,
                                         const unsigned int offset,
                                         std::vector<TxnHash>& txnhashes,
                                         uint32_t& portNo);
  static bool SetLookupSetTxnsFromLookup(
      std::vector<unsigned char>& dst, const unsigned int offset,
      const std::pair<PrivKey, PubKey>& lookupKey,
      const std::vector<TransactionWithReceipt>& txns);
  static bool GetLookupSetTxnsFromLookup(
      const std::vector<unsigned char>& src, const unsigned int offset,
      PubKey& lookupPubKey, std::vector<TransactionWithReceipt>& txns);

  // ============================================================================
  // Consensus messages
  // ============================================================================

  template <class T>
  static bool GetConsensusID(const std::vector<unsigned char>& src,
                             const unsigned int offset, uint32_t& consensusID) {
    LOG_MARKER();

    T consensus_message;

    consensus_message.ParseFromArray(src.data() + offset, src.size() - offset);

    if (!consensus_message.IsInitialized()) {
      LOG_GENERAL(WARNING, "Consensus message initialization failed.");
      return false;
    }

    consensusID = consensus_message.consensusinfo().consensusid();

    return true;
  }

  static bool SetConsensusCommit(
      std::vector<unsigned char>& dst, const unsigned int offset,
      const uint32_t consensusID, const uint64_t blockNumber,
      const std::vector<unsigned char>& blockHash, const uint16_t backupID,
      const CommitPoint& commit, const std::pair<PrivKey, PubKey>& backupKey);
  static bool GetConsensusCommit(
      const std::vector<unsigned char>& src, const unsigned int offset,
      const uint32_t consensusID, const uint64_t blockNumber,
      const std::vector<unsigned char>& blockHash, uint16_t& backupID,
      CommitPoint& commit,
      const std::deque<std::pair<PubKey, Peer>>& committeeKeys);

  static bool SetConsensusChallenge(
      std::vector<unsigned char>& dst, const unsigned int offset,
      const uint32_t consensusID, const uint64_t blockNumber,
      const uint16_t subsetID, const std::vector<unsigned char>& blockHash,
      const uint16_t leaderID, const CommitPoint& aggregatedCommit,
      const PubKey& aggregatedKey, const Challenge& challenge,
      const std::pair<PrivKey, PubKey>& leaderKey);
  static bool GetConsensusChallenge(
      const std::vector<unsigned char>& src, const unsigned int offset,
      const uint32_t consensusID, const uint64_t blockNumber,
      uint16_t& subsetID, const std::vector<unsigned char>& blockHash,
      const uint16_t leaderID, CommitPoint& aggregatedCommit,
      PubKey& aggregatedKey, Challenge& challenge, const PubKey& leaderKey);

  static bool SetConsensusResponse(
      std::vector<unsigned char>& dst, const unsigned int offset,
      const uint32_t consensusID, const uint64_t blockNumber,
      const uint16_t subsetID, const std::vector<unsigned char>& blockHash,
      const uint16_t backupID, const Response& response,
      const std::pair<PrivKey, PubKey>& backupKey);
  static bool GetConsensusResponse(
      const std::vector<unsigned char>& src, const unsigned int offset,
      const uint32_t consensusID, const uint64_t blockNumber,
      const std::vector<unsigned char>& blockHash, uint16_t& backupID,
      uint16_t& subsetID, Response& response,
      const std::deque<std::pair<PubKey, Peer>>& committeeKeys);

  static bool SetConsensusCollectiveSig(
      std::vector<unsigned char>& dst, const unsigned int offset,
      const uint32_t consensusID, const uint64_t blockNumber,
      const std::vector<unsigned char>& blockHash, const uint16_t leaderID,
      const Signature& collectiveSig, const std::vector<bool>& bitmap,
      const std::pair<PrivKey, PubKey>& leaderKey);
  static bool GetConsensusCollectiveSig(
      const std::vector<unsigned char>& src, const unsigned int offset,
      const uint32_t consensusID, const uint64_t blockNumber,
      const std::vector<unsigned char>& blockHash, const uint16_t leaderID,
      std::vector<bool>& bitmap, Signature& collectiveSig,
      const PubKey& leaderKey);

  static bool SetConsensusCommitFailure(
      std::vector<unsigned char>& dst, const unsigned int offset,
      const uint32_t consensusID, const uint64_t blockNumber,
      const std::vector<unsigned char>& blockHash, const uint16_t backupID,
      const std::vector<unsigned char>& errorMsg,
      const std::pair<PrivKey, PubKey>& backupKey);
  static bool GetConsensusCommitFailure(
      const std::vector<unsigned char>& src, const unsigned int offset,
      const uint32_t consensusID, const uint64_t blockNumber,
      const std::vector<unsigned char>& blockHash, uint16_t& backupID,
      std::vector<unsigned char>& errorMsg,
      const std::deque<std::pair<PubKey, Peer>>& committeeKeys);
  static bool SetBlockLink(
      std::vector<unsigned char>& dst, const unsigned int offset,
      const std::tuple<uint64_t, uint64_t, BlockType, BlockHash>& blocklink);
  static bool GetBlockLink(
      const std::vector<unsigned char>& src, const unsigned int offset,
      std::tuple<uint64_t, uint64_t, BlockType, BlockHash>& blocklink);
  static bool SetFallbackBlockWShardingStructure(
      std::vector<unsigned char>& dst, const unsigned int offset,
      const FallbackBlock& fallbackblock, const DequeOfShard& shards);
  static bool GetFallbackBlockWShardingStructure(
      const std::vector<unsigned char>& src, const unsigned int offset,
      FallbackBlock& fallbackblock, DequeOfShard& shards);
  static bool GetLookupGetDirectoryBlocksFromSeed(
      const std::vector<unsigned char>& src, const unsigned int offset,
      uint32_t& portno, uint64_t& index_num);
  static bool SetLookupGetDirectoryBlocksFromSeed(
      std::vector<unsigned char>& dst, const unsigned int offset,
      const uint32_t portno, const uint64_t& index_num);
  static bool SetLookupSetDirectoryBlocksFromSeed(
      std::vector<unsigned char>& dst, const unsigned int offset,
      const std::vector<
          boost::variant<DSBlock, VCBlock, FallbackBlockWShardingStructure>>&
          directoryBlocks,
      const uint64_t& index_num);
  static bool GetLookupSetDirectoryBlocksFromSeed(
      const std::vector<unsigned char>& src, const unsigned int offset,
      std::vector<
          boost::variant<DSBlock, VCBlock, FallbackBlockWShardingStructure>>&
          directoryBlocks,
      uint64_t& index_num);

  // ============================================================================
  // View change pre check messages
  // ============================================================================

  static bool SetLookupGetDSTxBlockFromSeed(std::vector<unsigned char>& dst,
                                            const unsigned int offset,
                                            const uint64_t dsLowBlockNum,
                                            const uint64_t dsHighBlockNum,
                                            const uint64_t txLowBlockNum,
                                            const uint64_t txHighBlockNum,
                                            const uint32_t listenPort);

  static bool GetLookupGetDSTxBlockFromSeed(
      const std::vector<unsigned char>& src, const unsigned int offset,
      uint64_t& dsLowBlockNum, uint64_t& dsHighBlockNum,
      uint64_t& txLowBlockNum, uint64_t& txHighBlockNum, uint32_t& listenPort);
  static bool SetVCNodeSetDSTxBlockFromSeed(
      std::vector<unsigned char>& dst, const unsigned int offset,
      const std::pair<PrivKey, PubKey>& lookupKey,
      const std::vector<DSBlock>& DSBlocks,
      const std::vector<TxBlock>& txBlocks);
  static bool GetVCNodeSetDSTxBlockFromSeed(
      const std::vector<unsigned char>& src, const unsigned int offset,
      std::vector<DSBlock>& dsBlocks, std::vector<TxBlock>& txBlocks,
      PubKey& lookupPubKey);
};
#endif  // __MESSENGER_H__<|MERGE_RESOLUTION|>--- conflicted
+++ resolved
@@ -195,31 +195,16 @@
       std::vector<unsigned char>& dst, const unsigned int offset,
       const uint64_t blockNumber, const uint8_t difficultyLevel,
       const Peer& submitterPeer, const std::pair<PrivKey, PubKey>& submitterKey,
-<<<<<<< HEAD
-      const uint64_t& nonce, const std::string& resultingHash,
-      const std::string& mixHash,
-      const boost::multiprecision::uint256_t& gasprice);
+      const uint64_t nonce, const std::string& resultingHash,
+      const std::string& mixHash, const uint32_t& lookupId,
+      const boost::multiprecision::uint256_t& gasPrice);
 
   static bool GetDSPoWSubmission(
       const std::vector<unsigned char>& src, const unsigned int offset,
       uint64_t& blockNumber, uint8_t& difficultyLevel, Peer& submitterPeer,
       PubKey& submitterPubKey, uint64_t& nonce, std::string& resultingHash,
-      std::string& mixHash, boost::multiprecision::uint256_t& gasprice,
-      Signature& signature);
-=======
-      const uint64_t nonce, const std::string& resultingHash,
-      const std::string& mixHash, const uint32_t& lookupId,
-      const uint32_t& gasPrice);
-
-  static bool GetDSPoWSubmission(const std::vector<unsigned char>& src,
-                                 const unsigned int offset,
-                                 uint64_t& blockNumber,
-                                 uint8_t& difficultyLevel, Peer& submitterPeer,
-                                 PubKey& submitterPubKey, uint64_t& nonce,
-                                 std::string& resultingHash,
-                                 std::string& mixHash, Signature& signature,
-                                 uint32_t& lookupId, uint32_t& gasPrice);
->>>>>>> de2dc438
+      std::string& mixHash, Signature& signature, uint32_t& lookupId,
+      boost::multiprecision::uint256_t& gasPrice);
 
   static bool SetDSMicroBlockSubmission(
       std::vector<unsigned char>& dst, const unsigned int offset,
