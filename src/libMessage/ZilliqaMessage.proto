--- conflicted
+++ resolved
@@ -244,18 +244,6 @@
 {
     message StorageData
     {
-<<<<<<< HEAD
-        required bytes keyhash       = 1;
-        required string data         = 2;
-    }
-    optional bool numbersign       = 1; // For account delta (false=neg, true=pos)
-    required ByteArray balance     = 2;
-    required uint64 nonce          = 3;
-    optional bytes storageroot     = 4;
-    optional bytes codehash        = 5;
-    optional bytes code            = 6;
-    repeated StorageData storage   = 7;
-=======
         required bytes keyhash       = 1; // Added in: v1.0, Deprecated in: N/A
         required string data         = 2; // Added in: v1.0, Deprecated in: N/A
     }
@@ -265,11 +253,8 @@
     required uint64 nonce          = 4;  // Added in: v1.0, Deprecated in: N/A
     optional bytes storageroot     = 5;  // Added in: v1.0, Deprecated in: N/A
     optional bytes codehash        = 6;  // Added in: v1.0, Deprecated in: N/A
-    optional uint64 createblocknum = 7;  // Added in: v1.0, Deprecated in: N/A
-    optional bytes initdata        = 8;  // Added in: v1.0, Deprecated in: N/A
     optional bytes code            = 9;  // Added in: v1.0, Deprecated in: N/A
     repeated StorageData storage   = 10; // Added in: v1.0, Deprecated in: N/A
->>>>>>> 8ec5554e
 }
 
 message ProtoStateIndex
