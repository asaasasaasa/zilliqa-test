syntax = "proto3";

package ZilliqaMessage;

message ByteArray
{
    bytes data = 1;
}

// ============================================================================
// Primitives that are used for persistent storage
//
// NOTE:
//   For backward compatibility, all fields should be marked optional/repeated.
//   Only append new fields to the end of these messages.
//   This means that if a field is to be deprecated, do not remove it.
// ============================================================================

// Used in database "blockLinks"
message ProtoBlockLink
{
    oneof oneof1 { uint32 version   = 1; } // Added in: v1.0, Deprecated in: N/A
    oneof oneof2 { uint64 index     = 2; } // Added in: v1.0, Deprecated in: N/A
    oneof oneof3 { uint64 dsindex   = 3; } // Added in: v1.0, Deprecated in: N/A
    oneof oneof4 { uint32 blocktype = 4; } // Added in: v1.0, Deprecated in: N/A
    bytes blockhash  = 5; // Added in: v1.0, Deprecated in: N/A
    // Add new members here
}

// Used in databases "dsBlocks", "microBlocks", "txBlocks", "VCBlocks", and "Fallbackblock"
message ProtoBlockBase
{
    message CoSignatures
    {
        ByteArray cs1   = 1;               // Added in: v1.0, Deprecated in: N/A
        repeated bool b1         = 2 [packed=true]; // Added in: v1.0, Deprecated in: N/A
        ByteArray cs2   = 3;               // Added in: v1.0, Deprecated in: N/A
        repeated bool b2         = 4 [packed=true]; // Added in: v1.0, Deprecated in: N/A
        // Add new members here
    }
    bytes blockhash     = 1;               // Added in: v1.0, Deprecated in: N/A
    CoSignatures cosigs = 2;               // Added in: v1.0, Deprecated in: N/A
    uint64 timestamp    = 3;               // Added in: v1.0, Deprecated in: N/A
    // Add new members here
}

// Used in "dsBlockHeader", "microBlockHeader", "txBlockHeader", and "VCBlockHeader"
message ProtoBlockHeaderBase
{
    uint32 version      = 1;   // Added in: v1.0, Deprecated in: N/A
    bytes committeehash = 2;   // Added in: v1.0, Deprecated in: N/A
    bytes prevhash      = 3;   // Added in: v1.0, Deprecated in: N/A
}

// Used in database "dsBlocks"
message ProtoDSBlock
{
    message DSBlockHashSet
    {
        bytes shardinghash     = 1;  // Added in: v1.0, Deprecated in: N/A
        bytes reservedfield    = 2;  // Added in: v1.0, Deprecated in: N/A
        // Add new members here
    }
    message DSBlockHeader
    {
        ProtoBlockHeaderBase blockheaderbase = 1;  // Added in: v1.0, Deprecated in: N/A
        uint32 dsdifficulty                  = 2;  // Added in: v1.0, Deprecated in: N/A, Only LSB used
        uint32 difficulty                    = 3;  // Added in: v1.0, Deprecated in: N/A, Only LSB used
        bytes prevhash                       = 4;  // Added in: v1.0, Deprecated in: N/A, 32 bytes
        ByteArray leaderpubkey               = 5;  // Added in: v1.0, Deprecated in: N/A
        oneof oneof6 { uint64 blocknum       = 6; } // Added in: v1.0, Deprecated in: N/A
        oneof oneof7 { uint64 epochnum       = 7; } // Added in: v1.0, Deprecated in: N/A
        ByteArray gasprice                   = 8;  // Added in: v1.0, Deprecated in: N/A
        ByteArray swinfo                     = 9;  // Added in: v1.0, Deprecated in: N/A
        message PowDSWinners
        {
            ByteArray key      = 1;  // Added in: v1.0, Deprecated in: N/A
            ByteArray val      = 2;  // Added in: v1.0, Deprecated in: N/A
            // Add new members here
        }
        repeated PowDSWinners dswinners = 10; // Added in: v1.0, Deprecated in: N/A
        DSBlockHashSet hash    = 11; // Added in: v1.0, Deprecated in: N/A
        repeated ByteArray dsremoved    = 12; // Added in: v2.0, Deprecated in: N/A
        // Add new members here
    }
    DSBlockHeader header       = 1;  // Added in: v1.0, Deprecated in: N/A
    ProtoBlockBase blockbase   = 2;  // Added in: v1.0, Deprecated in: N/A
    // Add new members here
}

// Used in database "dsCommittee"
message ProtoDSNode
{
    ByteArray pubkey = 1; // Added in: v1.0, Deprecated in: N/A
    ByteArray peer   = 2; // Added in: v1.0, Deprecated in: N/A
    // Add new members here
}

// Used in database "dsCommittee"
message ProtoDSCommittee
{
    uint32 version      = 1; // Added in: v1.0, Deprecated in: N/A
    repeated ProtoDSNode dsnodes = 2; // Added in: v1.0, Deprecated in: N/A
    // Add new members here
}

// Used in database "microBlocks"
message ProtoMicroBlock
{
    message MicroBlockHeader
    {
        ProtoBlockHeaderBase blockheaderbase = 1;  // Added in: v1.0, Deprecated in: N/A
        oneof oneof2 { uint32 shardid        = 2; } // Added in: v1.0, Deprecated in: N/A
        uint64 gaslimit                      = 3;  // Added in: v1.0, Deprecated in: N/A
        oneof oneof4 { uint64 gasused        = 4; } // Added in: v1.0, Deprecated in: N/A
        ByteArray rewards                    = 5;  // Added in: v1.0, Deprecated in: N/A
        bytes prevhash                       = 6;  // Added in: v1.0, Deprecated in: N/A
        oneof oneof7 { uint64 epochnum       = 7; } // Added in: v1.0, Deprecated in: N/A
        bytes txroothash                     = 8;  // Added in: v1.0, Deprecated in: N/A
        oneof oneof9 { uint32 numtxs         = 9; } // Added in: v1.0, Deprecated in: N/A
        ByteArray minerpubkey                = 10; // Added in: v1.0, Deprecated in: N/A
        uint64 dsblocknum                    = 11; // Added in: v1.0, Deprecated in: N/A
        bytes statedeltahash                 = 12; // Added in: v1.0, Deprecated in: N/A
        bytes tranreceipthash                = 13; // Added in: v1.0, Deprecated in: N/A
        // Add new members here
    }
    MicroBlockHeader header   = 1;  // Added in: v1.0, Deprecated in: N/A
    repeated bytes tranhashes          = 2;  // Added in: v1.0, Deprecated in: N/A
    ProtoBlockBase blockbase  = 3;  // Added in: v1.0, Deprecated in: N/A
    // Add new members here
}

// Used in database "shardStructure"
message ProtoShardingStructure
{
    message Member
    {
        ByteArray pubkey   = 1; // Added in: v1.0, Deprecated in: N/A
        ByteArray peerinfo = 2; // Added in: v1.0, Deprecated in: N/A
        oneof oneof3 { uint32 reputation  = 3; } // Added in: v1.0, Deprecated in: N/A
        // Add new members here
    }
    message Shard
    {
        repeated Member members     = 1; // Added in: v1.0, Deprecated in: N/A
        // Add new members here
    }
    uint32 version         = 1; // Added in: v1.0, Deprecated in: N/A
    repeated Shard shards           = 2; // Added in: v1.0, Deprecated in: N/A
    // Add new members here
}

// Used in database "txBlocks"
message ProtoMbInfo
{
    bytes mbhash   = 1; // Added in: v1.0, Deprecated in: N/A
    bytes txroot   = 2; // Added in: v1.0, Deprecated in: N/A
    oneof oneof3 { uint32 shardid = 3; } // Added in: v1.0, Deprecated in: N/A
    // Add new members here
}

// Used in database "txBlocks"
message ProtoTxBlock
{
    message TxBlockHashSet
    {
        bytes stateroothash   = 1;  // Added in: v1.0, Deprecated in: N/A
        bytes statedeltahash  = 2;  // Added in: v1.0, Deprecated in: N/A
        bytes mbinfohash      = 3;  // Added in: v1.0, Deprecated in: N/A
        // Add new members here
    }
    message TxBlockHeader
    {
        ProtoBlockHeaderBase blockheaderbase = 1;  // Added in: v1.0, Deprecated in: N/A
        uint64 gaslimit                      = 2;  // Added in: v1.0, Deprecated in: N/A
        oneof oneof3 { uint64 gasused        = 3;} // Added in: v1.0, Deprecated in: N/A
        ByteArray rewards                    = 4;  // Added in: v1.0, Deprecated in: N/A
        bytes prevhash                       = 5;  // Added in: v1.0, Deprecated in: N/A
        oneof oneof6 {uint64 blocknum        = 6;} // Added in: v1.0, Deprecated in: N/A
        TxBlockHashSet hash                  = 7;  // Added in: v1.0, Deprecated in: N/A
        oneof oneof8 { uint32 numtxs         = 8;} // Added in: v1.0, Deprecated in: N/A
        ByteArray minerpubkey                = 9;  // Added in: v1.0, Deprecated in: N/A
        oneof oneof10 {uint64 dsblocknum     = 10;}// Added in: v1.0, Deprecated in: N/A
        // Add new members here
    }
    TxBlockHeader header      = 1;  // Added in: v1.0, Deprecated in: N/A
    repeated ProtoMbInfo mbinfos       = 2;  // Added in: v1.0, Deprecated in: N/A
    ProtoBlockBase blockbase  = 3;  // Added in: v1.0, Deprecated in: N/A
    // Add new members here
}

// Used in database "VCBlocks"
message ProtoVCBlock
{
    message VCBlockHeader
    {
        ProtoBlockHeaderBase blockheaderbase = 1; // Added in: v1.0, Deprecated in: N/A
        uint64 viewchangedsepochno           = 2; // Added in: v1.0, Deprecated in: N/A
        uint64 viewchangeepochno             = 3; // Added in: v1.0, Deprecated in: N/A
        oneof oneof4 { uint32 viewchangestate = 4; } // Added in: v1.0, Deprecated in: N/A, Only LSB used
        ByteArray candidateleadernetworkinfo = 5; // Added in: v1.0, Deprecated in: N/A
        ByteArray candidateleaderpubkey      = 6; // Added in: v1.0, Deprecated in: N/A
        oneof oneof7 { uint32 vccounter      = 7; } // Added in: v1.0, Deprecated in: N/A
        repeated ProtoDSNode faultyleaders            = 8; // Added in: v1.0, Deprecated in: N/A
        bytes prevhash                       = 9; // Added in: v1.0, Deprecated in: N/A
        // Add new members here
    }
    VCBlockHeader header                     = 1; // Added in: v1.0, Deprecated in: N/A
    ProtoBlockBase blockbase                 = 2; // Added in: v1.0, Deprecated in: N/A
    // Add new members here
}

message ProtoFallbackBlock
{
    message FallbackBlockHeader
    {
        ProtoBlockHeaderBase blockheaderbase = 1;  // Added in: v1.0, Deprecated in: N/A
        uint64 fallbackdsepochno             = 2;  // Added in: v1.0, Deprecated in: N/A
        uint64 fallbackepochno               = 3;  // Added in: v1.0, Deprecated in: N/A
        uint32 fallbackstate                 = 4;  // Added in: v1.0, Deprecated in: N/A, only LSB used
        bytes stateroothash                  = 5;  // Added in: v1.0, Deprecated in: N/A
        uint32 leaderconsensusid             = 6;  // Added in: v1.0, Deprecated in: N/A, only lower 2 bytes used
        ByteArray leadernetworkinfo          = 7;  // Added in: v1.0, Deprecated in: N/A
        ByteArray leaderpubkey               = 8;  // Added in: v1.0, Deprecated in: N/A
        uint32 shardid                       = 9;  // Added in: v1.0, Deprecated in: N/A
        bytes prevhash                       = 10; // Added in: v1.0, Deprecated in: N/A
    }
    FallbackBlockHeader header      = 1;
    ProtoBlockBase blockbase        = 2;
}

// Used in database "diagnosticNodes"
message ProtoDiagnosticDataNodes
{
    ProtoShardingStructure shards = 1; // Added in: v1.0, Deprecated in: N/A
    ProtoDSCommittee dscommittee  = 2; // Added in: v1.0, Deprecated in: N/A
    // Add new members here
}

// Used in database "diagnosticCoinb"
message ProtoDiagnosticDataCoinbase
{
  ByteArray nodecount          = 1;  // Added in: v1.0, Deprecated in: N/A
  ByteArray sigcount           = 2;  // Added in: v1.0, Deprecated in: N/A
  uint32 lookupcount           = 3;  // Added in: v1.0, Deprecated in: N/A
  ByteArray totalreward        = 4;  // Added in: v1.0, Deprecated in: N/A
  ByteArray basereward         = 5;  // Added in: v1.0, Deprecated in: N/A
  ByteArray baserewardeach     = 6;  // Added in: v1.0, Deprecated in: N/A
  ByteArray lookupreward       = 7;  // Added in: v1.0, Deprecated in: N/A
  ByteArray rewardeachlookup   = 8;  // Added in: v1.0, Deprecated in: N/A
  ByteArray nodereward         = 9;  // Added in: v1.0, Deprecated in: N/A
  ByteArray rewardeach         = 10; // Added in: v1.0, Deprecated in: N/A
  ByteArray balanceleft        = 11; // Added in: v1.0, Deprecated in: N/A
  ByteArray luckydrawwinnerkey = 12; // Added in: v1.0, Deprecated in: N/A
  bytes luckydrawwinneraddr    = 13; // Added in: v1.0, Deprecated in: N/A
    // Add new members here
}

// ============================================================================
// Primitives
// ============================================================================

message ProtoAccountBase
{
    uint32 version    = 1; // Added in: v1.0, Deprecated in: N/A
    ByteArray balance = 2; // Added in: v1.0, Deprecated in: N/A
    oneof oneof3 { uint64 nonce = 3; } // Added in: v1.0, Deprecated in: N/A
    bytes codehash    = 4; // Added in: v1.0, Deprecated in: N/A
    bytes storageroot = 5; // Added in: v1.0, Deprecated in: N/A
}

message ProtoAccount
{
    message StorageData
    {
        bytes keyhash       = 1; // Added in: v1.0, Deprecated in: N/A
        string data         = 2; // Added in: v1.0, Deprecated in: N/A
    }
    ProtoAccountBase base = 1; // Added in: v1.0, Deprecated in: N/A

    bytes code            = 2;  // Added in: v1.0, Deprecated in: N/A
    repeated StorageData storage   = 3; // Added in: v1.0, Deprecated in: N/A
    bool numbersign       = 4;  // For account delta (false=neg, true=pos) // Added in: v1.0, Deprecated in: N/A
}

message ProtoStateIndex
{
    repeated bytes index = 1;
}

message ProtoStateData
{
    uint32 version = 1; // Added in: v1.0, Deprecated in: N/A
    string vname   = 2; // Added in: v1.0, Deprecated in: N/A
    bool ismutable = 3; // Added in: v1.0, Deprecated in: N/A
    string type    = 4; // Added in: v1.0, Deprecated in: N/A
    string value   = 5; // Added in: v1.0, Deprecated in: N/A
}

message ProtoAccountStore
{
    message AddressAccount
    {
        bytes address        = 1;
        ProtoAccount account = 2;
    }
    repeated AddressAccount entries   = 3;
}

message ProtoPeer
{
    ByteArray ipaddress    = 1;
    oneof oneof2 { uint32 listenporthost  = 2; }
}

message ProtoPoWSolution
{
    uint64 nonce        = 1;
    bytes result        = 2;
    bytes mixhash       = 3;
    oneof oneof4 { uint32 lookupid     = 4; }
    ByteArray gasprice  = 5;
}

message ProtoCommittee
{
    repeated ByteArray members = 1;
}

message ProtoShardingStructureWithPoWSolns
{
    message Member
    {
        ByteArray pubkey         = 1;
        ByteArray peerinfo       = 2;
        oneof oneof3 { uint32 reputation = 3; }
        ProtoPoWSolution powsoln = 4;
    }
    message Shard
    {
        repeated Member members           = 1;
    }
    repeated Shard shards                 = 1;
}

message ProtoDSWinnerPoW
{
     ByteArray pubkey         = 1;
     ProtoPoWSolution powsoln = 2;
}

message ProtoTransactionCoreInfo
{
    uint32 version         = 1;
    oneof oneof2 { uint64 nonce = 2; }
    bytes toaddr           = 3;
    ByteArray senderpubkey = 4;
    ByteArray amount       = 5;
    ByteArray gasprice     = 6;
    uint64 gaslimit        = 7;
    oneof oneof8 { bytes code = 8; }
    oneof oneof9 { bytes data = 9; }
}

message ProtoTransaction
{
    bytes tranid                  = 1;
    ProtoTransactionCoreInfo info = 2;
    ByteArray signature           = 3;
}

message ProtoTxnFileOffset
{
    repeated uint32 offsetinfile = 1;
}

message ProtoTransactionArray
{
    repeated ProtoTransaction transactions = 1;
}


message ProtoTransactionReceipt
{
    bytes receipt    = 1;
    oneof oneof2 { uint64 cumgas = 2; }
}

message ProtoTransactionWithReceipt
{
    ProtoTransaction transaction    = 1;
    ProtoTransactionReceipt receipt = 2;
}

message ProtoSWInfo
{
    uint32 zilliqamajorversion        = 1;
    uint32 zilliqaminorversion        = 2;
    uint32 zilliqafixversion          = 3;
    uint64 zilliqaupgradeds           = 4;
    uint32 zilliqacommit              = 5;
    uint32 scillamajorversion         = 6;
    uint32 scillaminorversion         = 7;
    uint32 scillafixversion           = 8;
    uint64 scillaupgradeds            = 9;
    uint32 scillacommit               = 10;
}

message ProtoFallbackBlockWShardingStructure
{
    ProtoFallbackBlock fallbackblock   = 1;
    ProtoShardingStructure sharding    = 2;
}

message ProtoSingleDirectoryBlock
{
    oneof directoryblock
    {
        ProtoDSBlock dsblock                                     = 1;
        ProtoVCBlock vcblock                                     = 2;
        ProtoFallbackBlockWShardingStructure fallbackblockwshard = 3;
    }
}

// ============================================================================
// Peer Manager messages
// ============================================================================

message PMHello
{
    message Data
    {
        ByteArray pubkey  = 1;
        uint32 listenport = 2;
    }
    Data data             = 1;
    ByteArray signature   = 2;
}

// ============================================================================
// Directory Service messages
// ============================================================================

message DSPoWSubmission
{
    message Data
    {
        uint64 blocknumber        = 1;
        uint32 difficultylevel    = 2; // only LSB used
        ByteArray submitterpeer   = 3;
        ByteArray submitterpubKey = 4;
        uint64 nonce              = 5;
        string resultinghash      = 6;
        string mixhash            = 7;
        uint32 lookupid           = 8;
        ByteArray gasprice        = 9;
    }
    Data data                     = 1;
    ByteArray signature           = 2;
}

message DSPoWPacketSubmission
{
    message Data
    {
        repeated DSPoWSubmission dsPowSubmissions    = 1;
    }
    Data data                               = 1;
    ByteArray pubkey                        = 2;
    ByteArray signature                     = 3;
}

message DSMicroBlockSubmission
{
    message Data
    {
        uint32 microblocktype       = 1; // only LSB used
        uint64 epochnumber          = 2;
        repeated ProtoMicroBlock microblocks = 3;
        repeated bytes statedeltas           = 4;
    }
    Data data                       = 1;
    ByteArray pubkey                = 2;
    ByteArray signature             = 3;
}

message DSDSBlockAnnouncement
{
    ProtoDSBlock dsblock                        = 1;
    ProtoShardingStructureWithPoWSolns sharding = 2;
    repeated ProtoDSWinnerPoW dswinnerpows               = 3;
}

message DSFinalBlockAnnouncement
{
    ProtoTxBlock txblock       = 1;
    ProtoMicroBlock microblock = 2;
}

message DSVCBlockAnnouncement
{
    ByteArray vcblock = 1;
}

message DSMissingMicroBlocksErrorMsg
{
    repeated bytes mbhashes    = 1;
    uint64 epochnum   = 2;
    uint32 listenport = 3;
}

// ============================================================================
// Node messages
// ============================================================================

message NodeDSBlock
{
    uint32 shardid                        = 1;
    ProtoDSBlock dsblock                  = 2;
    repeated ProtoVCBlock vcblocks                 = 3;
    ProtoShardingStructure sharding       = 4;
}

message NodeFinalBlock
{
    uint64 dsblocknumber = 1;
    uint32 consensusid   = 2;
    ProtoTxBlock txblock = 3;
    bytes statedelta     = 4;
    repeated uint32 shardids      = 5;
}

message NodeMBnForwardTransaction
{
    ProtoMicroBlock microblock = 1;
    repeated ByteArray txnswithreceipt  = 2;
}

message NodeVCBlock
{
    ProtoVCBlock vcblock = 1;
}

message NodeForwardTxnBlock
{
    uint64 epochnumber            = 1;
    uint64 dsblocknum             = 2;
    uint32 shardid                = 3;
    ByteArray pubkey              = 4;
    repeated ProtoTransaction transactions = 5;
    ByteArray signature           = 6;
}

message NodeMicroBlockAnnouncement
{
    ProtoMicroBlock microblock = 1;
}

message NodeFallbackBlockAnnouncement
{
    ByteArray fallbackblock = 1;
}

message NodeFallbackBlock
{
    ProtoFallbackBlock fallbackblock = 1;
}

message NodeMissingTxnsErrorMsg
{
    repeated bytes txnhashes   = 1;
    uint64 epochnum   = 2;
    uint32 listenport = 3;
}

// ============================================================================
// Lookup messages
// ============================================================================

message LookupGetSeedPeers
{
    uint32 listenport = 1;
}

message LookupSetSeedPeers
{
    repeated ByteArray candidateseeds = 1;
    ByteArray pubkey         = 2;
    ByteArray signature      = 3;
}

// From normal node to lookup nodes.
message LookupGetDSInfoFromSeed
{
    uint32 listenport =        1;
    bool initialds =           2;
}

// From DS leader to lookup nodes and from lookup nodes to normal nodes.
message LookupSetDSInfoFromSeed
{
    ProtoDSCommittee dscommittee = 1;
    ByteArray pubkey             = 2;
    ByteArray signature          = 3;
    bool initialds               = 4;
}

// From new join lookup node or new join normal node to existing lookup node.
message LookupGetDSBlockFromSeed
{
    uint64 lowblocknum            = 1;
    uint64 highblocknum           = 2;
    uint32 listenport             = 3;
}

// From lookup nodes to new join lookup node or new join normal node.
message LookupSetDSBlockFromSeed
{
    message Data
    {
        uint64 lowblocknum    = 1;
        uint64 highblocknum   = 2;
        repeated ProtoDSBlock dsblocks = 3;
    }
    Data data             = 1;
    ByteArray pubkey      = 2;
    ByteArray signature   = 3;
}

// From new join lookup node or new join normal node to existing lookup node.
message LookupGetTxBlockFromSeed
{
    uint64 lowblocknum  = 1;
    uint64 highblocknum = 2;
    uint32 listenport   = 3;
}

// From lookup nodes to new join lookup node or new join normal node.
message LookupSetTxBlockFromSeed
{
    message Data
    {
        uint64 lowblocknum    = 1;
        uint64 highblocknum   = 2;
        repeated ProtoTxBlock txblocks = 3;
    }
    Data data             = 1;
    ByteArray pubkey      = 2;
    ByteArray signature   = 3;
}

message LookupGetStateDeltaFromSeed
{
    uint64 blocknum     = 1;
    uint32 listenport   = 2;
}

message LookupGetStateDeltasFromSeed
{
    uint64 lowblocknum  = 1;
    uint64 highblocknum = 2;
    uint32 listenport   = 3;
}

message LookupSetStateDeltaFromSeed
{
    message Data
    {
        uint64 blocknum     = 1;
        bytes statedelta    = 2;
    }
    Data data           = 1;
    ByteArray pubkey    = 2;
    ByteArray signature = 3;
}

message LookupSetStateDeltasFromSeed
{
    message Data
    {
        uint64 lowblocknum    = 1;
        uint64 highblocknum   = 2;
        repeated bytes statedeltas = 3;
    }
    Data data           = 1;
    ByteArray pubkey    = 2;
    ByteArray signature = 3;
}

message LookupGetStateFromSeed
{
    uint32 listenport = 1;
}

message LookupSetStateFromSeed
{
    ByteArray accountstore          = 1;
    ByteArray pubkey                = 2;
    ByteArray signature             = 3;
}

// msgtype is used to prevent replay attacks
message LookupSetLookupOffline
{
    message Data
    {
        uint32 msgtype     = 1; // Only LSB used
        uint32 listenport  = 2;
    }
    Data data              = 1;
    ByteArray pubkey       = 2;
    ByteArray signature    = 3;
}

// msgtype and blocknumber are used to prevent replay attacks
message LookupSetLookupOnline
{
    message Data
    {
        uint32 msgtype     = 1; // Only LSB used
        uint32 listenport  = 2;
    }
    Data data              = 1;
    ByteArray pubkey       = 2;
    ByteArray signature    = 3;
}

message LookupGetOfflineLookups
{
    uint32 listenport = 1;
}

message LookupSetOfflineLookups
{
    repeated ByteArray nodes     = 1;
    ByteArray pubkey    = 2;
    ByteArray signature = 3;
}

// msgtype and blocknumber is used to prevent replay attacks
message LookupRaiseStartPoW
{
    message Data
    {
        uint32 msgtype      = 1; // Only LSB used
        uint64 blocknumber  = 2;
    }
    Data data           = 1;
    ByteArray pubkey    = 2;
    ByteArray signature = 3;
}

message LookupGetStartPoWFromSeed
{
    message Data
    {
        uint32 listenport  = 1;
        uint64 blocknumber = 2;
    }
    Data data           = 1;
    ByteArray pubkey    = 2;
    ByteArray signature = 3;
}

message LookupSetStartPoWFromSeed
{
    uint64 blocknumber  = 1;
    ByteArray pubkey    = 2;
    ByteArray signature = 3;
}

// From archival node to lookup node.
message LookupGetShardsFromSeed
{
    uint32 listenport = 1;
}

// From lookup node to archival node.
message LookupSetShardsFromSeed
{
    ProtoShardingStructure sharding = 1;
    ByteArray pubkey                = 2;
    ByteArray signature             = 3;
}

message LookupGetMicroBlockFromLookup
{
    uint32 portno            = 1;
    repeated bytes mbhashes  = 2;
}

message LookupSetMicroBlockFromLookup
{
    repeated ProtoMicroBlock microblocks = 1;
    ByteArray pubkey                     = 2;
    ByteArray signature                  = 3;
}

message LookupForwardTxnsFromSeed
{
    ProtoTransactionArray shardtransactions = 1;
    ProtoTransactionArray dstransactions    = 2;
}


message LookupGetTxnsFromLookup
{
<<<<<<< HEAD
    uint32 portno   = 1;
    bytes mbhash   = 2;
=======
    uint32 portno            = 1;
    bytes mbhash             = 2;
>>>>>>> fc504e83
    repeated bytes txnhashes = 3;
}

message LookupSetTxnsFromLookup
{
<<<<<<< HEAD
    bytes mbhash          = 1;
    repeated ByteArray transactions = 2;
    ByteArray pubkey       = 3;
    ByteArray signature    = 4;
=======
    bytes mbhash                    = 1;
    repeated ByteArray transactions = 2;
    ByteArray pubkey                = 3;
    ByteArray signature             = 4;
>>>>>>> fc504e83
}

message LookupGetDirectoryBlocksFromSeed
{
    uint32 portno      = 1;
    uint64 indexnum    = 2;
}

message LookupSetDirectoryBlocksFromSeed
{
    message Data
    {
        uint64 indexnum                     = 1;
        repeated ProtoSingleDirectoryBlock dirblocks = 2;
    }
    Data data           = 1;
    ByteArray pubkey    = 2;
    ByteArray signature = 3;
}

// ============================================================================
// Consensus messages
// ============================================================================

message ConsensusAnnouncement
{
    message ConsensusInfo
    {
        uint32 consensusid           = 1;
        uint64 blocknumber           = 2;
        bytes blockhash              = 3; // 32 bytes
        uint32 leaderid              = 4; // only lower 2 bytes used
    }
    ConsensusInfo consensusinfo      = 1;
    ByteArray pubkey                 = 2;
    ByteArray signature              = 3; // The signature of the consensus info
    oneof announcement
    {
        DSDSBlockAnnouncement dsblock         = 4;
        NodeMicroBlockAnnouncement microblock = 5;
        DSFinalBlockAnnouncement finalblock   = 6;
        DSVCBlockAnnouncement vcblock         = 7;
        NodeFallbackBlockAnnouncement fallbackblock = 8;
    }
    ByteArray finalsignature         = 9;
}

message ConsensusCommit
{
    message ConsensusInfo
    {
        uint32 consensusid        = 1;
        uint64 blocknumber        = 2;
        bytes blockhash           = 3; // 32 bytes
        uint32 backupid           = 4; // only lower 2 bytes used
        ByteArray commitpoint     = 5;
        ByteArray commitpointhash = 6;
    }
    ConsensusInfo consensusinfo   = 1;
    ByteArray pubkey              = 2;
    ByteArray signature           = 3;
}

message ConsensusChallenge
{
    message SubsetInfo
    {
        ByteArray aggregatedcommit = 1;
        ByteArray aggregatedkey    = 2;
        ByteArray challenge        = 3;
    }
    message ConsensusInfo
    {
        uint32 consensusid         = 1;
        uint64 blocknumber         = 2;
        bytes blockhash            = 3; // 32 bytes
        uint32 leaderid            = 4; // only lower 2 bytes used
        repeated SubsetInfo subsetinfo      = 5;
    }
    ConsensusInfo consensusinfo    = 1;
    ByteArray pubkey               = 2;
    ByteArray signature            = 3;
}

message ConsensusResponse
{
    message SubsetInfo
    {
        ByteArray response      = 1;
    }
    message ConsensusInfo
    {
        uint32 consensusid      = 1;
        uint64 blocknumber      = 2;
        bytes blockhash         = 3; // 32 bytes
        uint32 backupid         = 4; // only lower 2 byte used
        repeated SubsetInfo subsetinfo   = 5;
    }
    ConsensusInfo consensusinfo = 1;
    ByteArray pubkey            = 2;
    ByteArray signature         = 3;
}

message ConsensusCollectiveSig
{
    message ConsensusInfo
    {
        uint32 consensusid      = 1;
        uint64 blocknumber      = 2;
        bytes blockhash         = 3; // 32 bytes
        uint32 leaderid         = 4; // only lower 2 bytes used
        ByteArray collectivesig = 5;
        repeated bool bitmap             = 6 [packed=true];
    }
    ConsensusInfo consensusinfo = 1;
    ByteArray pubkey            = 2;
    ByteArray signature         = 3;
}

message ConsensusCommitFailure
{
    message ConsensusInfo
    {
        uint32 consensusid      = 1;
        uint64 blocknumber      = 2;
        bytes blockhash         = 3; // 32 bytes
        uint32 backupid         = 4; // only lower 2 bytes used
        bytes errormsg          = 5;
    }
    ConsensusInfo consensusinfo = 1;
    ByteArray pubkey            = 2;
    ByteArray signature         = 3;
}

message ConsensusConsensusFailure
{
    message ConsensusInfo
    {
        uint32 consensusid      = 1;
        uint64 blocknumber      = 2;
        bytes blockhash         = 3; // 32 bytes
        uint32 leaderid         = 4; // only lower 2 bytes used
    }
    ConsensusInfo consensusinfo = 1;
    ByteArray pubkey            = 2;
    ByteArray signature         = 3;
}

// ============================================================================
// View change pre check messages
// ============================================================================

// From node undergoing vc pre check to fetch latest blocks
message LookupGetDSTxBlockFromSeed
{
    uint64 dslowblocknum            = 1;
    uint64 dshighblocknum           = 2;
    uint64 txlowblocknum            = 3;
    uint64 txhighblocknum           = 4;
    uint32 listenport               = 5;
}

// From lookup nodes to node under going vc pre check
message VCNodeSetDSTxBlockFromSeed
{
    message Data
    {
        repeated ProtoDSBlock dsblocks   = 1;
        repeated ProtoTxBlock txblocks   = 2;
    }
    Data data               = 1;
    ByteArray pubkey        = 2;
    ByteArray signature     = 3;
}

// ============================================================================
// DS Guard identity update
// ============================================================================

// From DS Guard to lookup. New DS guard node network info.
message DSLookupSetDSGuardNetworkInfoUpdate
{
    message Data
    {
        uint64 dsepochnumber               = 1;
        ByteArray dsguardpubkey            = 2;
        ProtoPeer dsguardnewnetworkinfo    = 3;
        uint64 timestamp                   = 4;
    }
    Data data                              = 1;
    ByteArray signature                    = 2;
}

// To update shard node of guard node's network info change
message NodeGetGuardNodeNetworkInfoUpdate
{
    message Data
    {
        uint32 portno          = 1;
        uint64 dsepochnumber   = 2;
    }
    Data data                  = 1;
    ByteArray pubkey           = 2;
    ByteArray signature        = 3;
}

message ProtoDSGuardUpdateStruct
{
    ByteArray dsguardpubkey            = 1;
    ProtoPeer dsguardnewnetworkinfo    = 2;
    uint64 timestamp                   = 3;
}

// From sending New DS guard node network info to requesing shard node
message NodeSetGuardNodeNetworkInfoUpdate
{
    message Data
    {
        repeated ProtoDSGuardUpdateStruct dsguardupdatestruct = 1;
    }
    Data data                              = 1;
    ByteArray lookuppubkey                 = 2;
    ByteArray signature                    = 3;
}

message SeedSetHistoricalDB
{
    message Data
    {
        uint32 code            = 1;
        string path            = 2;
    }
    Data data                  = 1;
    ByteArray pubkey           = 2;
    ByteArray signature        = 3;

}<|MERGE_RESOLUTION|>--- conflicted
+++ resolved
@@ -805,29 +805,17 @@
 
 message LookupGetTxnsFromLookup
 {
-<<<<<<< HEAD
-    uint32 portno   = 1;
-    bytes mbhash   = 2;
-=======
     uint32 portno            = 1;
     bytes mbhash             = 2;
->>>>>>> fc504e83
     repeated bytes txnhashes = 3;
 }
 
 message LookupSetTxnsFromLookup
 {
-<<<<<<< HEAD
-    bytes mbhash          = 1;
-    repeated ByteArray transactions = 2;
-    ByteArray pubkey       = 3;
-    ByteArray signature    = 4;
-=======
     bytes mbhash                    = 1;
     repeated ByteArray transactions = 2;
     ByteArray pubkey                = 3;
     ByteArray signature             = 4;
->>>>>>> fc504e83
 }
 
 message LookupGetDirectoryBlocksFromSeed
