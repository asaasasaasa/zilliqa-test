/*
 * Copyright (c) 2018 Zilliqa
 * This source code is being disclosed to you solely for the purpose of your
 * participation in testing Zilliqa. You may view, compile and run the code for
 * that purpose and pursuant to the protocols and algorithms that are programmed
 * into, and intended by, the code. You may not do anything else with the code
 * without express permission from Zilliqa Research Pte. Ltd., including
 * modifying or publishing the code (or any part of it), and developing or
 * forming another public or private blockchain network. This source code is
 * provided 'as is' and no warranties are given as to title or non-infringement,
 * merchantability or fitness for purpose and, to the extent permitted by law,
 * all liability for your use of the code is disclaimed. Some programs in this
 * code are governed by the GNU General Public License v3.0 (available at
 * https://www.gnu.org/licenses/gpl-3.0.en.html) ('GPLv3'). The programs that
 * are governed by GPLv3.0 are those programs that are located in the folders
 * src/depends and tests/depends and which include a reference to GPLv3 in their
 * program files.
 */

#include "MultiSig.h"
#include "Sha2.h"
#include "libUtils/Logger.h"

using namespace std;

static const uint8_t SECOND_DOMAIN_SEPARATED_HASH_FUNCTION_BYTE = 0x01;
static const uint8_t THIRD_DOMAIN_SEPARATED_HASH_FUNCTION_BYTE = 0x11;

CommitSecret::CommitSecret()
    : m_s(BN_new(), BN_clear_free), m_initialized(false) {
  // commit->secret should be in [1,...,order-1]

  if (m_s == nullptr) {
    LOG_GENERAL(WARNING, "Memory allocation failure");
    // throw exception();
  }

  bool err = false;

  do {
    const Curve& curve = Schnorr::GetInstance().GetCurve();
    err = (BN_rand_range(m_s.get(), curve.m_order.get()) == 0);
    if (err) {
      LOG_GENERAL(WARNING, "Value to commit rand failed");
      break;
    }
  } while (BN_is_zero(m_s.get()));

  m_initialized = (!err);
}

CommitSecret::CommitSecret(const bytes& src, unsigned int offset) {
  if (Deserialize(src, offset) != 0) {
    LOG_GENERAL(WARNING, "We failed to init CommitSecret.");
  }
}

CommitSecret::CommitSecret(const CommitSecret& src)
    : m_s(BN_new(), BN_clear_free), m_initialized(false) {
  if (m_s != nullptr) {
    if (BN_copy(m_s.get(), src.m_s.get()) == NULL) {
      LOG_GENERAL(WARNING, "CommitSecret copy failed");
    } else {
      m_initialized = true;
    }
  } else {
    LOG_GENERAL(WARNING, "Memory allocation failure");
    // throw exception();
  }
}

CommitSecret::~CommitSecret() {}

bool CommitSecret::Initialized() const { return m_initialized; }

unsigned int CommitSecret::Serialize(bytes& dst, unsigned int offset) const {
  // LOG_MARKER();

  if (m_initialized) {
    BIGNUMSerialize::SetNumber(dst, offset, COMMIT_SECRET_SIZE, m_s);
  }

  return COMMIT_SECRET_SIZE;
}

int CommitSecret::Deserialize(const bytes& src, unsigned int offset) {
  // LOG_MARKER();

  try {
    m_s = BIGNUMSerialize::GetNumber(src, offset, COMMIT_SECRET_SIZE);
    if (m_s == nullptr) {
      LOG_GENERAL(WARNING, "Deserialization failure");
      m_initialized = false;
    } else {
      m_initialized = true;
    }
  } catch (const std::exception& e) {
    LOG_GENERAL(WARNING,
                "Error with CommitSecret::Deserialize." << ' ' << e.what());
    return -1;
  }
  return 0;
}

CommitSecret& CommitSecret::operator=(const CommitSecret& src) {
  m_initialized = (BN_copy(m_s.get(), src.m_s.get()) == m_s.get());
  return *this;
}

bool CommitSecret::operator==(const CommitSecret& r) const {
  return (m_initialized && r.m_initialized &&
          (BN_cmp(m_s.get(), r.m_s.get()) == 0));
}

CommitPoint::CommitPoint()
    : m_p(EC_POINT_new(Schnorr::GetInstance().GetCurve().m_group.get()),
          EC_POINT_clear_free),
      m_initialized(false) {
  if (m_p == nullptr) {
    LOG_GENERAL(WARNING, "Memory allocation failure");
    // throw exception();
  }
}

CommitPoint::CommitPoint(const CommitSecret& secret)
    : m_p(EC_POINT_new(Schnorr::GetInstance().GetCurve().m_group.get()),
          EC_POINT_clear_free),
      m_initialized(false) {
  if (m_p == nullptr) {
    LOG_GENERAL(WARNING, "Memory allocation failure");
    // throw exception();
  } else {
    Set(secret);
  }
}

CommitPoint::CommitPoint(const bytes& src, unsigned int offset) {
  if (Deserialize(src, offset) != 0) {
    LOG_GENERAL(WARNING, "We failed to init CommitPoint.");
  }
}

CommitPoint::CommitPoint(const CommitPoint& src)
    : m_p(EC_POINT_new(Schnorr::GetInstance().GetCurve().m_group.get()),
          EC_POINT_clear_free),
      m_initialized(false) {
  if (m_p == nullptr) {
    LOG_GENERAL(WARNING, "Memory allocation failure");
    // throw exception();
  } else {
    if (EC_POINT_copy(m_p.get(), src.m_p.get()) != 1) {
      LOG_GENERAL(WARNING, "CommitPoint copy failed");
    } else {
      m_initialized = true;
    }
  }
}

CommitPoint::~CommitPoint() {}

bool CommitPoint::Initialized() const { return m_initialized; }

unsigned int CommitPoint::Serialize(bytes& dst, unsigned int offset) const {
  // LOG_MARKER();

  if (m_initialized) {
    ECPOINTSerialize::SetNumber(dst, offset, COMMIT_POINT_SIZE, m_p);
  }

  return COMMIT_POINT_SIZE;
}

int CommitPoint::Deserialize(const bytes& src, unsigned int offset) {
  // LOG_MARKER();

  try {
    m_p = ECPOINTSerialize::GetNumber(src, offset, COMMIT_POINT_SIZE);
    if (m_p == nullptr) {
      LOG_GENERAL(WARNING, "Deserialization failure");
      m_initialized = false;
    } else {
      m_initialized = true;
    }
  } catch (const std::exception& e) {
    LOG_GENERAL(WARNING,
                "Error with CommitPoint::Deserialize." << ' ' << e.what());
    return -1;
  }
  return 0;
}

void CommitPoint::Set(const CommitSecret& secret) {
  if (!secret.Initialized()) {
    LOG_GENERAL(WARNING, "Commitment secret value not initialized");
    return;
  }

  if (EC_POINT_mul(Schnorr::GetInstance().GetCurve().m_group.get(), m_p.get(),
                   secret.m_s.get(), NULL, NULL, NULL) != 1) {
    LOG_GENERAL(WARNING, "Commit gen failed");
    m_initialized = false;
  } else {
    m_initialized = true;
  }
}

CommitPoint& CommitPoint::operator=(const CommitPoint& src) {
  m_initialized = (EC_POINT_copy(m_p.get(), src.m_p.get()) == 1);
  return *this;
}

bool CommitPoint::operator==(const CommitPoint& r) const {
  unique_ptr<BN_CTX, void (*)(BN_CTX*)> ctx(BN_CTX_new(), BN_CTX_free);
  if (ctx == nullptr) {
    LOG_GENERAL(WARNING, "Memory allocation failure");
    // throw exception();
    return false;
  }

  return (m_initialized && r.m_initialized &&
          (EC_POINT_cmp(Schnorr::GetInstance().GetCurve().m_group.get(),
                        m_p.get(), r.m_p.get(), ctx.get()) == 0));
}

CommitPointHash::CommitPointHash()
    : m_h(BN_new(), BN_clear_free), m_initialized(false) {
  if (m_h == nullptr) {
    LOG_GENERAL(WARNING, "Memory allocation failure");
    // throw exception();
  }
}

CommitPointHash::CommitPointHash(const CommitPoint& point)
    : m_h(BN_new(), BN_clear_free), m_initialized(false) {
  if (m_h == nullptr) {
    LOG_GENERAL(WARNING, "Memory allocation failure");
    // throw exception();
  } else {
    Set(point);
  }
}

CommitPointHash::CommitPointHash(const vector<unsigned char>& src,
                                 unsigned int offset) {
  if (Deserialize(src, offset) != 0) {
    LOG_GENERAL(WARNING, "We failed to init CommitPointHash.");
  }
}

CommitPointHash::CommitPointHash(const CommitPointHash& src)
    : m_h(BN_new(), BN_clear_free), m_initialized(false) {
  if (m_h == nullptr) {
    LOG_GENERAL(WARNING, "Memory allocation failure");
    // throw exception();
  } else {
    if (BN_copy(m_h.get(), src.m_h.get()) == NULL) {
      LOG_GENERAL(WARNING, "CommitPointHash copy failed");
    } else {
      m_initialized = true;
    }
  }
}

CommitPointHash::~CommitPointHash() {}

bool CommitPointHash::Initialized() const { return m_initialized; }

unsigned int CommitPointHash::Serialize(vector<unsigned char>& dst,
                                        unsigned int offset) const {
  // LOG_MARKER();

  if (m_initialized) {
    BIGNUMSerialize::SetNumber(dst, offset, COMMIT_POINT_HASH_SIZE, m_h);
  }

  return COMMIT_POINT_HASH_SIZE;
}

int CommitPointHash::Deserialize(const vector<unsigned char>& src,
                                 unsigned int offset) {
  // LOG_MARKER();

  try {
    m_h = BIGNUMSerialize::GetNumber(src, offset, COMMIT_POINT_HASH_SIZE);
    if (m_h == nullptr) {
      LOG_GENERAL(WARNING, "Deserialization failure");
      m_initialized = false;
    } else {
      m_initialized = true;
    }
  } catch (const std::exception& e) {
    LOG_GENERAL(WARNING,
                "Error with CommitPointHash::Deserialize." << ' ' << e.what());
    return -1;
  }
  return 0;
}

void CommitPointHash::Set(const CommitPoint& point) {
  if (!point.Initialized()) {
    LOG_GENERAL(WARNING, "Commitment point not initialized");
    return;
  }

  m_initialized = false;
  vector<unsigned char> buf(Schnorr::PUBKEY_COMPRESSED_SIZE_BYTES);

  SHA2<HASH_TYPE::HASH_VARIANT_256> sha2;

  // The second domain separated hash function.

  // The first one is used in the Proof-of-Possession (PoP) phase.
  // PoP coincides with PoW when each node proves the knowledge
  // of the private key for a claimed public key.

  // Separation for the second hash function is defined by setting the first
  // byte to 0x01.
  sha2.Update({SECOND_DOMAIN_SEPARATED_HASH_FUNCTION_BYTE});

  const Curve& curve = Schnorr::GetInstance().GetCurve();

  // Convert the commitment to octets first
  if (EC_POINT_point2oct(curve.m_group.get(), point.m_p.get(),
                         POINT_CONVERSION_COMPRESSED, buf.data(),
                         Schnorr::PUBKEY_COMPRESSED_SIZE_BYTES,
                         NULL) != Schnorr::PUBKEY_COMPRESSED_SIZE_BYTES) {
    LOG_GENERAL(WARNING, "Could not convert commitPoint to octets");
    return;
  }

  // compute H(0x01||point)
  sha2.Update(buf);
  vector<unsigned char> digest = sha2.Finalize();

  // Build the PointHash
  if ((BN_bin2bn(digest.data(), digest.size(), m_h.get())) == NULL) {
    LOG_GENERAL(WARNING, "Digest to scalar failed");
    return;
  }

  if (BN_nnmod(m_h.get(), m_h.get(), curve.m_order.get(), NULL) == 0) {
    LOG_GENERAL(WARNING, "Could not reduce hashpoint value modulo group order");
    return;
  }

  m_initialized = true;
}

CommitPointHash& CommitPointHash::operator=(const CommitPointHash& src) {
  m_initialized = (BN_copy(m_h.get(), src.m_h.get()) != NULL);
  return *this;
}

bool CommitPointHash::operator==(const CommitPointHash& r) const {
  return (m_initialized && r.m_initialized &&
          (BN_cmp(m_h.get(), r.m_h.get()) == 0));
}

Challenge::Challenge() : m_c(BN_new(), BN_clear_free), m_initialized(false) {
  if (m_c == nullptr) {
    LOG_GENERAL(WARNING, "Memory allocation failure");
    // throw exception();
  }
}

Challenge::Challenge(const CommitPoint& aggregatedCommit,
                     const PubKey& aggregatedPubkey, const bytes& message)
    : Challenge(aggregatedCommit, aggregatedPubkey, message, 0,
                message.size()) {}

Challenge::Challenge(const CommitPoint& aggregatedCommit,
                     const PubKey& aggregatedPubkey, const bytes& message,
                     unsigned int offset, unsigned int size)
    : m_c(BN_new(), BN_clear_free), m_initialized(false) {
  if (m_c == nullptr) {
    LOG_GENERAL(WARNING, "Memory allocation failure");
    // throw exception();
  } else {
    Set(aggregatedCommit, aggregatedPubkey, message, offset, size);
  }
}

Challenge::Challenge(const bytes& src, unsigned int offset) {
  if (Deserialize(src, offset) != 0) {
    LOG_GENERAL(WARNING, "We failed to init Challenge.");
  }
}

Challenge::Challenge(const Challenge& src)
    : m_c(BN_new(), BN_clear_free), m_initialized(false) {
  if (m_c != nullptr) {
    if (BN_copy(m_c.get(), src.m_c.get()) == NULL) {
      LOG_GENERAL(WARNING, "Challenge copy failed");
    } else {
      m_initialized = true;
    }
  } else {
    LOG_GENERAL(WARNING, "Memory allocation failure");
    // throw exception();
  }
}

Challenge::~Challenge() {}

bool Challenge::Initialized() const { return m_initialized; }

unsigned int Challenge::Serialize(bytes& dst, unsigned int offset) const {
  // LOG_MARKER();

  if (m_initialized) {
    BIGNUMSerialize::SetNumber(dst, offset, CHALLENGE_SIZE, m_c);
  }

  return CHALLENGE_SIZE;
}

int Challenge::Deserialize(const bytes& src, unsigned int offset) {
  // LOG_MARKER();

  try {
    m_c = BIGNUMSerialize::GetNumber(src, offset, CHALLENGE_SIZE);
    if (m_c == nullptr) {
      LOG_GENERAL(WARNING, "Deserialization failure");
      m_initialized = false;
    } else {
      m_initialized = true;
    }
  } catch (const std::exception& e) {
    LOG_GENERAL(WARNING,
                "Error with Challenge::Deserialize." << ' ' << e.what());
    return -1;
  }
  return 0;
}

void Challenge::Set(const CommitPoint& aggregatedCommit,
                    const PubKey& aggregatedPubkey, const bytes& message,
                    unsigned int offset, unsigned int size) {
  // Initial checks

  if (!aggregatedCommit.Initialized()) {
    LOG_GENERAL(WARNING, "Aggregated commit not initialized");
    return;
  }

  if (!aggregatedPubkey.Initialized()) {
    LOG_GENERAL(WARNING, "Public key not initialized");
    return;
  }

  if (message.size() == 0) {
    LOG_GENERAL(WARNING, "Empty message");
    return;
  }

  if (message.size() < (offset + size)) {
    LOG_GENERAL(WARNING, "Offset and size outside message length");
    return;
  }

  // Compute the challenge c = H(r, kpub, m)

  SHA2<HASH_TYPE::HASH_VARIANT_256> sha2;

  // The third domain separated hash function.

  // The first one is used in the Proof-of-Possession (PoP) phase.
  // PoP coincides with PoW when each node proves the knowledge
  // of the private key for a claimed public key.

  // The second one is used in the Proof-of-Possession phase.

  // Separation for the third hash function is defined by setting the first byte
  // to 0x11.
  sha2.Update({THIRD_DOMAIN_SEPARATED_HASH_FUNCTION_BYTE});

  m_initialized = false;

<<<<<<< HEAD
  vector<unsigned char> buf(Schnorr::PUBKEY_COMPRESSED_SIZE_BYTES);
=======
  bytes buf(Schnorr::PUBKEY_COMPRESSED_SIZE_BYTES);
  SHA2<HASH_TYPE::HASH_VARIANT_256> sha2;
>>>>>>> 63d07167

  const Curve& curve = Schnorr::GetInstance().GetCurve();

  // Convert the committment to octets first
  if (EC_POINT_point2oct(curve.m_group.get(), aggregatedCommit.m_p.get(),
                         POINT_CONVERSION_COMPRESSED, buf.data(),
                         Schnorr::PUBKEY_COMPRESSED_SIZE_BYTES,
                         NULL) != Schnorr::PUBKEY_COMPRESSED_SIZE_BYTES) {
    LOG_GENERAL(WARNING, "Could not convert commitment to octets");
    return;
  }

  // Hash commitment
  sha2.Update(buf);

  // Clear buffer
  fill(buf.begin(), buf.end(), 0x00);

  // Convert the public key to octets
  if (EC_POINT_point2oct(curve.m_group.get(), aggregatedPubkey.m_P.get(),
                         POINT_CONVERSION_COMPRESSED, buf.data(),
                         Schnorr::PUBKEY_COMPRESSED_SIZE_BYTES,
                         NULL) != Schnorr::PUBKEY_COMPRESSED_SIZE_BYTES) {
    LOG_GENERAL(WARNING, "Could not convert public key to octets");
    return;
  }

  // Hash public key
  sha2.Update(buf);

  // Hash message
  sha2.Update(message, offset, size);
  bytes digest = sha2.Finalize();

  // Build the challenge
  if ((BN_bin2bn(digest.data(), digest.size(), m_c.get())) == NULL) {
    LOG_GENERAL(WARNING, "Digest to challenge failed");
    return;
  }

  if (BN_nnmod(m_c.get(), m_c.get(), curve.m_order.get(), NULL) == 0) {
    LOG_GENERAL(WARNING, "Could not reduce challenge modulo group order");
    return;
  }

  m_initialized = true;
}

Challenge& Challenge::operator=(const Challenge& src) {
  m_initialized = (BN_copy(m_c.get(), src.m_c.get()) == m_c.get());
  return *this;
}

bool Challenge::operator==(const Challenge& r) const {
  return (m_initialized && r.m_initialized &&
          (BN_cmp(m_c.get(), r.m_c.get()) == 0));
}

Response::Response() : m_r(BN_new(), BN_clear_free), m_initialized(false) {
  if (m_r == nullptr) {
    LOG_GENERAL(WARNING, "Memory allocation failure");
    // throw exception();
  }
}

Response::Response(const CommitSecret& secret, const Challenge& challenge,
                   const PrivKey& privkey)
    : m_r(BN_new(), BN_clear_free), m_initialized(false) {
  // Initial checks

  if (m_r == nullptr) {
    LOG_GENERAL(WARNING, "Memory allocation failure");
    // throw exception();
  } else {
    Set(secret, challenge, privkey);
  }
}

Response::Response(const bytes& src, unsigned int offset) {
  if (Deserialize(src, offset) != 0) {
    LOG_GENERAL(WARNING, "We failed to init Response.");
  }
}

Response::Response(const Response& src)
    : m_r(BN_new(), BN_clear_free), m_initialized(false) {
  if (m_r != nullptr) {
    if (BN_copy(m_r.get(), src.m_r.get()) == NULL) {
      LOG_GENERAL(WARNING, "Response copy failed");
    } else {
      m_initialized = true;
    }
  } else {
    LOG_GENERAL(WARNING, "Memory allocation failure");
    // throw exception();
  }
}

Response::~Response() {}

bool Response::Initialized() const { return m_initialized; }

unsigned int Response::Serialize(bytes& dst, unsigned int offset) const {
  // LOG_MARKER();

  if (m_initialized) {
    BIGNUMSerialize::SetNumber(dst, offset, RESPONSE_SIZE, m_r);
  }

  return RESPONSE_SIZE;
}

int Response::Deserialize(const bytes& src, unsigned int offset) {
  // LOG_MARKER();

  try {
    m_r = BIGNUMSerialize::GetNumber(src, offset, RESPONSE_SIZE);
    if (m_r == nullptr) {
      LOG_GENERAL(WARNING, "Deserialization failure");
      m_initialized = false;
    } else {
      m_initialized = true;
    }
  } catch (const std::exception& e) {
    LOG_GENERAL(WARNING,
                "Error with Response::Deserialize." << ' ' << e.what());
    return -1;
  }
  return 0;
}

void Response::Set(const CommitSecret& secret, const Challenge& challenge,
                   const PrivKey& privkey) {
  // Initial checks

  if (m_initialized) {
    LOG_GENERAL(WARNING, "Response already initialized");
    return;
  }

  if (!secret.Initialized()) {
    LOG_GENERAL(WARNING, "Commit secret not initialized");
    return;
  }

  if (!challenge.Initialized()) {
    LOG_GENERAL(WARNING, "Challenge not initialized");
    return;
  }

  if (!privkey.Initialized()) {
    LOG_GENERAL(WARNING, "Private key not initialized");
    return;
  }

  m_initialized = false;

  // Compute s = k - krpiv*c
  unique_ptr<BN_CTX, void (*)(BN_CTX*)> ctx(BN_CTX_new(), BN_CTX_free);
  if (ctx == nullptr) {
    LOG_GENERAL(WARNING, "Memory allocation failure");
    // throw exception();
    return;
  }

  const Curve& curve = Schnorr::GetInstance().GetCurve();

  // kpriv*c
  if (BN_mod_mul(m_r.get(), challenge.m_c.get(), privkey.m_d.get(),
                 curve.m_order.get(), ctx.get()) == 0) {
    LOG_GENERAL(WARNING, "BIGNUM mod mul failed");
    return;
  }

  // k-kpriv*c
  if (BN_mod_sub(m_r.get(), secret.m_s.get(), m_r.get(), curve.m_order.get(),
                 ctx.get()) == 0) {
    LOG_GENERAL(WARNING, "BIGNUM mod add failed");
    return;
  }

  m_initialized = true;
}

Response& Response::operator=(const Response& src) {
  m_initialized = (BN_copy(m_r.get(), src.m_r.get()) == m_r.get());
  return *this;
}

bool Response::operator==(const Response& r) const {
  return (m_initialized && r.m_initialized &&
          (BN_cmp(m_r.get(), r.m_r.get()) == 0));
}

MultiSig::MultiSig() {}

MultiSig::~MultiSig() {}

MultiSig& MultiSig::GetInstance() {
  static MultiSig multisig;
  return multisig;
}

shared_ptr<PubKey> MultiSig::AggregatePubKeys(const vector<PubKey>& pubkeys) {
  const Curve& curve = Schnorr::GetInstance().GetCurve();

  if (pubkeys.size() == 0) {
    LOG_GENERAL(WARNING, "Empty list of public keys");
    return nullptr;
  }

  shared_ptr<PubKey> aggregatedPubkey(new PubKey(pubkeys.at(0)));
  if (aggregatedPubkey == nullptr) {
    LOG_GENERAL(WARNING, "Memory allocation failure");
    // throw exception();
    return nullptr;
  }

  for (unsigned int i = 1; i < pubkeys.size(); i++) {
    if (EC_POINT_add(curve.m_group.get(), aggregatedPubkey->m_P.get(),
                     aggregatedPubkey->m_P.get(), pubkeys.at(i).m_P.get(),
                     NULL) == 0) {
      LOG_GENERAL(WARNING, "Pubkey aggregation failed");
      return nullptr;
    }
  }

  return aggregatedPubkey;
}

shared_ptr<CommitPoint> MultiSig::AggregateCommits(
    const vector<CommitPoint>& commitPoints) {
  const Curve& curve = Schnorr::GetInstance().GetCurve();

  if (commitPoints.size() == 0) {
    LOG_GENERAL(WARNING, "Empty list of commits");
    return nullptr;
  }

  shared_ptr<CommitPoint> aggregatedCommit(new CommitPoint(commitPoints.at(0)));
  if (aggregatedCommit == nullptr) {
    LOG_GENERAL(WARNING, "Memory allocation failure");
    // throw exception();
    return nullptr;
  }

  for (unsigned int i = 1; i < commitPoints.size(); i++) {
    if (EC_POINT_add(curve.m_group.get(), aggregatedCommit->m_p.get(),
                     aggregatedCommit->m_p.get(), commitPoints.at(i).m_p.get(),
                     NULL) == 0) {
      LOG_GENERAL(WARNING, "Commit aggregation failed");
      return nullptr;
    }
  }

  return aggregatedCommit;
}

shared_ptr<Response> MultiSig::AggregateResponses(
    const vector<Response>& responses) {
  const Curve& curve = Schnorr::GetInstance().GetCurve();

  if (responses.size() == 0) {
    LOG_GENERAL(WARNING, "Empty list of responses");
    return nullptr;
  }

  shared_ptr<Response> aggregatedResponse(new Response(responses.at(0)));
  if (aggregatedResponse == nullptr) {
    LOG_GENERAL(WARNING, "Memory allocation failure");
    // throw exception();
    return nullptr;
  }

  unique_ptr<BN_CTX, void (*)(BN_CTX*)> ctx(BN_CTX_new(), BN_CTX_free);
  if (ctx == nullptr) {
    LOG_GENERAL(WARNING, "Memory allocation failure");
    // throw exception();
    return nullptr;
  }

  for (unsigned int i = 1; i < responses.size(); i++) {
    if (BN_mod_add(aggregatedResponse->m_r.get(), aggregatedResponse->m_r.get(),
                   responses.at(i).m_r.get(), curve.m_order.get(),
                   ctx.get()) == 0) {
      LOG_GENERAL(WARNING, "Response aggregation failed");
      return nullptr;
    }
  }

  return aggregatedResponse;
}

shared_ptr<Signature> MultiSig::AggregateSign(
    const Challenge& challenge, const Response& aggregatedResponse) {
  if (!challenge.Initialized()) {
    LOG_GENERAL(WARNING, "Challenge not initialized");
    return nullptr;
  }

  if (!aggregatedResponse.Initialized()) {
    LOG_GENERAL(WARNING, "Response not initialized");
    return nullptr;
  }

  shared_ptr<Signature> result(new Signature());
  if (result == nullptr) {
    LOG_GENERAL(WARNING, "Memory allocation failure");
    // throw exception();
    return nullptr;
  }

  if (BN_copy(result->m_r.get(), challenge.m_c.get()) == NULL) {
    LOG_GENERAL(WARNING, "Signature generation (copy challenge) failed");
    return nullptr;
  }

  if (BN_copy(result->m_s.get(), aggregatedResponse.m_r.get()) == NULL) {
    LOG_GENERAL(WARNING, "Signature generation (copy response) failed");
    return nullptr;
  }

  return result;
}

bool MultiSig::VerifyResponse(const Response& response,
                              const Challenge& challenge, const PubKey& pubkey,
                              const CommitPoint& commitPoint) {
  LOG_MARKER();

  try {
    // Initial checks

    if (!response.Initialized()) {
      LOG_GENERAL(WARNING, "Response not initialized");
      return false;
    }

    if (!challenge.Initialized()) {
      LOG_GENERAL(WARNING, "Challenge not initialized");
      return false;
    }

    if (!pubkey.Initialized()) {
      LOG_GENERAL(WARNING, "Public key not initialized");
      return false;
    }

    if (!commitPoint.Initialized()) {
      LOG_GENERAL(WARNING, "Commit point not initialized");
      return false;
    }

    const Curve& curve = Schnorr::GetInstance().GetCurve();

    // The algorithm to check whether the commit point generated from its
    // resopnse is the same one received in the commit phase Check if s is in
    // [1, ..., order-1] Compute Q = sG + r*kpub return Q == commitPoint

    bool err = false;

    // Regenerate the commitmment part of the signature
    unique_ptr<EC_POINT, void (*)(EC_POINT*)> Q(
        EC_POINT_new(curve.m_group.get()), EC_POINT_clear_free);
    unique_ptr<BN_CTX, void (*)(BN_CTX*)> ctx(BN_CTX_new(), BN_CTX_free);

    if ((ctx != nullptr) && (Q != nullptr)) {
      // 1. Check if s is in [1, ..., order-1]
      err = (BN_is_zero(response.m_r.get()) ||
             (BN_cmp(response.m_r.get(), curve.m_order.get()) != -1));
      if (err) {
        LOG_GENERAL(WARNING, "Response not in range");
        return false;
      }

      // 2. Compute Q = sG + r*kpub
      err =
          (EC_POINT_mul(curve.m_group.get(), Q.get(), response.m_r.get(),
                        pubkey.m_P.get(), challenge.m_c.get(), ctx.get()) == 0);
      if (err) {
        LOG_GENERAL(WARNING, "Commit regenerate failed");
        return false;
      }

      // 3. Q == commitPoint
      err = (EC_POINT_cmp(curve.m_group.get(), Q.get(), commitPoint.m_p.get(),
                          ctx.get()) != 0);
      if (err) {
        LOG_GENERAL(WARNING,
                    "Generated commit point doesn't match the "
                    "given one");
        return false;
      }
    } else {
      LOG_GENERAL(WARNING, "Memory allocation failure");
      // throw exception();
      return false;
    }
  } catch (const std::exception& e) {
    LOG_GENERAL(WARNING,
                "Error with MultiSig::VerifyResponse." << ' ' << e.what());
    return false;
  }
  return true;
}

/*
 * This method is the same as:
 * bool Schnorr::Verify(const vector<unsigned char>& message,
 *                    const Signature& toverify, const PubKey& pubkey);
 *
 */

bool MultiSig::MultiSigVerify(const vector<unsigned char>& message,
                              const Signature& toverify, const PubKey& pubkey) {
  return MultiSigVerify(message, 0, message.size(), toverify, pubkey);
}

/*
 * This method is the same as:
 * Schnorr::Verify(const vector<unsigned char>& message, unsigned int offset,
 *                    unsigned int size, const Signature& toverify,
 *                    const PubKey& pubkey)
 * except that the underlying hash function H() is now replaced by domain
 * separated hash function H(0x11|x).
 *
 */

bool MultiSig::MultiSigVerify(const vector<unsigned char>& message,
                              unsigned int offset, unsigned int size,
                              const Signature& toverify, const PubKey& pubkey) {
  // Initial checks
  if (message.size() == 0) {
    LOG_GENERAL(WARNING, "Empty message");
    return false;
  }

  if (message.size() < (offset + size)) {
    LOG_GENERAL(WARNING, "Offset and size beyond message size");
    return false;
  }

  if (!pubkey.Initialized()) {
    LOG_GENERAL(WARNING, "Public key not initialized");
    return false;
  }

  if (!toverify.Initialized()) {
    LOG_GENERAL(WARNING, "Signature not initialized");
    return false;
  }

  try {
    // Main verification procedure

    // The algorithm to check the signature (r, s) on a message m using a public
    // key kpub is as follows
    // 1. Check if r,s is in [1, ..., order-1]
    // 2. Compute Q = sG + r*kpub
    // 3. If Q = O (the neutral point), return 0;
    // 4. r' = H(Q, kpub, m)
    // 5. return r' == r

    SHA2<HASH_TYPE::HASH_VARIANT_256> sha2;

    // The third domain separated hash function.

    // The first one is used in the Proof-of-Possession (PoP) phase.
    // PoP coincides with PoW when each node proves the knowledge
    // of the private key for a claimed public key.

    // The second one is used in CommitPointHash::Set to generate the hash of
    // the committed point.

    // Separation for the third hash function is defined by
    // setting the first byte to 0x11.
    sha2.Update({THIRD_DOMAIN_SEPARATED_HASH_FUNCTION_BYTE});

    vector<unsigned char> buf(Schnorr::PUBKEY_COMPRESSED_SIZE_BYTES);

    bool err = false;
    bool err2 = false;

    const Curve& curve = Schnorr::GetInstance().GetCurve();

    // Regenerate the commitment part of the signature
    unique_ptr<BIGNUM, void (*)(BIGNUM*)> challenge_built(BN_new(),
                                                          BN_clear_free);
    unique_ptr<EC_POINT, void (*)(EC_POINT*)> Q(
        EC_POINT_new(curve.m_group.get()), EC_POINT_clear_free);
    unique_ptr<BN_CTX, void (*)(BN_CTX*)> ctx(BN_CTX_new(), BN_CTX_free);

    if ((challenge_built != nullptr) && (ctx != nullptr) && (Q != nullptr)) {
      // 1. Check if r,s is in [1, ..., order-1]
      err2 = (BN_is_zero(toverify.m_r.get()) ||
              BN_is_negative(toverify.m_r.get()) ||
              (BN_cmp(toverify.m_r.get(), curve.m_order.get()) != -1));
      err = err || err2;
      if (err2) {
        LOG_GENERAL(WARNING, "Challenge not in range");
        return false;
      }

      err2 = (BN_is_zero(toverify.m_s.get()) ||
              BN_is_negative(toverify.m_s.get()) ||
              (BN_cmp(toverify.m_s.get(), curve.m_order.get()) != -1));
      err = err || err2;
      if (err2) {
        LOG_GENERAL(WARNING, "Response not in range");
        return false;
      }

      // 2. Compute Q = sG + r*kpub
      err2 =
          (EC_POINT_mul(curve.m_group.get(), Q.get(), toverify.m_s.get(),
                        pubkey.m_P.get(), toverify.m_r.get(), ctx.get()) == 0);
      err = err || err2;
      if (err2) {
        LOG_GENERAL(WARNING, "Commit regenerate failed");
        return false;
      }

      // 3. If Q = O (the neutral point), return 0;
      err2 = (EC_POINT_is_at_infinity(curve.m_group.get(), Q.get()));
      err = err || err2;
      if (err2) {
        LOG_GENERAL(WARNING, "Commit at infinity");
        return false;
      }

      // 4. r' = H(Q, kpub, m)
      // 4.1 Convert the committment to octets first
      err2 = (EC_POINT_point2oct(curve.m_group.get(), Q.get(),
                                 POINT_CONVERSION_COMPRESSED, buf.data(),
                                 Schnorr::PUBKEY_COMPRESSED_SIZE_BYTES, NULL) !=
              Schnorr::PUBKEY_COMPRESSED_SIZE_BYTES);
      err = err || err2;
      if (err2) {
        LOG_GENERAL(WARNING, "Commit octet conversion failed");
        return false;
      }

      // Hash commitment
      sha2.Update(buf);

      // Reset buf
      fill(buf.begin(), buf.end(), 0x00);

      // 4.2 Convert the public key to octets
      err2 = (EC_POINT_point2oct(curve.m_group.get(), pubkey.m_P.get(),
                                 POINT_CONVERSION_COMPRESSED, buf.data(),
                                 Schnorr::PUBKEY_COMPRESSED_SIZE_BYTES, NULL) !=
              Schnorr::PUBKEY_COMPRESSED_SIZE_BYTES);
      err = err || err2;
      if (err2) {
        LOG_GENERAL(WARNING, "Pubkey octet conversion failed");
        return false;
      }

      // Hash public key
      sha2.Update(buf);

      // 4.3 Hash message
      sha2.Update(message, offset, size);
      vector<unsigned char> digest = sha2.Finalize();

      // 5. return r' == r
      err2 = (BN_bin2bn(digest.data(), digest.size(), challenge_built.get()) ==
              NULL);
      err = err || err2;
      if (err2) {
        LOG_GENERAL(WARNING, "Challenge bin2bn conversion failed");
        return false;
      }

      err2 = (BN_nnmod(challenge_built.get(), challenge_built.get(),
                       curve.m_order.get(), NULL) == 0);
      err = err || err2;
      if (err2) {
        LOG_GENERAL(WARNING, "Challenge rebuild mod failed");
        return false;
      }

      sha2.Reset();
    } else {
      LOG_GENERAL(WARNING, "Memory allocation failure");
      // throw exception();
      return false;
    }
    return (!err) && (BN_cmp(challenge_built.get(), toverify.m_r.get()) == 0);
  } catch (const std::exception& e) {
    LOG_GENERAL(WARNING, "Error with Schnorr::Verify." << ' ' << e.what());
    return false;
  }
}<|MERGE_RESOLUTION|>--- conflicted
+++ resolved
@@ -476,12 +476,7 @@
 
   m_initialized = false;
 
-<<<<<<< HEAD
-  vector<unsigned char> buf(Schnorr::PUBKEY_COMPRESSED_SIZE_BYTES);
-=======
   bytes buf(Schnorr::PUBKEY_COMPRESSED_SIZE_BYTES);
-  SHA2<HASH_TYPE::HASH_VARIANT_256> sha2;
->>>>>>> 63d07167
 
   const Curve& curve = Schnorr::GetInstance().GetCurve();
 
