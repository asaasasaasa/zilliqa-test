--- conflicted
+++ resolved
@@ -44,13 +44,6 @@
 
 int main(int argc, const char* argv[]) {
   try {
-<<<<<<< HEAD
-    INIT_FILE_LOGGER("zilliqa");
-    INIT_STATE_LOGGER("state");
-    INIT_EPOCHINFO_LOGGER("epochinfo");
-
-=======
->>>>>>> b02f2b85
     Peer my_network_info;
     string privK;
     string pubK;
@@ -60,16 +53,10 @@
     int port = -1;
     unique_ptr<NAT> nt;
     uint128_t ip;
-<<<<<<< HEAD
-    uint8_t synctype = 0;
-    const char* synctype_descr =
-        "0(default) for no, 1 for new, 2 for normal, 3 for ds, 4 for lookup";
-=======
     unsigned int synctype = 0;
     const char* synctype_descr =
         "0(default) for no, 1 for new, 2 for normal, 3 for ds, 4 for lookup, 5 "
         "for node recovery, 6 for new lookup and 7 for ds guard node sync";
->>>>>>> b02f2b85
     po::options_description desc("Options");
 
     desc.add_options()("help,h", "Print help messages")(
@@ -82,11 +69,7 @@
         "port,p", po::value<int>(&port),
         "Specifies port to bind to, if not specified in address")(
         "loadconfig,l", "Loads configuration if set")(
-<<<<<<< HEAD
-        "synctype,s", po::value<uint8_t>(&synctype), synctype_descr)(
-=======
         "synctype,s", po::value<unsigned int>(&synctype), synctype_descr)(
->>>>>>> b02f2b85
         "recovery,r", "Runs in recovery mode if set");
 
     po::variables_map vm;
@@ -116,17 +99,10 @@
         return ERROR_IN_COMMAND_LINE;
       }
 
-<<<<<<< HEAD
-      if (synctype > 4) {
-        SWInfo::LogBrandBugReport();
-        std::cerr << "Invalid synctype, please select: " << synctype_descr
-                  << "." << endl;
-=======
       if (synctype > 7) {
         SWInfo::LogBrandBugReport();
         std::cerr << "Invalid synctype '" << synctype
                   << "', please select: " << synctype_descr << "." << endl;
->>>>>>> b02f2b85
       }
 
       if (address != "NAT") {
@@ -156,13 +132,10 @@
       return ERROR_IN_COMMAND_LINE;
     }
 
-<<<<<<< HEAD
-=======
     INIT_FILE_LOGGER("zilliqa");
     INIT_STATE_LOGGER("state");
     INIT_EPOCHINFO_LOGGER("epochinfo");
 
->>>>>>> b02f2b85
     if (address == "NAT") {
       nt = make_unique<NAT>();
       nt->init();
