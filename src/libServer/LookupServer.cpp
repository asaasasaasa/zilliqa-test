/*
 * Copyright (C) 2019 Zilliqa
 *
 * This program is free software: you can redistribute it and/or modify
 * it under the terms of the GNU General Public License as published by
 * the Free Software Foundation, either version 3 of the License, or
 * (at your option) any later version.
 *
 * This program is distributed in the hope that it will be useful,
 * but WITHOUT ANY WARRANTY; without even the implied warranty of
 * MERCHANTABILITY or FITNESS FOR A PARTICULAR PURPOSE.  See the
 * GNU General Public License for more details.
 *
 * You should have received a copy of the GNU General Public License
 * along with this program.  If not, see <https://www.gnu.org/licenses/>.
 */
#include "LookupServer.h"
#include <boost/multiprecision/cpp_dec_float.hpp>
#include "JSONConversion.h"
#include "common/Messages.h"
#include "common/Serializable.h"
#include "libCrypto/Schnorr.h"
#include "libCrypto/Sha2.h"
#include "libData/AccountData/Account.h"
#include "libData/AccountData/AccountStore.h"
#include "libData/AccountData/Transaction.h"
#include "libMessage/Messenger.h"
#include "libNetwork/Blacklist.h"
#include "libNetwork/P2PComm.h"
#include "libNetwork/Peer.h"
#include "libPersistence/BlockStorage.h"
#include "libUtils/DetachedFunction.h"
#include "libUtils/Logger.h"
#include "libUtils/TimeUtils.h"

using namespace jsonrpc;
using namespace std;

CircularArray<std::string> LookupServer::m_RecentTransactions;
std::mutex LookupServer::m_mutexRecentTxns;

const unsigned int PAGE_SIZE = 10;
const unsigned int NUM_PAGES_CACHE = 2;
const unsigned int TXN_PAGE_SIZE = 100;

//[warning] do not make this constant too big as it loops over blockchain
const unsigned int REF_BLOCK_DIFF = 1;

LookupServer::LookupServer(Mediator& mediator,
                           jsonrpc::AbstractServerConnector& server)
    : Server(mediator),
      jsonrpc::AbstractServer<LookupServer>(server,
                                            jsonrpc::JSONRPC_SERVER_V2) {
  this->bindAndAddMethod(
      jsonrpc::Procedure("GetCurrentMiniEpoch", jsonrpc::PARAMS_BY_POSITION,
                         jsonrpc::JSON_STRING, NULL),
      &Server::GetCurrentMiniEpochI);

  this->bindAndAddMethod(
      jsonrpc::Procedure("GetCurrentDSEpoch", jsonrpc::PARAMS_BY_POSITION,
                         jsonrpc::JSON_STRING, NULL),
      &Server::GetCurrentDSEpochI);
  this->bindAndAddMethod(
      jsonrpc::Procedure("GetNodeType", jsonrpc::PARAMS_BY_POSITION,
                         jsonrpc::JSON_STRING, NULL),
      &Server::GetNodeTypeI);

  this->bindAndAddMethod(
      jsonrpc::Procedure("GetNetworkId", jsonrpc::PARAMS_BY_POSITION,
                         jsonrpc::JSON_STRING, NULL),
      &LookupServer::GetNetworkIdI);
  this->bindAndAddMethod(
      jsonrpc::Procedure("CreateTransaction", jsonrpc::PARAMS_BY_POSITION,
                         jsonrpc::JSON_OBJECT, "param01", jsonrpc::JSON_OBJECT,
                         NULL),
      &LookupServer::CreateTransactionI);
  this->bindAndAddMethod(
      jsonrpc::Procedure("GetTransaction", jsonrpc::PARAMS_BY_POSITION,
                         jsonrpc::JSON_OBJECT, "param01", jsonrpc::JSON_STRING,
                         NULL),
      &LookupServer::GetTransactionI);
  this->bindAndAddMethod(
      jsonrpc::Procedure("GetDsBlock", jsonrpc::PARAMS_BY_POSITION,
                         jsonrpc::JSON_OBJECT, "param01", jsonrpc::JSON_STRING,
                         NULL),
      &LookupServer::GetDsBlockI);
  this->bindAndAddMethod(
      jsonrpc::Procedure("GetTxBlock", jsonrpc::PARAMS_BY_POSITION,
                         jsonrpc::JSON_OBJECT, "param01", jsonrpc::JSON_STRING,
                         NULL),
      &LookupServer::GetTxBlockI);
  this->bindAndAddMethod(
      jsonrpc::Procedure("GetLatestDsBlock", jsonrpc::PARAMS_BY_POSITION,
                         jsonrpc::JSON_OBJECT, NULL),
      &LookupServer::GetLatestDsBlockI);
  this->bindAndAddMethod(
      jsonrpc::Procedure("GetLatestTxBlock", jsonrpc::PARAMS_BY_POSITION,
                         jsonrpc::JSON_OBJECT, NULL),
      &LookupServer::GetLatestTxBlockI);
  this->bindAndAddMethod(
      jsonrpc::Procedure("GetBalance", jsonrpc::PARAMS_BY_POSITION,
                         jsonrpc::JSON_OBJECT, "param01", jsonrpc::JSON_STRING,
                         NULL),
      &LookupServer::GetBalanceI);
  this->bindAndAddMethod(
      jsonrpc::Procedure("GetMinimumGasPrice", jsonrpc::PARAMS_BY_POSITION,
                         jsonrpc::JSON_STRING, NULL),
      &LookupServer::GetMinimumGasPriceI);
  this->bindAndAddMethod(
      jsonrpc::Procedure("GetPrevDSDifficulty", jsonrpc::PARAMS_BY_POSITION,
                         jsonrpc::JSON_INTEGER, NULL),
      &Server::GetPrevDSDifficultyI);
  this->bindAndAddMethod(
      jsonrpc::Procedure("GetPrevDifficulty", jsonrpc::PARAMS_BY_POSITION,
                         jsonrpc::JSON_INTEGER, NULL),
      &Server::GetPrevDifficultyI);
  this->bindAndAddMethod(
      jsonrpc::Procedure("GetSmartContracts", jsonrpc::PARAMS_BY_POSITION,
                         jsonrpc::JSON_ARRAY, "param01", jsonrpc::JSON_STRING,
                         NULL),
      &LookupServer::GetSmartContractsI);
  this->bindAndAddMethod(
      jsonrpc::Procedure("GetContractAddressFromTransactionID",
                         jsonrpc::PARAMS_BY_POSITION, jsonrpc::JSON_STRING,
                         "param01", jsonrpc::JSON_STRING, NULL),
      &LookupServer::GetContractAddressFromTransactionIDI);
  this->bindAndAddMethod(
      jsonrpc::Procedure("GetNumPeers", jsonrpc::PARAMS_BY_POSITION,
                         jsonrpc::JSON_INTEGER, NULL),
      &LookupServer::GetNumPeersI);
  this->bindAndAddMethod(
      jsonrpc::Procedure("GetNumTxBlocks", jsonrpc::PARAMS_BY_POSITION,
                         jsonrpc::JSON_STRING, NULL),
      &LookupServer::GetNumTxBlocksI);
  this->bindAndAddMethod(
      jsonrpc::Procedure("GetNumDSBlocks", jsonrpc::PARAMS_BY_POSITION,
                         jsonrpc::JSON_STRING, NULL),
      &LookupServer::GetNumDSBlocksI);
  this->bindAndAddMethod(
      jsonrpc::Procedure("GetNumTransactions", jsonrpc::PARAMS_BY_POSITION,
                         jsonrpc::JSON_STRING, NULL),
      &LookupServer::GetNumTransactionsI);
  this->bindAndAddMethod(
      jsonrpc::Procedure("GetTransactionRate", jsonrpc::PARAMS_BY_POSITION,
                         jsonrpc::JSON_REAL, NULL),
      &LookupServer::GetTransactionRateI);
  this->bindAndAddMethod(
      jsonrpc::Procedure("GetTxBlockRate", jsonrpc::PARAMS_BY_POSITION,
                         jsonrpc::JSON_REAL, NULL),
      &LookupServer::GetTxBlockRateI);
  this->bindAndAddMethod(
      jsonrpc::Procedure("GetDSBlockRate", jsonrpc::PARAMS_BY_POSITION,
                         jsonrpc::JSON_REAL, NULL),
      &LookupServer::GetDSBlockRateI);
  this->bindAndAddMethod(
      jsonrpc::Procedure("GetShardMembers", jsonrpc::PARAMS_BY_POSITION,
                         jsonrpc::JSON_OBJECT, "param01", jsonrpc::JSON_INTEGER,
                         NULL),
      &LookupServer::GetShardMembersI);
  this->bindAndAddMethod(
      jsonrpc::Procedure("DSBlockListing", jsonrpc::PARAMS_BY_POSITION,
                         jsonrpc::JSON_OBJECT, "param01", jsonrpc::JSON_INTEGER,
                         NULL),
      &LookupServer::DSBlockListingI);
  this->bindAndAddMethod(
      jsonrpc::Procedure("TxBlockListing", jsonrpc::PARAMS_BY_POSITION,
                         jsonrpc::JSON_OBJECT, "param01", jsonrpc::JSON_INTEGER,
                         NULL),
      &LookupServer::TxBlockListingI);
  this->bindAndAddMethod(
      jsonrpc::Procedure("GetBlockchainInfo", jsonrpc::PARAMS_BY_POSITION,
                         jsonrpc::JSON_OBJECT, NULL),
      &LookupServer::GetBlockchainInfoI);
  this->bindAndAddMethod(
      jsonrpc::Procedure("GetRecentTransactions", jsonrpc::PARAMS_BY_POSITION,
                         jsonrpc::JSON_OBJECT, NULL),
      &LookupServer::GetRecentTransactionsI);
  this->bindAndAddMethod(
      jsonrpc::Procedure("GetShardingStructure", jsonrpc::PARAMS_BY_POSITION,
                         jsonrpc::JSON_OBJECT, NULL),
      &LookupServer::GetShardingStructureI);
  this->bindAndAddMethod(
      jsonrpc::Procedure("GetNumTxnsTxEpoch", jsonrpc::PARAMS_BY_POSITION,
                         jsonrpc::JSON_STRING, NULL),
      &LookupServer::GetNumTxnsTxEpochI);
  this->bindAndAddMethod(
      jsonrpc::Procedure("GetNumTxnsDSEpoch", jsonrpc::PARAMS_BY_POSITION,
                         jsonrpc::JSON_STRING, NULL),
      &LookupServer::GetNumTxnsDSEpochI);
  this->bindAndAddMethod(
      jsonrpc::Procedure(
          "GetSmartContractSubState", jsonrpc::PARAMS_BY_POSITION,
          jsonrpc::JSON_OBJECT, "param01", jsonrpc::JSON_STRING, "param02",
          jsonrpc::JSON_STRING, "param03", jsonrpc::JSON_ARRAY, NULL),
      &LookupServer::GetSmartContractSubStateI);
  this->bindAndAddMethod(
      jsonrpc::Procedure("GetSmartContractState", jsonrpc::PARAMS_BY_POSITION,
                         jsonrpc::JSON_OBJECT, "param01", jsonrpc::JSON_STRING,
                         NULL),
      &LookupServer::GetSmartContractStateI);
  this->bindAndAddMethod(
      jsonrpc::Procedure("GetSmartContractCode", jsonrpc::PARAMS_BY_POSITION,
                         jsonrpc::JSON_OBJECT, "param01", jsonrpc::JSON_STRING,
                         NULL),
      &LookupServer::GetSmartContractCodeI);
  this->bindAndAddMethod(
      jsonrpc::Procedure("GetSmartContractInit", jsonrpc::PARAMS_BY_POSITION,
                         jsonrpc::JSON_OBJECT, "param01", jsonrpc::JSON_STRING,
                         NULL),
      &LookupServer::GetSmartContractInitI);
  this->bindAndAddMethod(
      jsonrpc::Procedure("GetTransactionsForTxBlock",
                         jsonrpc::PARAMS_BY_POSITION, jsonrpc::JSON_OBJECT,
                         "param01", jsonrpc::JSON_STRING, NULL),
      &LookupServer::GetTransactionsForTxBlockI);
  this->bindAndAddMethod(
      jsonrpc::Procedure("GetTotalCoinSupply", jsonrpc::PARAMS_BY_POSITION,
                         jsonrpc::JSON_REAL, NULL),
      &LookupServer::GetTotalCoinSupplyI);

  m_StartTimeTx = 0;
  m_StartTimeDs = 0;
  m_DSBlockCache.first = 0;
  m_DSBlockCache.second.resize(NUM_PAGES_CACHE * PAGE_SIZE);
  m_TxBlockCache.first = 0;
  m_TxBlockCache.second.resize(NUM_PAGES_CACHE * PAGE_SIZE);
  m_RecentTransactions.resize(TXN_PAGE_SIZE);
  m_TxBlockCountSumPair.first = 0;
  m_TxBlockCountSumPair.second = 0;
  random_device rd;
  m_eng = mt19937(rd());
}

string LookupServer::GetNetworkId() {
  if (!LOOKUP_NODE_MODE) {
    throw JsonRpcException(RPC_INVALID_REQUEST, "Sent to a non-lookup");
  }
  return to_string(CHAIN_ID);
}

bool LookupServer::StartCollectorThread() {
  if (!LOOKUP_NODE_MODE || !ARCHIVAL_LOOKUP) {
    LOG_GENERAL(
        WARNING,
        "Not expected to be called from node other than LOOKUP ARCHIVAL ");
    return false;
  }
  auto collectorThread = [this]() mutable -> void {
    this_thread::sleep_for(chrono::seconds(POW_WINDOW_IN_SECONDS));

    vector<Transaction> txns;
    LOG_GENERAL(INFO, "[ARCHLOOK]"
                          << "Start thread");
    while (true) {
      this_thread::sleep_for(chrono::seconds(SEED_TXN_COLLECTION_TIME_IN_SEC));
      txns.clear();

      if (m_mediator.m_lookup->GetSyncType() != SyncType::NO_SYNC) {
        LOG_GENERAL(INFO, "This new lookup (Seed) is not yet synced..");
        continue;
      }

      if (USE_REMOTE_TXN_CREATOR && !m_mediator.m_lookup->GenTxnToSend(
                                        NUM_TXN_TO_SEND_PER_ACCOUNT, txns)) {
        LOG_GENERAL(WARNING, "GenTxnToSend failed");
      }

      if (!txns.empty()) {
        for (const auto& tx : txns) {
          m_mediator.m_lookup->AddToTxnShardMap(tx, 0);
        }
      }
      // LOG_GENERAL(INFO, "Size of txns " << txns.size());

      bool hasTxn = false;

      for (auto const& i :
           {SEND_TYPE::ARCHIVAL_SEND_SHARD, SEND_TYPE::ARCHIVAL_SEND_DS}) {
        {
          lock_guard<mutex> g(m_mediator.m_lookup->m_txnShardMapMutex);
          if (m_mediator.m_lookup->GetTxnFromShardMap(i).empty()) {
            continue;
          }
          hasTxn = true;
        }
      }

      if (!hasTxn) {
        LOG_GENERAL(INFO, "No Txns to send for this seed node");
        continue;
      }

      bytes msg = {MessageType::LOOKUP, LookupInstructionType::FORWARDTXN};

      {
        lock_guard<mutex> g(m_mediator.m_lookup->m_txnShardMapMutex);
        if (!Messenger::SetForwardTxnBlockFromSeed(
                msg, MessageOffset::BODY,
                m_mediator.m_lookup->GetTxnFromShardMap(
                    SEND_TYPE::ARCHIVAL_SEND_SHARD),
                m_mediator.m_lookup->GetTxnFromShardMap(
                    SEND_TYPE::ARCHIVAL_SEND_DS))) {
          continue;
        }
      }

      m_mediator.m_lookup->SendMessageToRandomSeedNode(msg);

      for (auto const& i :
           {SEND_TYPE::ARCHIVAL_SEND_SHARD, SEND_TYPE::ARCHIVAL_SEND_DS}) {
        m_mediator.m_lookup->DeleteTxnShardMap(i);
      }
    }
  };
  DetachedFunction(1, collectorThread);
  return true;
}

bool ValidateTxn(const Transaction& tx, const Address& fromAddr,
                 const Account* sender, const unsigned int num_shards,
                 const uint128_t& gasPrice) {
  if (DataConversion::UnpackA(tx.GetVersion()) != CHAIN_ID) {
    throw JsonRpcException(ServerBase::RPC_VERIFY_REJECTED,
                           "CHAIN_ID incorrect");
  }

  if (tx.GetCode().size() > MAX_CODE_SIZE_IN_BYTES) {
    throw JsonRpcException(ServerBase::RPC_VERIFY_REJECTED,
                           "Code size is too large");
  }

  if (tx.GetGasPrice() < gasPrice) {
    throw JsonRpcException(ServerBase::RPC_VERIFY_REJECTED,
                           "GasPrice " + tx.GetGasPrice().convert_to<string>() +
                               " lower than minimum allowable " +
                               gasPrice.convert_to<string>());
  }
  if (!Validator::VerifyTransaction(tx)) {
    throw JsonRpcException(ServerBase::RPC_VERIFY_REJECTED,
                           "Unable to verify transaction");
  }

  if (IsNullAddress(fromAddr)) {
    throw JsonRpcException(ServerBase::RPC_INVALID_ADDRESS_OR_KEY,
                           "Invalid address for issuing transactions");
  }

  if (sender == nullptr) {
    throw JsonRpcException(ServerBase::RPC_INVALID_ADDRESS_OR_KEY,
                           "The sender of the txn has no balance");
  }
  const auto type = Transaction::GetTransactionType(tx);

  if (type == Transaction::ContractType::CONTRACT_CALL &&
      (tx.GetGasLimit() <
       max(CONTRACT_INVOKE_GAS, (unsigned int)(tx.GetData().size())))) {
    throw JsonRpcException(ServerBase::RPC_INVALID_PARAMETER,
                           "Gas limit (" + to_string(tx.GetGasLimit()) +
                               ") lower than minimum for invoking contract (" +
                               to_string(CONTRACT_INVOKE_GAS) + ")");
  }

  else if (type == Transaction::ContractType::CONTRACT_CREATION &&
           (tx.GetGasLimit() <
            max(CONTRACT_CREATE_GAS,
                (unsigned int)(tx.GetCode().size() + tx.GetData().size())))) {
    throw JsonRpcException(ServerBase::RPC_INVALID_PARAMETER,
                           "Gas limit (" + to_string(tx.GetGasLimit()) +
                               ") lower than minimum for creating contract (" +
                               to_string(CONTRACT_CREATE_GAS) + ")");
  }

  if (sender->GetNonce() >= tx.GetNonce()) {
    throw JsonRpcException(ServerBase::RPC_INVALID_PARAMETER,
                           "Nonce (" + to_string(tx.GetNonce()) +
                               ") lower than current (" +
                               to_string(sender->GetNonce()) + ")");
  }

<<<<<<< HEAD
  if (num_shards == 0) {
    throw JsonRpcException(ServerBase::RPC_IN_WARMUP, "No Shards yet");
  }

=======
>>>>>>> c6bbe528
  return true;
}

Json::Value LookupServer::CreateTransaction(
    const Json::Value& _json, const unsigned int num_shards,
    const uint128_t& gasPrice, const CreateTransactionTargetFunc& targetFunc) {
  LOG_MARKER();

  if (!LOOKUP_NODE_MODE) {
    throw JsonRpcException(RPC_INVALID_REQUEST, "Sent to a non-lookup");
  }

  try {
    if (!JSONConversion::checkJsonTx(_json)) {
      throw JsonRpcException(RPC_PARSE_ERROR, "Invalid Transaction JSON");
    }

    Transaction tx = JSONConversion::convertJsontoTx(_json);

    Json::Value ret;

    const Address fromAddr = tx.GetSenderAddr();
    const Account* sender = AccountStore::GetInstance().GetAccount(fromAddr);

    if (!ValidateTxn(tx, fromAddr, sender, num_shards, gasPrice)) {
      return ret;
    }

    const unsigned int shard = Transaction::GetShardIndex(fromAddr, num_shards);
    unsigned int mapIndex = shard;
    switch (Transaction::GetTransactionType(tx)) {
      case Transaction::ContractType::NON_CONTRACT:
        if (ARCHIVAL_LOOKUP) {
          mapIndex = SEND_TYPE::ARCHIVAL_SEND_SHARD;
        }
        ret["Info"] = "Non-contract txn, sent to shard";
        break;
      case Transaction::ContractType::CONTRACT_CREATION:
        if (!ENABLE_SC) {
          throw JsonRpcException(RPC_MISC_ERROR, "Smart contract is disabled");
        }
        if (ARCHIVAL_LOOKUP) {
          mapIndex = SEND_TYPE::ARCHIVAL_SEND_SHARD;
        }
        ret["Info"] = "Contract Creation txn, sent to shard";
        ret["ContractAddress"] =
            Account::GetAddressForContract(fromAddr, sender->GetNonce()).hex();
        break;
      case Transaction::ContractType::CONTRACT_CALL: {
        if (!ENABLE_SC) {
          throw JsonRpcException(RPC_MISC_ERROR, "Smart contract is disabled");
        }
        const Account* account =
            AccountStore::GetInstance().GetAccount(tx.GetToAddr());

        if (account == nullptr) {
          throw JsonRpcException(RPC_INVALID_ADDRESS_OR_KEY, "To addr is null");
        }

        else if (!account->isContract()) {
          throw JsonRpcException(RPC_INVALID_ADDRESS_OR_KEY,
                                 "Non - contract address called");
        }

        unsigned int to_shard =
            Transaction::GetShardIndex(tx.GetToAddr(), num_shards);
        bool sendToDs = false;
        if (_json.isMember("priority")) {
          sendToDs = _json["priority"].asBool();
        }
        if ((to_shard == shard) && !sendToDs) {
          if (ARCHIVAL_LOOKUP) {
            mapIndex = SEND_TYPE::ARCHIVAL_SEND_SHARD;
          }
          ret["Info"] =
              "Contract Txn, Shards Match of the sender "
              "and reciever";
        } else {
          if (ARCHIVAL_LOOKUP) {
            mapIndex = SEND_TYPE::ARCHIVAL_SEND_DS;
          } else {
            mapIndex = num_shards;
          }
          ret["Info"] = "Contract Txn, Sent To Ds";
        }
      } break;
      case Transaction::ContractType::ERROR:
        throw JsonRpcException(RPC_INVALID_ADDRESS_OR_KEY,
                               "Code is empty and To addr is null");
        break;
      default:
        throw JsonRpcException(RPC_MISC_ERROR, "Txn type unexpected");
    }
    if (!targetFunc(tx, mapIndex)) {
      throw JsonRpcException(RPC_DATABASE_ERROR,
                             "Txn could not be added as database exceeded "
                             "limit or the txn was already present");
    }
    ret["TranID"] = tx.GetTranID().hex();
    return ret;
  } catch (const JsonRpcException& je) {
    throw je;
  } catch (exception& e) {
    LOG_GENERAL(INFO,
                "[Error]" << e.what() << " Input: " << _json.toStyledString());
    throw JsonRpcException(RPC_MISC_ERROR, "Unable to Process");
  }
}

Json::Value LookupServer::GetTransaction(const string& transactionHash) {
  LOG_MARKER();

  if (!LOOKUP_NODE_MODE) {
    throw JsonRpcException(RPC_INVALID_REQUEST, "Sent to a non-lookup");
  }

  try {
    TxBodySharedPtr tptr;
    TxnHash tranHash(transactionHash);
    if (transactionHash.size() != TRAN_HASH_SIZE * 2) {
      throw JsonRpcException(RPC_INVALID_PARAMS, "Size not appropriate");
    }
    bool isPresent = BlockStorage::GetBlockStorage().GetTxBody(tranHash, tptr);
    bool isPresentHistorical = false;
    if (m_mediator.m_lookup->m_historicalDB && !isPresent) {
      isPresentHistorical =
          BlockStorage::GetBlockStorage().GetTxnFromHistoricalDB(tranHash,
                                                                 tptr);
    }
    if (isPresentHistorical || isPresent) {
      Json::Value _json;
      return JSONConversion::convertTxtoJson(*tptr);
    } else {
      throw JsonRpcException(RPC_DATABASE_ERROR, "Txn Hash not Present");
    }
  } catch (const JsonRpcException& je) {
    throw je;
  } catch (exception& e) {
    LOG_GENERAL(INFO, "[Error]" << e.what() << " Input: " << transactionHash);
    throw JsonRpcException(RPC_MISC_ERROR, "Unable to Process");
  }
}

Json::Value LookupServer::GetDsBlock(const string& blockNum) {
  if (!LOOKUP_NODE_MODE) {
    throw JsonRpcException(RPC_INVALID_REQUEST, "Sent to a non-lookup");
  }

  try {
    uint64_t BlockNum = stoull(blockNum);
    return JSONConversion::convertDSblocktoJson(
        m_mediator.m_dsBlockChain.GetBlock(BlockNum));
  } catch (const JsonRpcException& je) {
    throw je;
  } catch (runtime_error& e) {
    LOG_GENERAL(INFO, "[Error]" << e.what() << " Input: " << blockNum);
    throw JsonRpcException(RPC_INVALID_PARAMS, "String not numeric");
  } catch (invalid_argument& e) {
    LOG_GENERAL(INFO, "[Error]" << e.what() << " Input: " << blockNum);
    throw JsonRpcException(RPC_INVALID_PARAMS, "Invalid arugment");
  } catch (out_of_range& e) {
    LOG_GENERAL(INFO, "[Error]" << e.what() << " Input: " << blockNum);
    throw JsonRpcException(RPC_INVALID_PARAMS, "Out of range");
  } catch (exception& e) {
    LOG_GENERAL(INFO, "[Error]" << e.what() << " Input: " << blockNum);
    throw JsonRpcException(RPC_MISC_ERROR, "Unable To Process");
  }
}

Json::Value LookupServer::GetTxBlock(const string& blockNum) {
  if (!LOOKUP_NODE_MODE) {
    throw JsonRpcException(RPC_INVALID_REQUEST, "Sent to a non-lookup");
  }

  try {
    uint64_t BlockNum = stoull(blockNum);
    return JSONConversion::convertTxBlocktoJson(
        m_mediator.m_txBlockChain.GetBlock(BlockNum));
  } catch (const JsonRpcException& je) {
    throw je;
  } catch (runtime_error& e) {
    LOG_GENERAL(INFO, "[Error]" << e.what() << " Input: " << blockNum);
    throw JsonRpcException(RPC_INVALID_PARAMS, "String not numeric");
  } catch (invalid_argument& e) {
    LOG_GENERAL(INFO, "[Error]" << e.what() << " Input: " << blockNum);
    throw JsonRpcException(RPC_INVALID_PARAMS, "Invalid arugment");
  } catch (out_of_range& e) {
    LOG_GENERAL(INFO, "[Error]" << e.what() << " Input: " << blockNum);
    throw JsonRpcException(RPC_INVALID_PARAMS, "Out of range");
  } catch (exception& e) {
    LOG_GENERAL(INFO, "[Error]" << e.what() << " Input: " << blockNum);
    throw JsonRpcException(RPC_MISC_ERROR, "Unable To Process");
  }
}

string LookupServer::GetMinimumGasPrice() {
  if (!LOOKUP_NODE_MODE) {
    throw JsonRpcException(RPC_INVALID_REQUEST, "Sent to a non-lookup");
  }

  return m_mediator.m_dsBlockChain.GetLastBlock()
      .GetHeader()
      .GetGasPrice()
      .str();
}

Json::Value LookupServer::GetLatestDsBlock() {
  if (!LOOKUP_NODE_MODE) {
    throw JsonRpcException(RPC_INVALID_REQUEST, "Sent to a non-lookup");
  }

  LOG_MARKER();
  DSBlock Latest = m_mediator.m_dsBlockChain.GetLastBlock();

  LOG_EPOCH(INFO, m_mediator.m_currentEpochNum,
            "BlockNum " << Latest.GetHeader().GetBlockNum()
                        << "  Timestamp:        " << Latest.GetTimestamp());

  return JSONConversion::convertDSblocktoJson(Latest);
}

Json::Value LookupServer::GetLatestTxBlock() {
  LOG_MARKER();

  if (!LOOKUP_NODE_MODE) {
    throw JsonRpcException(RPC_INVALID_REQUEST, "Sent to a non-lookup");
  }

  TxBlock Latest = m_mediator.m_txBlockChain.GetLastBlock();

  LOG_EPOCH(INFO, m_mediator.m_currentEpochNum,
            "BlockNum " << Latest.GetHeader().GetBlockNum()
                        << "  Timestamp:        " << Latest.GetTimestamp());

  return JSONConversion::convertTxBlocktoJson(Latest);
}

Json::Value LookupServer::GetBalance(const string& address) {
  LOG_MARKER();

  if (!LOOKUP_NODE_MODE) {
    throw JsonRpcException(RPC_INVALID_REQUEST, "Sent to a non-lookup");
  }

  try {
    if (address.size() != ACC_ADDR_SIZE * 2) {
      throw JsonRpcException(RPC_INVALID_PARAMETER,
                             "Address size not appropriate");
    }

    bytes tmpaddr;
    if (!DataConversion::HexStrToUint8Vec(address, tmpaddr)) {
      throw JsonRpcException(RPC_INVALID_ADDRESS_OR_KEY, "invalid address");
    }
    Address addr(tmpaddr);
    const Account* account = AccountStore::GetInstance().GetAccount(addr);

    Json::Value ret;
    if (account != nullptr) {
      const uint128_t& balance = account->GetBalance();
      uint64_t nonce = account->GetNonce();

      ret["balance"] = balance.str();
      ret["nonce"] = static_cast<unsigned int>(nonce);
      LOG_GENERAL(INFO, "balance " << balance.str() << " nonce: " << nonce);
    } else if (account == nullptr) {
      throw JsonRpcException(RPC_INVALID_ADDRESS_OR_KEY,
                             "Account is not created");
    }

    return ret;
  } catch (const JsonRpcException& je) {
    throw je;
  } catch (exception& e) {
    LOG_GENERAL(INFO, "[Error]" << e.what() << " Input: " << address);
    throw JsonRpcException(RPC_MISC_ERROR, "Unable To Process");
  }
}

Json::Value LookupServer::GetSmartContractState(const string& address,
                                                const string& vname,
                                                const Json::Value& indices) {
  LOG_MARKER();

  if (!LOOKUP_NODE_MODE) {
    throw JsonRpcException(RPC_INVALID_REQUEST, "Sent to a non-lookup");
  }

  try {
    Json::Value _json;
    if (address.size() != ACC_ADDR_SIZE * 2) {
      throw JsonRpcException(RPC_INVALID_PARAMETER,
                             "Address size not appropriate");
    }
    bytes tmpaddr;
    if (!DataConversion::HexStrToUint8Vec(address, tmpaddr)) {
      throw JsonRpcException(RPC_INVALID_ADDRESS_OR_KEY, "invalid address");
    }

    Address addr(tmpaddr);
    const Account* account = AccountStore::GetInstance().GetAccount(addr);

    if (account == nullptr) {
      throw JsonRpcException(RPC_INVALID_ADDRESS_OR_KEY,
                             "Address does not exist");
    }

    if (!account->isContract()) {
      throw JsonRpcException(RPC_INVALID_ADDRESS_OR_KEY,
                             "Address not contract address");
    }

    Json::Value root;
    const auto indices_vector =
        JSONConversion::convertJsonArrayToVector(indices);
    if (!account->FetchStateJson(root, vname, indices_vector)) {
      throw JsonRpcException(RPC_INTERNAL_ERROR, "FetchStateJson failed");
    }
    return root;
  } catch (const JsonRpcException& je) {
    throw je;
  } catch (exception& e) {
    LOG_GENERAL(INFO, "[Error]" << e.what() << " Input: " << address);
    throw JsonRpcException(RPC_MISC_ERROR, "Unable To Process");
  }
}

Json::Value LookupServer::GetSmartContractInit(const string& address) {
  LOG_MARKER();

  if (!LOOKUP_NODE_MODE) {
    throw JsonRpcException(RPC_INVALID_REQUEST, "Sent to a non-lookup");
  }

  try {
    Json::Value _json;
    if (address.size() != ACC_ADDR_SIZE * 2) {
      throw JsonRpcException(RPC_INVALID_PARAMETER,
                             "Address size not appropriate");
    }

    bytes tmpaddr;
    if (!DataConversion::HexStrToUint8Vec(address, tmpaddr)) {
      throw JsonRpcException(RPC_INVALID_ADDRESS_OR_KEY, "invalid address");
    }
    Address addr(tmpaddr);
    const Account* account = AccountStore::GetInstance().GetAccount(addr);

    if (account == nullptr) {
      throw JsonRpcException(RPC_INVALID_ADDRESS_OR_KEY,
                             "Address does not exist");
    }
    if (!account->isContract()) {
      throw JsonRpcException(RPC_INVALID_ADDRESS_OR_KEY,
                             "Address not contract address");
    }

    bytes initData = account->GetInitData();
    string initDataStr = DataConversion::CharArrayToString(initData);
    Json::Value initDataJson;
    if (!JSONUtils::GetInstance().convertStrtoJson(initDataStr, initDataJson)) {
      throw JsonRpcException(RPC_PARSE_ERROR,
                             "Unable to convert initData into Json");
    }
    return initDataJson;
  } catch (const JsonRpcException& je) {
    throw je;
  } catch (exception& e) {
    LOG_GENERAL(INFO, "[Error]" << e.what() << " Input: " << address);
    throw JsonRpcException(RPC_MISC_ERROR, "Unable To Process");
  }
}

Json::Value LookupServer::GetSmartContractCode(const string& address) {
  LOG_MARKER();

  if (!LOOKUP_NODE_MODE) {
    throw JsonRpcException(RPC_INVALID_REQUEST, "Sent to a non-lookup");
  }

  try {
    if (address.size() != ACC_ADDR_SIZE * 2) {
      throw JsonRpcException(RPC_INVALID_PARAMETER,
                             "Address size not appropriate");
    }
    bytes tmpaddr;
    if (!DataConversion::HexStrToUint8Vec(address, tmpaddr)) {
      throw JsonRpcException(RPC_INVALID_ADDRESS_OR_KEY, "invalid address");
    }
    Address addr(tmpaddr);
    const Account* account = AccountStore::GetInstance().GetAccount(addr);

    if (account == nullptr) {
      throw JsonRpcException(RPC_INVALID_ADDRESS_OR_KEY,
                             "Address does not exist");
    }

    if (!account->isContract()) {
      throw JsonRpcException(RPC_INVALID_ADDRESS_OR_KEY,
                             "Address not contract address");
    }

    Json::Value _json;
    _json["code"] = DataConversion::CharArrayToString(account->GetCode());
    return _json;
  } catch (const JsonRpcException& je) {
    throw je;
  } catch (exception& e) {
    LOG_GENERAL(INFO, "[Error]" << e.what() << " Input: " << address);
    throw JsonRpcException(RPC_MISC_ERROR, "Unable To Process");
  }
}

Json::Value LookupServer::GetSmartContracts(const string& address) {
  LOG_MARKER();

  if (!LOOKUP_NODE_MODE) {
    throw JsonRpcException(RPC_INVALID_REQUEST, "Sent to a non-lookup");
  }

  try {
    if (address.size() != ACC_ADDR_SIZE * 2) {
      throw JsonRpcException(RPC_INVALID_PARAMETER,
                             "Address size not appropriate");
    }
    bytes tmpaddr;
    if (!DataConversion::HexStrToUint8Vec(address, tmpaddr)) {
      throw JsonRpcException(RPC_INVALID_ADDRESS_OR_KEY,
                             "Address is not a hex string");
    }

    Address addr(tmpaddr);
    const Account* account = AccountStore::GetInstance().GetAccount(addr);

    if (account == nullptr) {
      throw JsonRpcException(RPC_INVALID_ADDRESS_OR_KEY,
                             "Address does not exist");
    }
    if (account->isContract()) {
      throw JsonRpcException(RPC_INVALID_ADDRESS_OR_KEY,
                             "A contract account queried");
    }
    uint64_t nonce = account->GetNonce();
    //[TODO] find out a more efficient way (using storage)
    Json::Value _json;

    for (uint64_t i = 0; i < nonce; i++) {
      Address contractAddr = Account::GetAddressForContract(addr, i);
      const Account* contractAccount =
          AccountStore::GetInstance().GetAccount(contractAddr);

      if (contractAccount == nullptr || !contractAccount->isContract()) {
        continue;
      }

      Json::Value tmpJson;
      tmpJson["address"] = contractAddr.hex();
      tmpJson["state"] = GetSmartContractState(contractAddr.hex());

      _json.append(tmpJson);
    }
    return _json;
  } catch (const JsonRpcException& je) {
    throw je;
  } catch (exception& e) {
    LOG_GENERAL(INFO, "[Error]" << e.what() << " Input: " << address);
    throw JsonRpcException(RPC_MISC_ERROR, "Unable To Process");
  }
}

string LookupServer::GetContractAddressFromTransactionID(const string& tranID) {
  if (!LOOKUP_NODE_MODE) {
    throw JsonRpcException(RPC_INVALID_REQUEST, "Sent to a non-lookup");
  }

  try {
    TxBodySharedPtr tptr;
    TxnHash tranHash(tranID);
    if (tranID.size() != TRAN_HASH_SIZE * 2) {
      throw JsonRpcException(RPC_INVALID_PARAMETER,
                             "Address size not appropriate");
    }
    bool isPresent = BlockStorage::GetBlockStorage().GetTxBody(tranHash, tptr);
    if (!isPresent) {
      throw JsonRpcException(RPC_INVALID_ADDRESS_OR_KEY,
                             "Txn Hash not Present");
    }
    const Transaction& tx = tptr->GetTransaction();
    if (tx.GetCode().empty() || !IsNullAddress(tx.GetToAddr())) {
      throw JsonRpcException(RPC_INVALID_ADDRESS_OR_KEY,
                             "ID is not a contract txn");
    }

    return Account::GetAddressForContract(tx.GetSenderAddr(), tx.GetNonce() - 1)
        .hex();
  } catch (const JsonRpcException& je) {
    throw je;
  } catch (exception& e) {
    LOG_GENERAL(WARNING, "[Error]" << e.what() << " Input " << tranID);
    throw JsonRpcException(RPC_MISC_ERROR, "Unable To Process");
  }
}

unsigned int LookupServer::GetNumPeers() {
  LOG_MARKER();

  if (!LOOKUP_NODE_MODE) {
    throw JsonRpcException(RPC_INVALID_REQUEST, "Sent to a non-lookup");
  }

  unsigned int numPeers = m_mediator.m_lookup->GetNodePeers().size();
  lock_guard<mutex> g(m_mediator.m_mutexDSCommittee);
  return numPeers + m_mediator.m_DSCommittee->size();
}

string LookupServer::GetNumTxBlocks() {
  LOG_MARKER();

  if (!LOOKUP_NODE_MODE) {
    throw JsonRpcException(RPC_INVALID_REQUEST, "Sent to a non-lookup");
  }

  return to_string(m_mediator.m_txBlockChain.GetBlockCount());
}

string LookupServer::GetNumDSBlocks() {
  LOG_MARKER();

  if (!LOOKUP_NODE_MODE) {
    throw JsonRpcException(RPC_INVALID_REQUEST, "Sent to a non-lookup");
  }

  return to_string(m_mediator.m_dsBlockChain.GetBlockCount());
}

string LookupServer::GetNumTransactions() {
  LOG_MARKER();

  if (!LOOKUP_NODE_MODE) {
    throw JsonRpcException(RPC_INVALID_REQUEST, "Sent to a non-lookup");
  }

  lock_guard<mutex> g(m_mutexBlockTxPair);

  uint64_t currBlock =
      m_mediator.m_txBlockChain.GetLastBlock().GetHeader().GetBlockNum();
  if (currBlock == INIT_BLOCK_NUMBER) {
    throw JsonRpcException(RPC_IN_WARMUP, "No Tx blocks");
  }
  if (m_BlockTxPair.first < currBlock) {
    for (uint64_t i = m_BlockTxPair.first + 1; i <= currBlock; i++) {
      m_BlockTxPair.second +=
          m_mediator.m_txBlockChain.GetBlock(i).GetHeader().GetNumTxs();
    }
  }
  m_BlockTxPair.first = currBlock;

  return m_BlockTxPair.second.str();
}

size_t LookupServer::GetNumTransactions(uint64_t blockNum) {
  if (!LOOKUP_NODE_MODE) {
    throw JsonRpcException(RPC_INVALID_REQUEST, "Sent to a non-lookup");
  }

  uint64_t currBlockNum =
      m_mediator.m_txBlockChain.GetLastBlock().GetHeader().GetBlockNum();

  if (currBlockNum == INIT_BLOCK_NUMBER) {
    throw JsonRpcException(RPC_IN_WARMUP, "No Tx blocks");
  }

  if (blockNum >= currBlockNum) {
    return 0;
  }

  size_t i, res = 0;

  for (i = blockNum + 1; i <= currBlockNum; i++) {
    res += m_mediator.m_txBlockChain.GetBlock(i).GetHeader().GetNumTxs();
  }

  return res;
}
double LookupServer::GetTransactionRate() {
  LOG_MARKER();

  if (!LOOKUP_NODE_MODE) {
    throw JsonRpcException(RPC_INVALID_REQUEST, "Sent to a non-lookup");
  }

  uint64_t refBlockNum =
      m_mediator.m_txBlockChain.GetLastBlock().GetHeader().GetBlockNum();

  uint64_t refTimeTx = 0;

  if (refBlockNum <= REF_BLOCK_DIFF) {
    if (refBlockNum <= 1) {
      LOG_GENERAL(INFO, "Not enough blocks for information");
      return 0;
    } else {
      refBlockNum = 1;
      // In case there are less than REF_DIFF_BLOCKS blocks in blockchain,
      // blocknum 1 can be ref block;
    }
  } else {
    refBlockNum = refBlockNum - REF_BLOCK_DIFF;
  }

  boost::multiprecision::cpp_dec_float_50 numTxns(
      LookupServer::GetNumTransactions(refBlockNum));
  LOG_GENERAL(INFO, "Num Txns: " << numTxns);

  try {
    TxBlock tx = m_mediator.m_txBlockChain.GetBlock(refBlockNum);
    refTimeTx = tx.GetTimestamp();
  } catch (const JsonRpcException& je) {
    throw je;
  } catch (const char* msg) {
    if (string(msg) == "Blocknumber Absent") {
      LOG_GENERAL(INFO, "Error in fetching ref block");
    }
    return 0;
  }

  uint64_t TimeDiff =
      m_mediator.m_txBlockChain.GetLastBlock().GetTimestamp() - refTimeTx;

  if (TimeDiff == 0 || refTimeTx == 0) {
    // something went wrong
    LOG_GENERAL(INFO, "TimeDiff or refTimeTx = 0 \n TimeDiff:"
                          << TimeDiff << " refTimeTx:" << refTimeTx);
    return 0;
  }
  numTxns = numTxns * 1000000;  // conversion from microseconds to seconds
  boost::multiprecision::cpp_dec_float_50 TimeDiffFloat =
      static_cast<boost::multiprecision::cpp_dec_float_50>(TimeDiff);
  boost::multiprecision::cpp_dec_float_50 ans = numTxns / TimeDiffFloat;

  return ans.convert_to<double>();
}

double LookupServer::GetDSBlockRate() {
  LOG_MARKER();

  if (!LOOKUP_NODE_MODE) {
    throw JsonRpcException(RPC_INVALID_REQUEST, "Sent to a non-lookup");
  }

  string numDSblockStr = to_string(m_mediator.m_dsBlockChain.GetBlockCount());
  boost::multiprecision::cpp_dec_float_50 numDs(numDSblockStr);

  if (m_StartTimeDs == 0)  // case when m_StartTime has not been set
  {
    try {
      // Refernce time chosen to be the first block's timestamp
      DSBlock dsb = m_mediator.m_dsBlockChain.GetBlock(1);
      m_StartTimeDs = dsb.GetTimestamp();
    } catch (const JsonRpcException& je) {
      throw je;
    } catch (const char* msg) {
      if (string(msg) == "Blocknumber Absent") {
        LOG_GENERAL(INFO, "No DSBlock has been mined yet");
      }
      return 0;
    }
  }
  uint64_t TimeDiff =
      m_mediator.m_dsBlockChain.GetLastBlock().GetTimestamp() - m_StartTimeDs;

  if (TimeDiff == 0) {
    LOG_GENERAL(INFO, "Wait till the second block");
    return 0;
  }
  // To convert from microSeconds to seconds
  numDs = numDs * 1000000;
  boost::multiprecision::cpp_dec_float_50 TimeDiffFloat =
      static_cast<boost::multiprecision::cpp_dec_float_50>(TimeDiff);
  boost::multiprecision::cpp_dec_float_50 ans = numDs / TimeDiffFloat;
  return ans.convert_to<double>();
}

double LookupServer::GetTxBlockRate() {
  LOG_MARKER();

  if (!LOOKUP_NODE_MODE) {
    throw JsonRpcException(RPC_INVALID_REQUEST, "Sent to a non-lookup");
  }

  string numTxblockStr = to_string(m_mediator.m_txBlockChain.GetBlockCount());
  boost::multiprecision::cpp_dec_float_50 numTx(numTxblockStr);

  if (m_StartTimeTx == 0) {
    try {
      // Reference Time chosen to be first block's timestamp
      TxBlock txb = m_mediator.m_txBlockChain.GetBlock(1);
      m_StartTimeTx = txb.GetTimestamp();
    } catch (const char* msg) {
      if (string(msg) == "Blocknumber Absent") {
        LOG_GENERAL(INFO, "No TxBlock has been mined yet");
      }
      return 0;
    }
  }
  uint64_t TimeDiff =
      m_mediator.m_txBlockChain.GetLastBlock().GetTimestamp() - m_StartTimeTx;

  if (TimeDiff == 0) {
    LOG_GENERAL(INFO, "Wait till the second block");
    return 0;
  }
  // To convert from microSeconds to seconds
  numTx = numTx * 1000000;
  boost::multiprecision::cpp_dec_float_50 TimeDiffFloat(to_string(TimeDiff));
  boost::multiprecision::cpp_dec_float_50 ans = numTx / TimeDiffFloat;
  return ans.convert_to<double>();
}

string LookupServer::GetTotalCoinSupply() {
  auto totalSupply = TOTAL_COINBASE_REWARD + TOTAL_GENESIS_TOKEN;
  boost::multiprecision::cpp_dec_float_50 ans(totalSupply.str());
  const Account* account = AccountStore::GetInstance().GetAccount(NullAddress);
  boost::multiprecision::cpp_dec_float_50 rewards(account->GetBalance().str());
  ans -= rewards;
  ans /= 1000000000000;  // Convert to ZIL

  ostringstream streamObj;
  streamObj << std::fixed;
  streamObj << std::setprecision(12);
  streamObj << ans;

  return streamObj.str();
}

Json::Value LookupServer::DSBlockListing(unsigned int page) {
  LOG_MARKER();
  if (!LOOKUP_NODE_MODE) {
    throw JsonRpcException(RPC_INVALID_REQUEST, "Sent to a non-lookup");
  }
  uint64_t currBlockNum =
      m_mediator.m_dsBlockChain.GetLastBlock().GetHeader().GetBlockNum();
  Json::Value _json;

  uint maxPages = (currBlockNum / PAGE_SIZE) + 1;

  if (currBlockNum == INIT_BLOCK_NUMBER) {
    throw JsonRpcException(RPC_IN_WARMUP, "No DS blocks");
  }

  _json["maxPages"] = maxPages;

  lock_guard<mutex> g(m_mutexDSBlockCache);

  if (m_DSBlockCache.second.size() == 0) {
    try {
      // add the hash of genesis block
      DSBlockHeader dshead = m_mediator.m_dsBlockChain.GetBlock(0).GetHeader();
      SHA2<HashType::HASH_VARIANT_256> sha2;
      bytes vec;
      dshead.Serialize(vec, 0);
      sha2.Update(vec);
      const bytes& resVec = sha2.Finalize();
      string resStr;
      DataConversion::Uint8VecToHexStr(resVec, resStr);
      m_DSBlockCache.second.insert_new(m_DSBlockCache.second.size(), resStr);
    } catch (const char* msg) {
      throw JsonRpcException(RPC_MISC_ERROR, string(msg));
    }
  }

  if (page > maxPages || page < 1) {
    throw JsonRpcException(RPC_INVALID_PARAMETER, "Pages out of limit");
  }

  if (currBlockNum > m_DSBlockCache.first) {
    for (uint64_t i = m_DSBlockCache.first + 1; i < currBlockNum; i++) {
      m_DSBlockCache.second.insert_new(m_DSBlockCache.second.size(),
                                       m_mediator.m_dsBlockChain.GetBlock(i + 1)
                                           .GetHeader()
                                           .GetPrevHash()
                                           .hex());
    }
    // for the latest block
    DSBlockHeader dshead =
        m_mediator.m_dsBlockChain.GetBlock(currBlockNum).GetHeader();
    SHA2<HashType::HASH_VARIANT_256> sha2;
    bytes vec;
    dshead.Serialize(vec, 0);
    sha2.Update(vec);
    const bytes& resVec = sha2.Finalize();
    string resStr;
    DataConversion::Uint8VecToHexStr(resVec, resStr);

    m_DSBlockCache.second.insert_new(m_DSBlockCache.second.size(), resStr);
    m_DSBlockCache.first = currBlockNum;
  }

  unsigned int offset = PAGE_SIZE * (page - 1);
  Json::Value tmpJson;
  if (page <= NUM_PAGES_CACHE)  // can use cache
  {
    uint128_t cacheSize(m_DSBlockCache.second.capacity());
    if (cacheSize > m_DSBlockCache.second.size()) {
      cacheSize = m_DSBlockCache.second.size();
    }

    uint64_t size = m_DSBlockCache.second.size();

    for (unsigned int i = offset; i < PAGE_SIZE + offset && i < cacheSize;
         i++) {
      tmpJson.clear();
      tmpJson["Hash"] = m_DSBlockCache.second[size - i - 1];
      tmpJson["BlockNum"] = uint(currBlockNum - i);
      _json["data"].append(tmpJson);
    }
  } else {
    for (uint64_t i = offset; i < PAGE_SIZE + offset && i <= currBlockNum;
         i++) {
      tmpJson.clear();
      tmpJson["Hash"] = m_mediator.m_dsBlockChain.GetBlock(currBlockNum - i + 1)
                            .GetHeader()
                            .GetPrevHash()
                            .hex();
      tmpJson["BlockNum"] = uint(currBlockNum - i);
      _json["data"].append(tmpJson);
    }
  }

  return _json;
}

Json::Value LookupServer::TxBlockListing(unsigned int page) {
  LOG_MARKER();
  if (!LOOKUP_NODE_MODE) {
    throw JsonRpcException(RPC_INVALID_REQUEST, "Sent to a non-lookup");
  }
  uint64_t currBlockNum =
      m_mediator.m_txBlockChain.GetLastBlock().GetHeader().GetBlockNum();
  Json::Value _json;

  if (currBlockNum == INIT_BLOCK_NUMBER) {
    throw JsonRpcException(RPC_IN_WARMUP, "No Tx blocks");
  }

  uint maxPages = (currBlockNum / PAGE_SIZE) + 1;

  _json["maxPages"] = maxPages;

  lock_guard<mutex> g(m_mutexTxBlockCache);

  if (m_TxBlockCache.second.size() == 0) {
    try {
      // add the hash of genesis block
      TxBlockHeader txhead = m_mediator.m_txBlockChain.GetBlock(0).GetHeader();
      SHA2<HashType::HASH_VARIANT_256> sha2;
      bytes vec;
      txhead.Serialize(vec, 0);
      sha2.Update(vec);
      const bytes& resVec = sha2.Finalize();
      string resStr;
      DataConversion::Uint8VecToHexStr(resVec, resStr);
      m_TxBlockCache.second.insert_new(m_TxBlockCache.second.size(), resStr);
    } catch (const char* msg) {
      throw JsonRpcException(RPC_MISC_ERROR, string(msg));
    }
  }

  if (page > maxPages || page < 1) {
    throw JsonRpcException(RPC_INVALID_PARAMETER, "Pages out of limit");
  }

  if (currBlockNum > m_TxBlockCache.first) {
    for (uint64_t i = m_TxBlockCache.first + 1; i < currBlockNum; i++) {
      m_TxBlockCache.second.insert_new(m_TxBlockCache.second.size(),
                                       m_mediator.m_txBlockChain.GetBlock(i + 1)
                                           .GetHeader()
                                           .GetPrevHash()
                                           .hex());
    }
    // for the latest block
    TxBlockHeader txhead =
        m_mediator.m_txBlockChain.GetBlock(currBlockNum).GetHeader();
    SHA2<HashType::HASH_VARIANT_256> sha2;
    bytes vec;
    txhead.Serialize(vec, 0);
    sha2.Update(vec);
    const bytes& resVec = sha2.Finalize();
    string resStr;
    DataConversion::Uint8VecToHexStr(resVec, resStr);

    m_TxBlockCache.second.insert_new(m_TxBlockCache.second.size(), resStr);
    m_TxBlockCache.first = currBlockNum;
  }

  unsigned int offset = PAGE_SIZE * (page - 1);
  Json::Value tmpJson;
  if (page <= NUM_PAGES_CACHE)  // can use cache
  {
    uint128_t cacheSize(m_TxBlockCache.second.capacity());

    if (cacheSize > m_TxBlockCache.second.size()) {
      cacheSize = m_TxBlockCache.second.size();
    }

    uint64_t size = m_TxBlockCache.second.size();

    for (unsigned int i = offset; i < PAGE_SIZE + offset && i < cacheSize;
         i++) {
      tmpJson.clear();
      tmpJson["Hash"] = m_TxBlockCache.second[size - i - 1];
      tmpJson["BlockNum"] = uint(currBlockNum - i);
      _json["data"].append(tmpJson);
    }
  } else {
    for (uint64_t i = offset; i < PAGE_SIZE + offset && i <= currBlockNum;
         i++) {
      tmpJson.clear();
      tmpJson["Hash"] = m_mediator.m_txBlockChain.GetBlock(currBlockNum - i + 1)
                            .GetHeader()
                            .GetPrevHash()
                            .hex();
      tmpJson["BlockNum"] = uint(currBlockNum - i);
      _json["data"].append(tmpJson);
    }
  }

  return _json;
}

Json::Value LookupServer::GetBlockchainInfo() {
  Json::Value _json;
  if (!LOOKUP_NODE_MODE) {
    throw JsonRpcException(RPC_INVALID_REQUEST, "Sent to a non-lookup");
  }
  _json["NumPeers"] = LookupServer::GetNumPeers();
  _json["NumTxBlocks"] = LookupServer::GetNumTxBlocks();
  _json["NumDSBlocks"] = LookupServer::GetNumDSBlocks();
  _json["NumTransactions"] = LookupServer::GetNumTransactions();
  _json["TransactionRate"] = LookupServer::GetTransactionRate();
  _json["TxBlockRate"] = LookupServer::GetTxBlockRate();
  _json["DSBlockRate"] = LookupServer::GetDSBlockRate();
  _json["CurrentMiniEpoch"] = LookupServer::GetCurrentMiniEpoch();
  _json["CurrentDSEpoch"] = LookupServer::GetCurrentDSEpoch();
  _json["NumTxnsDSEpoch"] = LookupServer::GetNumTxnsDSEpoch();
  _json["NumTxnsTxEpoch"] = LookupServer::GetNumTxnsTxEpoch();
  _json["ShardingStructure"] = LookupServer::GetShardingStructure();

  return _json;
}

Json::Value LookupServer::GetRecentTransactions() {
  LOG_MARKER();
  if (!LOOKUP_NODE_MODE) {
    throw JsonRpcException(RPC_INVALID_REQUEST, "Sent to a non-lookup");
  }
  lock_guard<mutex> g(m_mutexRecentTxns);
  Json::Value _json;
  uint64_t actualSize(m_RecentTransactions.capacity());
  if (actualSize > m_RecentTransactions.size()) {
    actualSize = m_RecentTransactions.size();
  }
  uint64_t size = m_RecentTransactions.size();
  _json["number"] = uint(actualSize);
  _json["TxnHashes"] = Json::Value(Json::arrayValue);
  for (uint64_t i = 0; i < actualSize; i++) {
    _json["TxnHashes"].append(m_RecentTransactions[size - i - 1]);
  }

  return _json;
}

void LookupServer::AddToRecentTransactions(const TxnHash& txhash) {
  lock_guard<mutex> g(m_mutexRecentTxns);
  m_RecentTransactions.insert_new(m_RecentTransactions.size(), txhash.hex());
}
Json::Value LookupServer::GetShardingStructure() {
  LOG_MARKER();
  if (!LOOKUP_NODE_MODE) {
    throw JsonRpcException(RPC_INVALID_REQUEST, "Sent to a non-lookup");
  }
  try {
    Json::Value _json;

    auto shards = m_mediator.m_lookup->GetShardPeers();

    unsigned int num_shards = shards.size();

    for (unsigned int i = 0; i < num_shards; i++) {
      _json["NumPeers"].append(static_cast<unsigned int>(shards[i].size()));
    }

    return _json;

  } catch (const JsonRpcException& je) {
    throw je;
  } catch (exception& e) {
    LOG_GENERAL(WARNING, e.what());
    throw JsonRpcException(RPC_MISC_ERROR, "Unable to process");
  }
}

string LookupServer::GetNumTxnsTxEpoch() {
  LOG_MARKER();
  if (!LOOKUP_NODE_MODE) {
    throw JsonRpcException(RPC_INVALID_REQUEST, "Sent to a non-lookup");
  }
  try {
    return to_string(
        m_mediator.m_txBlockChain.GetLastBlock().GetHeader().GetNumTxs());
  } catch (const JsonRpcException& je) {
    throw je;
  } catch (exception& e) {
    LOG_GENERAL(WARNING, e.what());
    return "0";
  }
}

string LookupServer::GetNumTxnsDSEpoch() {
  LOG_MARKER();
  if (!LOOKUP_NODE_MODE) {
    throw JsonRpcException(RPC_INVALID_REQUEST, "Sent to a non-lookup");
  }
  try {
    auto latestTxBlock = m_mediator.m_txBlockChain.GetLastBlock().GetHeader();
    auto latestTxBlockNum = latestTxBlock.GetBlockNum();
    auto latestDSBlockNum = latestTxBlock.GetDSBlockNum();

    lock_guard<mutex> g(m_mutexTxBlockCountSumPair);

    if (latestTxBlockNum > m_TxBlockCountSumPair.first) {
      // Case where the DS Epoch is same
      if (m_mediator.m_txBlockChain.GetBlock(m_TxBlockCountSumPair.first)
              .GetHeader()
              .GetDSBlockNum() == latestDSBlockNum) {
        for (auto i = latestTxBlockNum; i > m_TxBlockCountSumPair.first; i--) {
          m_TxBlockCountSumPair.second +=
              m_mediator.m_txBlockChain.GetBlock(i).GetHeader().GetNumTxs();
        }
      }
      // Case if DS Epoch Changed
      else {
        m_TxBlockCountSumPair.second = 0;

        for (auto i = latestTxBlockNum; i > m_TxBlockCountSumPair.first; i--) {
          if (m_mediator.m_txBlockChain.GetBlock(i)
                  .GetHeader()
                  .GetDSBlockNum() < latestDSBlockNum) {
            break;
          }
          m_TxBlockCountSumPair.second +=
              m_mediator.m_txBlockChain.GetBlock(i).GetHeader().GetNumTxs();
        }
      }

      m_TxBlockCountSumPair.first = latestTxBlockNum;
    }

    return m_TxBlockCountSumPair.second.str();
  } catch (const JsonRpcException& je) {
    throw je;
  }

  catch (exception& e) {
    LOG_GENERAL(WARNING, e.what());
    return "0";
  }
}

Json::Value LookupServer::GetTransactionsForTxBlock(const string& txBlockNum) {
  LOG_MARKER();
  if (!LOOKUP_NODE_MODE) {
    throw JsonRpcException(RPC_INVALID_REQUEST, "Sent to a non-lookup");
  }
  uint64_t txNum;
  Json::Value _json = Json::arrayValue;
  try {
    txNum = strtoull(txBlockNum.c_str(), NULL, 0);
  } catch (exception& e) {
    throw JsonRpcException(RPC_INVALID_PARAMETER, e.what());
  }

  auto const& txBlock = m_mediator.m_txBlockChain.GetBlock(txNum);

  // TODO
  // Workaround to identify dummy block as == comparator does not work on
  // empty object for TxBlock and TxBlockheader().
  // if (txBlock == TxBlock()) {
  if (txBlock.GetHeader().GetBlockNum() == INIT_BLOCK_NUMBER &&
      txBlock.GetHeader().GetDSBlockNum() == INIT_BLOCK_NUMBER) {
    throw JsonRpcException(RPC_INVALID_PARAMS, "Tx Block does not exist");
  }

  auto microBlockInfos = txBlock.GetMicroBlockInfos();

  bool hasTransactions = false;
  for (auto const& mbInfo : microBlockInfos) {
    MicroBlockSharedPtr mbptr;
    _json[mbInfo.m_shardId] = Json::arrayValue;

    if (mbInfo.m_txnRootHash == TxnHash()) {
      continue;
    }

    if (!BlockStorage::GetBlockStorage().GetMicroBlock(mbInfo.m_microBlockHash,
                                                       mbptr)) {
      if (!m_mediator.m_lookup->m_historicalDB) {
        throw JsonRpcException(RPC_DATABASE_ERROR, "Failed to get Microblock");
      } else if (!BlockStorage::GetBlockStorage().GetHistoricalMicroBlock(
                     mbInfo.m_microBlockHash, mbptr)) {
        throw JsonRpcException(RPC_DATABASE_ERROR, "Failed to get Microblock");
      }
    }

    const std::vector<TxnHash>& tranHashes = mbptr->GetTranHashes();
    if (tranHashes.size() > 0) {
      hasTransactions = true;
      for (const auto& tranHash : tranHashes) {
        _json[mbInfo.m_shardId].append(tranHash.hex());
      }
    }
  }

  if (!hasTransactions) {
    throw JsonRpcException(RPC_MISC_ERROR, "TxBlock has no transactions");
  }

  return _json;
}

vector<uint> GenUniqueIndices(uint32_t size, uint32_t num, mt19937& eng) {
  // case when the number required is greater than total numbers being shuffled
  if (size < num) {
    num = size;
  }
  if (num == 0) {
    return vector<uint>();
  }
  vector<uint> v(num);

  for (uint i = 0; i < num; i++) {
    uniform_int_distribution<> dis(
        0, size - i - 1);  // random num between 0 to i-1
    uint x = dis(eng);
    uint j = 0;
    for (j = 0; j < i; j++) {
      if (x < v.at(j)) {
        break;
      }
      x++;
    }
    for (uint k = j + 1; k <= i; k++) {
      v.at(i + j + 1 - k) = v.at(i + j - k);
    }
    v.at(j) = x;
  }
  return v;
}

Json::Value LookupServer::GetShardMembers(unsigned int shardID) {
  if (!LOOKUP_NODE_MODE) {
    throw JsonRpcException(RPC_INVALID_REQUEST, "Sent to a non-lookup");
  }
  const auto shards = m_mediator.m_lookup->GetShardPeers();
  const auto& num_shards = shards.size();
  if (num_shards <= shardID) {
    throw JsonRpcException(RPC_INVALID_PARAMETER, "Invalid shard ID");
  }
  Json::Value _json;
  try {
    const auto& shard = shards.at(shardID);
    if (shard.empty()) {
      throw JsonRpcException(RPC_INVALID_PARAMETER, "Shard size 0");
    }

    auto random_vec =
        GenUniqueIndices(shard.size(), NUM_SHARD_PEER_TO_REVEAL, m_eng);
    for (auto const& x : random_vec) {
      const auto& node = shard.at(x);
      _json.append(JSONConversion::convertNode(node));
    }
    return _json;
  } catch (const JsonRpcException& je) {
    throw je;
  } catch (const exception& e) {
    LOG_GENERAL(WARNING, "[Error] " << e.what());
    throw JsonRpcException(RPC_MISC_ERROR, "Unable to process");
  }
}<|MERGE_RESOLUTION|>--- conflicted
+++ resolved
@@ -377,13 +377,6 @@
                                to_string(sender->GetNonce()) + ")");
   }
 
-<<<<<<< HEAD
-  if (num_shards == 0) {
-    throw JsonRpcException(ServerBase::RPC_IN_WARMUP, "No Shards yet");
-  }
-
-=======
->>>>>>> c6bbe528
   return true;
 }
 
