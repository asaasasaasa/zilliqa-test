--- conflicted
+++ resolved
@@ -110,9 +110,6 @@
             unsigned int shard
                 = Transaction::GetShardIndex(fromAddr, num_shards);
 
-<<<<<<< HEAD
-            m_mediator.m_lookup->AddToTxnShardMap(tx, shard);
-=======
             if (tx.GetData().empty() || tx.GetToAddr() == NullAddress)
             {
                 m_mediator.m_lookup->AddToTxnShardMap(tx, shard);
@@ -133,7 +130,6 @@
                     return "Sent to Ds for processing";
                 }
             }
->>>>>>> e0994802
             /*map<PubKey, Peer> shardMembers
                 = m_mediator.m_lookup->GetShardPeers().at(shard);
             LOG_GENERAL(INFO, "The Tx Belongs to " << shard << " Shard");
