/*
 * Copyright (C) 2019 Zilliqa
 *
 * This program is free software: you can redistribute it and/or modify
 * it under the terms of the GNU General Public License as published by
 * the Free Software Foundation, either version 3 of the License, or
 * (at your option) any later version.
 *
 * This program is distributed in the hope that it will be useful,
 * but WITHOUT ANY WARRANTY; without even the implied warranty of
 * MERCHANTABILITY or FITNESS FOR A PARTICULAR PURPOSE.  See the
 * GNU General Public License for more details.
 *
 * You should have received a copy of the GNU General Public License
 * along with this program.  If not, see <https://www.gnu.org/licenses/>.
 */
#ifndef ZILLIQA_SRC_LIBSERVER_SCILLAIPCSERVER_H_
#define ZILLIQA_SRC_LIBSERVER_SCILLAIPCSERVER_H_

#include <jsonrpccpp/server.h>
#include <jsonrpccpp/server/abstractserver.h>
#include <jsonrpccpp/server/connectors/unixdomainsocketserver.h>

#include "depends/common/FixedHash.h"

class ScillaIPCServer : public jsonrpc::AbstractServer<ScillaIPCServer> {
 public:
  ScillaIPCServer(jsonrpc::AbstractServerConnector& conn);
  ~ScillaIPCServer() = default;

<<<<<<< HEAD
  virtual void fetchStateValueI(const Json::Value& request,
                                Json::Value& response);
  virtual void updateStateValueI(const Json::Value& request,
                                 Json::Value& response);
  bool fetchStateValue(const std::string& query, std::string& value,
                       bool& found);
  bool updateStateValue(const std::string& query, const std::string& value);
=======
  inline virtual void fetchStateValueI(const Json::Value& request,
                                       Json::Value& response);
  inline virtual void updateStateValueI(const Json::Value& request,
                                        Json::Value& response);
  virtual bool fetchStateValue(const std::string& query, std::string& value,
                               bool& found);
  virtual bool updateStateValue(const std::string& query,
                                const std::string& value);
>>>>>>> 4f4cabe2
  void setContractAddress(const dev::h160& address);

 private:
  dev::h160 m_contrAddr = dev::h160();
};

#endif  // ZILLIQA_SRC_LIBSERVER_SCILLAIPCSERVER_H_<|MERGE_RESOLUTION|>--- conflicted
+++ resolved
@@ -28,15 +28,6 @@
   ScillaIPCServer(jsonrpc::AbstractServerConnector& conn);
   ~ScillaIPCServer() = default;
 
-<<<<<<< HEAD
-  virtual void fetchStateValueI(const Json::Value& request,
-                                Json::Value& response);
-  virtual void updateStateValueI(const Json::Value& request,
-                                 Json::Value& response);
-  bool fetchStateValue(const std::string& query, std::string& value,
-                       bool& found);
-  bool updateStateValue(const std::string& query, const std::string& value);
-=======
   inline virtual void fetchStateValueI(const Json::Value& request,
                                        Json::Value& response);
   inline virtual void updateStateValueI(const Json::Value& request,
@@ -45,7 +36,6 @@
                                bool& found);
   virtual bool updateStateValue(const std::string& query,
                                 const std::string& value);
->>>>>>> 4f4cabe2
   void setContractAddress(const dev::h160& address);
 
  private:
