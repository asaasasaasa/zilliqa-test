/*
 * Copyright (C) 2019 Zilliqa
 *
 * This program is free software: you can redistribute it and/or modify
 * it under the terms of the GNU General Public License as published by
 * the Free Software Foundation, either version 3 of the License, or
 * (at your option) any later version.
 *
 * This program is distributed in the hope that it will be useful,
 * but WITHOUT ANY WARRANTY; without even the implied warranty of
 * MERCHANTABILITY or FITNESS FOR A PARTICULAR PURPOSE.  See the
 * GNU General Public License for more details.
 *
 * You should have received a copy of the GNU General Public License
 * along with this program.  If not, see <https://www.gnu.org/licenses/>.
 */

#ifndef __SERVER_H__
#define __SERVER_H__

#include <mutex>
#include <random>
#include "jsonrpccpp/server.h"
#include "libData/BlockData/BlockHeader/BlockHeaderBase.h"
#include "libData/DataStructures/CircularArray.h"
#include "libMediator/Mediator.h"

class Mediator;

class Server {
 protected:
  Mediator& m_mediator;

 public:
  Server(Mediator& mediator) : m_mediator(mediator) {}
  ~Server();

  enum RPCErrorCode {
    //! Standard JSON-RPC 2.0 errors
    // RPC_INVALID_REQUEST is internally mapped to HTTP_BAD_REQUEST (400).
    // It should not be used for application-layer errors.
    RPC_INVALID_REQUEST = -32600,
    // RPC_METHOD_NOT_FOUND is internally mapped to HTTP_NOT_FOUND (404).
    // It should not be used for application-layer errors.
    RPC_METHOD_NOT_FOUND = -32601,
    RPC_INVALID_PARAMS = -32602,
    // RPC_INTERNAL_ERROR should only be used for genuine errors in bitcoind
    // (for example datadir corruption).
    RPC_INTERNAL_ERROR = -32603,
    RPC_PARSE_ERROR = -32700,

    //! General application defined errors
    RPC_MISC_ERROR = -1,  //!< std::exception thrown in command handling
    RPC_TYPE_ERROR = -3,  //!< Unexpected type was passed as parameter
    RPC_INVALID_ADDRESS_OR_KEY = -5,  //!< Invalid address or key
    RPC_INVALID_PARAMETER = -8,  //!< Invalid, missing or duplicate parameter
    RPC_DATABASE_ERROR = -20,    //!< Database error
    RPC_DESERIALIZATION_ERROR =
        -22,  //!< Error parsing or validating structure in raw format
    RPC_VERIFY_ERROR =
        -25,  //!< General error during transaction or block submission
    RPC_VERIFY_REJECTED =
        -26,  //!< Transaction or block was rejected by network rules
    RPC_IN_WARMUP = -28,          //!< Client still warming up
    RPC_METHOD_DEPRECATED = -32,  //!< RPC method is deprecated
  };

<<<<<<< HEAD
  AbstractZServer(jsonrpc::AbstractServerConnector& conn,
                  jsonrpc::serverVersion_t type = jsonrpc::JSONRPC_SERVER_V2)
      : jsonrpc::AbstractServer<AbstractZServer>(conn, type) {
    this->bindAndAddMethod(
        jsonrpc::Procedure("GetNetworkId", jsonrpc::PARAMS_BY_POSITION,
                           jsonrpc::JSON_STRING, NULL),
        &AbstractZServer::GetNetworkIdI);
    this->bindAndAddMethod(
        jsonrpc::Procedure("CreateTransaction", jsonrpc::PARAMS_BY_POSITION,
                           jsonrpc::JSON_OBJECT, "param01",
                           jsonrpc::JSON_OBJECT, NULL),
        &AbstractZServer::CreateTransactionI);
    this->bindAndAddMethod(
        jsonrpc::Procedure("GetTransaction", jsonrpc::PARAMS_BY_POSITION,
                           jsonrpc::JSON_OBJECT, "param01",
                           jsonrpc::JSON_STRING, NULL),
        &AbstractZServer::GetTransactionI);
    this->bindAndAddMethod(
        jsonrpc::Procedure("GetDsBlock", jsonrpc::PARAMS_BY_POSITION,
                           jsonrpc::JSON_OBJECT, "param01",
                           jsonrpc::JSON_STRING, NULL),
        &AbstractZServer::GetDsBlockI);
    this->bindAndAddMethod(
        jsonrpc::Procedure("GetTxBlock", jsonrpc::PARAMS_BY_POSITION,
                           jsonrpc::JSON_OBJECT, "param01",
                           jsonrpc::JSON_STRING, NULL),
        &AbstractZServer::GetTxBlockI);
    this->bindAndAddMethod(
        jsonrpc::Procedure("GetLatestDsBlock", jsonrpc::PARAMS_BY_POSITION,
                           jsonrpc::JSON_OBJECT, NULL),
        &AbstractZServer::GetLatestDsBlockI);
    this->bindAndAddMethod(
        jsonrpc::Procedure("GetLatestTxBlock", jsonrpc::PARAMS_BY_POSITION,
                           jsonrpc::JSON_OBJECT, NULL),
        &AbstractZServer::GetLatestTxBlockI);
    this->bindAndAddMethod(
        jsonrpc::Procedure("GetBalance", jsonrpc::PARAMS_BY_POSITION,
                           jsonrpc::JSON_OBJECT, "param01",
                           jsonrpc::JSON_STRING, NULL),
        &AbstractZServer::GetBalanceI);
    this->bindAndAddMethod(
        jsonrpc::Procedure("GetMinimumGasPrice", jsonrpc::PARAMS_BY_POSITION,
                           jsonrpc::JSON_STRING, NULL),
        &AbstractZServer::GetMinimumGasPriceI);
    this->bindAndAddMethod(
        jsonrpc::Procedure("GetPrevDSDifficulty", jsonrpc::PARAMS_BY_POSITION,
                           jsonrpc::JSON_INTEGER, NULL),
        &AbstractZServer::GetPrevDSDifficultyI);
    this->bindAndAddMethod(
        jsonrpc::Procedure("GetPrevDifficulty", jsonrpc::PARAMS_BY_POSITION,
                           jsonrpc::JSON_INTEGER, NULL),
        &AbstractZServer::GetPrevDifficultyI);
    this->bindAndAddMethod(
        jsonrpc::Procedure("GetSmartContracts", jsonrpc::PARAMS_BY_POSITION,
                           jsonrpc::JSON_ARRAY, "param01", jsonrpc::JSON_STRING,
                           NULL),
        &AbstractZServer::GetSmartContractsI);
    this->bindAndAddMethod(
        jsonrpc::Procedure("GetContractAddressFromTransactionID",
                           jsonrpc::PARAMS_BY_POSITION, jsonrpc::JSON_STRING,
                           "param01", jsonrpc::JSON_STRING, NULL),
        &AbstractZServer::GetContractAddressFromTransactionIDI);
    this->bindAndAddMethod(
        jsonrpc::Procedure("GetNumPeers", jsonrpc::PARAMS_BY_POSITION,
                           jsonrpc::JSON_INTEGER, NULL),
        &AbstractZServer::GetNumPeersI);
    this->bindAndAddMethod(
        jsonrpc::Procedure("GetNumTxBlocks", jsonrpc::PARAMS_BY_POSITION,
                           jsonrpc::JSON_STRING, NULL),
        &AbstractZServer::GetNumTxBlocksI);
    this->bindAndAddMethod(
        jsonrpc::Procedure("GetNumDSBlocks", jsonrpc::PARAMS_BY_POSITION,
                           jsonrpc::JSON_STRING, NULL),
        &AbstractZServer::GetNumDSBlocksI);
    this->bindAndAddMethod(
        jsonrpc::Procedure("GetNumTransactions", jsonrpc::PARAMS_BY_POSITION,
                           jsonrpc::JSON_STRING, NULL),
        &AbstractZServer::GetNumTransactionsI);
    this->bindAndAddMethod(
        jsonrpc::Procedure("GetTransactionRate", jsonrpc::PARAMS_BY_POSITION,
                           jsonrpc::JSON_REAL, NULL),
        &AbstractZServer::GetTransactionRateI);
    this->bindAndAddMethod(
        jsonrpc::Procedure("GetTxBlockRate", jsonrpc::PARAMS_BY_POSITION,
                           jsonrpc::JSON_REAL, NULL),
        &AbstractZServer::GetTxBlockRateI);
    this->bindAndAddMethod(
        jsonrpc::Procedure("GetDSBlockRate", jsonrpc::PARAMS_BY_POSITION,
                           jsonrpc::JSON_REAL, NULL),
        &AbstractZServer::GetDSBlockRateI);
    this->bindAndAddMethod(
        jsonrpc::Procedure("GetCurrentMiniEpoch", jsonrpc::PARAMS_BY_POSITION,
                           jsonrpc::JSON_STRING, NULL),
        &AbstractZServer::GetCurrentMiniEpochI);
    this->bindAndAddMethod(jsonrpc::Procedure("GetLatestEpochStatesUpdated",
                                              jsonrpc::PARAMS_BY_POSITION,
                                              jsonrpc::JSON_STRING, NULL),
                           &AbstractZServer::GetLatestEpochStatesUpdatedI);
    this->bindAndAddMethod(
        jsonrpc::Procedure("GetCurrentDSEpoch", jsonrpc::PARAMS_BY_POSITION,
                           jsonrpc::JSON_STRING, NULL),
        &AbstractZServer::GetCurrentDSEpochI);
    this->bindAndAddMethod(
        jsonrpc::Procedure("DSBlockListing", jsonrpc::PARAMS_BY_POSITION,
                           jsonrpc::JSON_OBJECT, "param01",
                           jsonrpc::JSON_INTEGER, NULL),
        &AbstractZServer::DSBlockListingI);
    this->bindAndAddMethod(
        jsonrpc::Procedure("TxBlockListing", jsonrpc::PARAMS_BY_POSITION,
                           jsonrpc::JSON_OBJECT, "param01",
                           jsonrpc::JSON_INTEGER, NULL),
        &AbstractZServer::TxBlockListingI);
    this->bindAndAddMethod(
        jsonrpc::Procedure("GetBlockchainInfo", jsonrpc::PARAMS_BY_POSITION,
                           jsonrpc::JSON_OBJECT, NULL),
        &AbstractZServer::GetBlockchainInfoI);
    this->bindAndAddMethod(
        jsonrpc::Procedure("GetRecentTransactions", jsonrpc::PARAMS_BY_POSITION,
                           jsonrpc::JSON_OBJECT, NULL),
        &AbstractZServer::GetRecentTransactionsI);
    this->bindAndAddMethod(
        jsonrpc::Procedure("GetShardingStructure", jsonrpc::PARAMS_BY_POSITION,
                           jsonrpc::JSON_OBJECT, NULL),
        &AbstractZServer::GetShardingStructureI);
    this->bindAndAddMethod(
        jsonrpc::Procedure("GetNumTxnsTxEpoch", jsonrpc::PARAMS_BY_POSITION,
                           jsonrpc::JSON_STRING, NULL),
        &AbstractZServer::GetNumTxnsTxEpochI);
    this->bindAndAddMethod(
        jsonrpc::Procedure("GetNumTxnsDSEpoch", jsonrpc::PARAMS_BY_POSITION,
                           jsonrpc::JSON_STRING, NULL),
        &AbstractZServer::GetNumTxnsDSEpochI);
    this->bindAndAddMethod(
        jsonrpc::Procedure("GetSmartContractState", jsonrpc::PARAMS_BY_POSITION,
                           jsonrpc::JSON_OBJECT, "param01",
                           jsonrpc::JSON_STRING, NULL),
        &AbstractZServer::GetSmartContractStateI);
    this->bindAndAddMethod(
        jsonrpc::Procedure("GetSmartContractCode", jsonrpc::PARAMS_BY_POSITION,
                           jsonrpc::JSON_OBJECT, "param01",
                           jsonrpc::JSON_STRING, NULL),
        &AbstractZServer::GetSmartContractCodeI);
    this->bindAndAddMethod(
        jsonrpc::Procedure("GetSmartContractInit", jsonrpc::PARAMS_BY_POSITION,
                           jsonrpc::JSON_OBJECT, "param01",
                           jsonrpc::JSON_STRING, NULL),
        &AbstractZServer::GetSmartContractInitI);
    this->bindAndAddMethod(
        jsonrpc::Procedure("GetTransactionsForTxBlock",
                           jsonrpc::PARAMS_BY_POSITION, jsonrpc::JSON_OBJECT,
                           "param01", jsonrpc::JSON_STRING, NULL),
        &AbstractZServer::GetTransactionsForTxBlockI);
    this->bindAndAddMethod(
        jsonrpc::Procedure("GetNodeType", jsonrpc::PARAMS_BY_POSITION,
                           jsonrpc::JSON_STRING, NULL),
        &AbstractZServer::GetNodeTypeI);
    this->bindAndAddMethod(
        jsonrpc::Procedure("GetDSCommittee", jsonrpc::PARAMS_BY_POSITION,
                           jsonrpc::JSON_OBJECT, NULL),
        &AbstractZServer::GetDSCommitteeI);
    this->bindAndAddMethod(
        jsonrpc::Procedure("GetNodeState", jsonrpc::PARAMS_BY_POSITION,
                           jsonrpc::JSON_STRING, NULL),
        &AbstractZServer::GetNodeStateI);
    this->bindAndAddMethod(
        jsonrpc::Procedure("IsTxnInMemPool", jsonrpc::PARAMS_BY_POSITION,
                           jsonrpc::JSON_OBJECT, "param01",
                           jsonrpc::JSON_STRING, NULL),
        &AbstractZServer::IsTxnInMemPoolI);
    this->bindAndAddMethod(
        jsonrpc::Procedure("GetShardMembers", jsonrpc::PARAMS_BY_POSITION,
                           jsonrpc::JSON_OBJECT, "param01",
                           jsonrpc::JSON_INTEGER, NULL),
        &AbstractZServer::GetShardMembersI);
    this->bindAndAddMethod(
        jsonrpc::Procedure("AddToBlacklistExclusion",
                           jsonrpc::PARAMS_BY_POSITION, jsonrpc::JSON_BOOLEAN,
                           "param01", jsonrpc::JSON_STRING, NULL),
        &AbstractZServer::AddToBlacklistExclusionI);
    this->bindAndAddMethod(
        jsonrpc::Procedure("RemoveFromBlacklistExclusion",
                           jsonrpc::PARAMS_BY_POSITION, jsonrpc::JSON_BOOLEAN,
                           "param01", jsonrpc::JSON_STRING, NULL),
        &AbstractZServer::RemoveFromBlacklistExclusionI);
  }

  inline virtual void GetNetworkIdI(const Json::Value& request,
                                    Json::Value& response) {
    (void)request;
    response = this->GetNetworkId();
  }
  inline virtual void CreateTransactionI(const Json::Value& request,
                                         Json::Value& response) {
    response = this->CreateTransaction(request[0u]);
  }
  inline virtual void GetTransactionI(const Json::Value& request,
                                      Json::Value& response) {
    response = this->GetTransaction(request[0u].asString());
  }
  inline virtual void GetDsBlockI(const Json::Value& request,
                                  Json::Value& response) {
    response = this->GetDsBlock(request[0u].asString());
  }
  inline virtual void GetTxBlockI(const Json::Value& request,
                                  Json::Value& response) {
    response = this->GetTxBlock(request[0u].asString());
  }
  inline virtual void GetLatestDsBlockI(const Json::Value& request,
                                        Json::Value& response) {
    (void)request;
    response = this->GetLatestDsBlock();
  }
  inline virtual void GetLatestTxBlockI(const Json::Value& request,
                                        Json::Value& response) {
    (void)request;
    response = this->GetLatestTxBlock();
  }
  inline virtual void GetBalanceI(const Json::Value& request,
                                  Json::Value& response) {
    response = this->GetBalance(request[0u].asString());
  }
  inline virtual void GetMinimumGasPriceI(const Json::Value& request,
                                          Json::Value& response) {
    (void)request;
    response = this->GetMinimumGasPrice();
  }
  inline virtual void GetPrevDSDifficultyI(const Json::Value& request,
                                           Json::Value& response) {
    (void)request;
    response = this->GetPrevDSDifficulty();
  }
  inline virtual void GetPrevDifficultyI(const Json::Value& request,
                                         Json::Value& response) {
    (void)request;
    response = this->GetPrevDifficulty();
  }
  inline virtual void GetSmartContractsI(const Json::Value& request,
                                         Json::Value& response) {
    response = this->GetSmartContracts(request[0u].asString());
  }
  inline virtual void GetContractAddressFromTransactionIDI(
      const Json::Value& request, Json::Value& response) {
    response =
        this->GetContractAddressFromTransactionID(request[0u].asString());
  }
  inline virtual void GetNumPeersI(const Json::Value& request,
                                   Json::Value& response) {
    (void)request;
    response = this->GetNumPeers();
  }
  inline virtual void GetNumTxBlocksI(const Json::Value& request,
                                      Json::Value& response) {
    (void)request;
    response = this->GetNumTxBlocks();
  }
  inline virtual void GetNumDSBlocksI(const Json::Value& request,
                                      Json::Value& response) {
    (void)request;
    response = this->GetNumDSBlocks();
  }
  inline virtual void GetNumTransactionsI(const Json::Value& request,
                                          Json::Value& response) {
    (void)request;
    response = this->GetNumTransactions();
  }
  inline virtual void GetTransactionRateI(const Json::Value& request,
                                          Json::Value& response) {
    (void)request;
    response = this->GetTransactionRate();
  }
  inline virtual void GetTxBlockRateI(const Json::Value& request,
                                      Json::Value& response) {
    (void)request;
    response = this->GetTxBlockRate();
  }
  inline virtual void GetDSBlockRateI(const Json::Value& request,
                                      Json::Value& response) {
    (void)request;
    response = this->GetDSBlockRate();
  }
=======
  enum ContractType {
    NON_CONTRACT = 0,
    CONTRACT_CREATION,
    CONTRACT_CALL,
    ERROR
  };

>>>>>>> 23cf0d9c
  inline virtual void GetCurrentMiniEpochI(const Json::Value& request,
                                           Json::Value& response) {
    (void)request;
    response = this->GetCurrentMiniEpoch();
  }

  inline virtual void GetCurrentDSEpochI(const Json::Value& request,
                                         Json::Value& response) {
    (void)request;
    response = this->GetCurrentDSEpoch();
  }

  inline virtual void GetNodeTypeI(const Json::Value& request,
                                   Json::Value& response) {
    (void)request;
    response = this->GetNodeType();
  }

  inline virtual void GetPrevDSDifficultyI(const Json::Value& request,
                                           Json::Value& response) {
    (void)request;
    response = this->GetPrevDSDifficulty();
  }
  inline virtual void GetPrevDifficultyI(const Json::Value& request,
                                         Json::Value& response) {
    (void)request;
    response = this->GetPrevDifficulty();
  }

  virtual std::string GetCurrentMiniEpoch();
  virtual std::string GetCurrentDSEpoch();
  virtual std::string GetNodeType();
<<<<<<< HEAD
  virtual Json::Value GetDSCommittee();

  virtual Json::Value IsTxnInMemPool(const std::string& tranID);
  virtual Json::Value GetShardMembers(unsigned int shardID);

  virtual bool AddToBlacklistExclusion(const std::string& ipAddr);
  virtual bool RemoveFromBlacklistExclusion(const std::string& ipAddr);

  static void AddToRecentTransactions(const dev::h256& txhash);

  // gets the number of transaction starting from block blockNum to most recent
  // block
  size_t GetNumTransactions(uint64_t blockNum);
  bool ValidateTxn(const Transaction& tx, const Address& fromAddr,
                   const Account* sender) const;
  bool StartCollectorThread();
  std::string GetNodeState();
=======
  virtual uint8_t GetPrevDSDifficulty();
  virtual uint8_t GetPrevDifficulty();
  ContractType GetTransactionType(const Transaction& tx) const;
};
>>>>>>> 23cf0d9c

#endif  //__SERVER_H__<|MERGE_RESOLUTION|>--- conflicted
+++ resolved
@@ -65,296 +65,6 @@
     RPC_METHOD_DEPRECATED = -32,  //!< RPC method is deprecated
   };
 
-<<<<<<< HEAD
-  AbstractZServer(jsonrpc::AbstractServerConnector& conn,
-                  jsonrpc::serverVersion_t type = jsonrpc::JSONRPC_SERVER_V2)
-      : jsonrpc::AbstractServer<AbstractZServer>(conn, type) {
-    this->bindAndAddMethod(
-        jsonrpc::Procedure("GetNetworkId", jsonrpc::PARAMS_BY_POSITION,
-                           jsonrpc::JSON_STRING, NULL),
-        &AbstractZServer::GetNetworkIdI);
-    this->bindAndAddMethod(
-        jsonrpc::Procedure("CreateTransaction", jsonrpc::PARAMS_BY_POSITION,
-                           jsonrpc::JSON_OBJECT, "param01",
-                           jsonrpc::JSON_OBJECT, NULL),
-        &AbstractZServer::CreateTransactionI);
-    this->bindAndAddMethod(
-        jsonrpc::Procedure("GetTransaction", jsonrpc::PARAMS_BY_POSITION,
-                           jsonrpc::JSON_OBJECT, "param01",
-                           jsonrpc::JSON_STRING, NULL),
-        &AbstractZServer::GetTransactionI);
-    this->bindAndAddMethod(
-        jsonrpc::Procedure("GetDsBlock", jsonrpc::PARAMS_BY_POSITION,
-                           jsonrpc::JSON_OBJECT, "param01",
-                           jsonrpc::JSON_STRING, NULL),
-        &AbstractZServer::GetDsBlockI);
-    this->bindAndAddMethod(
-        jsonrpc::Procedure("GetTxBlock", jsonrpc::PARAMS_BY_POSITION,
-                           jsonrpc::JSON_OBJECT, "param01",
-                           jsonrpc::JSON_STRING, NULL),
-        &AbstractZServer::GetTxBlockI);
-    this->bindAndAddMethod(
-        jsonrpc::Procedure("GetLatestDsBlock", jsonrpc::PARAMS_BY_POSITION,
-                           jsonrpc::JSON_OBJECT, NULL),
-        &AbstractZServer::GetLatestDsBlockI);
-    this->bindAndAddMethod(
-        jsonrpc::Procedure("GetLatestTxBlock", jsonrpc::PARAMS_BY_POSITION,
-                           jsonrpc::JSON_OBJECT, NULL),
-        &AbstractZServer::GetLatestTxBlockI);
-    this->bindAndAddMethod(
-        jsonrpc::Procedure("GetBalance", jsonrpc::PARAMS_BY_POSITION,
-                           jsonrpc::JSON_OBJECT, "param01",
-                           jsonrpc::JSON_STRING, NULL),
-        &AbstractZServer::GetBalanceI);
-    this->bindAndAddMethod(
-        jsonrpc::Procedure("GetMinimumGasPrice", jsonrpc::PARAMS_BY_POSITION,
-                           jsonrpc::JSON_STRING, NULL),
-        &AbstractZServer::GetMinimumGasPriceI);
-    this->bindAndAddMethod(
-        jsonrpc::Procedure("GetPrevDSDifficulty", jsonrpc::PARAMS_BY_POSITION,
-                           jsonrpc::JSON_INTEGER, NULL),
-        &AbstractZServer::GetPrevDSDifficultyI);
-    this->bindAndAddMethod(
-        jsonrpc::Procedure("GetPrevDifficulty", jsonrpc::PARAMS_BY_POSITION,
-                           jsonrpc::JSON_INTEGER, NULL),
-        &AbstractZServer::GetPrevDifficultyI);
-    this->bindAndAddMethod(
-        jsonrpc::Procedure("GetSmartContracts", jsonrpc::PARAMS_BY_POSITION,
-                           jsonrpc::JSON_ARRAY, "param01", jsonrpc::JSON_STRING,
-                           NULL),
-        &AbstractZServer::GetSmartContractsI);
-    this->bindAndAddMethod(
-        jsonrpc::Procedure("GetContractAddressFromTransactionID",
-                           jsonrpc::PARAMS_BY_POSITION, jsonrpc::JSON_STRING,
-                           "param01", jsonrpc::JSON_STRING, NULL),
-        &AbstractZServer::GetContractAddressFromTransactionIDI);
-    this->bindAndAddMethod(
-        jsonrpc::Procedure("GetNumPeers", jsonrpc::PARAMS_BY_POSITION,
-                           jsonrpc::JSON_INTEGER, NULL),
-        &AbstractZServer::GetNumPeersI);
-    this->bindAndAddMethod(
-        jsonrpc::Procedure("GetNumTxBlocks", jsonrpc::PARAMS_BY_POSITION,
-                           jsonrpc::JSON_STRING, NULL),
-        &AbstractZServer::GetNumTxBlocksI);
-    this->bindAndAddMethod(
-        jsonrpc::Procedure("GetNumDSBlocks", jsonrpc::PARAMS_BY_POSITION,
-                           jsonrpc::JSON_STRING, NULL),
-        &AbstractZServer::GetNumDSBlocksI);
-    this->bindAndAddMethod(
-        jsonrpc::Procedure("GetNumTransactions", jsonrpc::PARAMS_BY_POSITION,
-                           jsonrpc::JSON_STRING, NULL),
-        &AbstractZServer::GetNumTransactionsI);
-    this->bindAndAddMethod(
-        jsonrpc::Procedure("GetTransactionRate", jsonrpc::PARAMS_BY_POSITION,
-                           jsonrpc::JSON_REAL, NULL),
-        &AbstractZServer::GetTransactionRateI);
-    this->bindAndAddMethod(
-        jsonrpc::Procedure("GetTxBlockRate", jsonrpc::PARAMS_BY_POSITION,
-                           jsonrpc::JSON_REAL, NULL),
-        &AbstractZServer::GetTxBlockRateI);
-    this->bindAndAddMethod(
-        jsonrpc::Procedure("GetDSBlockRate", jsonrpc::PARAMS_BY_POSITION,
-                           jsonrpc::JSON_REAL, NULL),
-        &AbstractZServer::GetDSBlockRateI);
-    this->bindAndAddMethod(
-        jsonrpc::Procedure("GetCurrentMiniEpoch", jsonrpc::PARAMS_BY_POSITION,
-                           jsonrpc::JSON_STRING, NULL),
-        &AbstractZServer::GetCurrentMiniEpochI);
-    this->bindAndAddMethod(jsonrpc::Procedure("GetLatestEpochStatesUpdated",
-                                              jsonrpc::PARAMS_BY_POSITION,
-                                              jsonrpc::JSON_STRING, NULL),
-                           &AbstractZServer::GetLatestEpochStatesUpdatedI);
-    this->bindAndAddMethod(
-        jsonrpc::Procedure("GetCurrentDSEpoch", jsonrpc::PARAMS_BY_POSITION,
-                           jsonrpc::JSON_STRING, NULL),
-        &AbstractZServer::GetCurrentDSEpochI);
-    this->bindAndAddMethod(
-        jsonrpc::Procedure("DSBlockListing", jsonrpc::PARAMS_BY_POSITION,
-                           jsonrpc::JSON_OBJECT, "param01",
-                           jsonrpc::JSON_INTEGER, NULL),
-        &AbstractZServer::DSBlockListingI);
-    this->bindAndAddMethod(
-        jsonrpc::Procedure("TxBlockListing", jsonrpc::PARAMS_BY_POSITION,
-                           jsonrpc::JSON_OBJECT, "param01",
-                           jsonrpc::JSON_INTEGER, NULL),
-        &AbstractZServer::TxBlockListingI);
-    this->bindAndAddMethod(
-        jsonrpc::Procedure("GetBlockchainInfo", jsonrpc::PARAMS_BY_POSITION,
-                           jsonrpc::JSON_OBJECT, NULL),
-        &AbstractZServer::GetBlockchainInfoI);
-    this->bindAndAddMethod(
-        jsonrpc::Procedure("GetRecentTransactions", jsonrpc::PARAMS_BY_POSITION,
-                           jsonrpc::JSON_OBJECT, NULL),
-        &AbstractZServer::GetRecentTransactionsI);
-    this->bindAndAddMethod(
-        jsonrpc::Procedure("GetShardingStructure", jsonrpc::PARAMS_BY_POSITION,
-                           jsonrpc::JSON_OBJECT, NULL),
-        &AbstractZServer::GetShardingStructureI);
-    this->bindAndAddMethod(
-        jsonrpc::Procedure("GetNumTxnsTxEpoch", jsonrpc::PARAMS_BY_POSITION,
-                           jsonrpc::JSON_STRING, NULL),
-        &AbstractZServer::GetNumTxnsTxEpochI);
-    this->bindAndAddMethod(
-        jsonrpc::Procedure("GetNumTxnsDSEpoch", jsonrpc::PARAMS_BY_POSITION,
-                           jsonrpc::JSON_STRING, NULL),
-        &AbstractZServer::GetNumTxnsDSEpochI);
-    this->bindAndAddMethod(
-        jsonrpc::Procedure("GetSmartContractState", jsonrpc::PARAMS_BY_POSITION,
-                           jsonrpc::JSON_OBJECT, "param01",
-                           jsonrpc::JSON_STRING, NULL),
-        &AbstractZServer::GetSmartContractStateI);
-    this->bindAndAddMethod(
-        jsonrpc::Procedure("GetSmartContractCode", jsonrpc::PARAMS_BY_POSITION,
-                           jsonrpc::JSON_OBJECT, "param01",
-                           jsonrpc::JSON_STRING, NULL),
-        &AbstractZServer::GetSmartContractCodeI);
-    this->bindAndAddMethod(
-        jsonrpc::Procedure("GetSmartContractInit", jsonrpc::PARAMS_BY_POSITION,
-                           jsonrpc::JSON_OBJECT, "param01",
-                           jsonrpc::JSON_STRING, NULL),
-        &AbstractZServer::GetSmartContractInitI);
-    this->bindAndAddMethod(
-        jsonrpc::Procedure("GetTransactionsForTxBlock",
-                           jsonrpc::PARAMS_BY_POSITION, jsonrpc::JSON_OBJECT,
-                           "param01", jsonrpc::JSON_STRING, NULL),
-        &AbstractZServer::GetTransactionsForTxBlockI);
-    this->bindAndAddMethod(
-        jsonrpc::Procedure("GetNodeType", jsonrpc::PARAMS_BY_POSITION,
-                           jsonrpc::JSON_STRING, NULL),
-        &AbstractZServer::GetNodeTypeI);
-    this->bindAndAddMethod(
-        jsonrpc::Procedure("GetDSCommittee", jsonrpc::PARAMS_BY_POSITION,
-                           jsonrpc::JSON_OBJECT, NULL),
-        &AbstractZServer::GetDSCommitteeI);
-    this->bindAndAddMethod(
-        jsonrpc::Procedure("GetNodeState", jsonrpc::PARAMS_BY_POSITION,
-                           jsonrpc::JSON_STRING, NULL),
-        &AbstractZServer::GetNodeStateI);
-    this->bindAndAddMethod(
-        jsonrpc::Procedure("IsTxnInMemPool", jsonrpc::PARAMS_BY_POSITION,
-                           jsonrpc::JSON_OBJECT, "param01",
-                           jsonrpc::JSON_STRING, NULL),
-        &AbstractZServer::IsTxnInMemPoolI);
-    this->bindAndAddMethod(
-        jsonrpc::Procedure("GetShardMembers", jsonrpc::PARAMS_BY_POSITION,
-                           jsonrpc::JSON_OBJECT, "param01",
-                           jsonrpc::JSON_INTEGER, NULL),
-        &AbstractZServer::GetShardMembersI);
-    this->bindAndAddMethod(
-        jsonrpc::Procedure("AddToBlacklistExclusion",
-                           jsonrpc::PARAMS_BY_POSITION, jsonrpc::JSON_BOOLEAN,
-                           "param01", jsonrpc::JSON_STRING, NULL),
-        &AbstractZServer::AddToBlacklistExclusionI);
-    this->bindAndAddMethod(
-        jsonrpc::Procedure("RemoveFromBlacklistExclusion",
-                           jsonrpc::PARAMS_BY_POSITION, jsonrpc::JSON_BOOLEAN,
-                           "param01", jsonrpc::JSON_STRING, NULL),
-        &AbstractZServer::RemoveFromBlacklistExclusionI);
-  }
-
-  inline virtual void GetNetworkIdI(const Json::Value& request,
-                                    Json::Value& response) {
-    (void)request;
-    response = this->GetNetworkId();
-  }
-  inline virtual void CreateTransactionI(const Json::Value& request,
-                                         Json::Value& response) {
-    response = this->CreateTransaction(request[0u]);
-  }
-  inline virtual void GetTransactionI(const Json::Value& request,
-                                      Json::Value& response) {
-    response = this->GetTransaction(request[0u].asString());
-  }
-  inline virtual void GetDsBlockI(const Json::Value& request,
-                                  Json::Value& response) {
-    response = this->GetDsBlock(request[0u].asString());
-  }
-  inline virtual void GetTxBlockI(const Json::Value& request,
-                                  Json::Value& response) {
-    response = this->GetTxBlock(request[0u].asString());
-  }
-  inline virtual void GetLatestDsBlockI(const Json::Value& request,
-                                        Json::Value& response) {
-    (void)request;
-    response = this->GetLatestDsBlock();
-  }
-  inline virtual void GetLatestTxBlockI(const Json::Value& request,
-                                        Json::Value& response) {
-    (void)request;
-    response = this->GetLatestTxBlock();
-  }
-  inline virtual void GetBalanceI(const Json::Value& request,
-                                  Json::Value& response) {
-    response = this->GetBalance(request[0u].asString());
-  }
-  inline virtual void GetMinimumGasPriceI(const Json::Value& request,
-                                          Json::Value& response) {
-    (void)request;
-    response = this->GetMinimumGasPrice();
-  }
-  inline virtual void GetPrevDSDifficultyI(const Json::Value& request,
-                                           Json::Value& response) {
-    (void)request;
-    response = this->GetPrevDSDifficulty();
-  }
-  inline virtual void GetPrevDifficultyI(const Json::Value& request,
-                                         Json::Value& response) {
-    (void)request;
-    response = this->GetPrevDifficulty();
-  }
-  inline virtual void GetSmartContractsI(const Json::Value& request,
-                                         Json::Value& response) {
-    response = this->GetSmartContracts(request[0u].asString());
-  }
-  inline virtual void GetContractAddressFromTransactionIDI(
-      const Json::Value& request, Json::Value& response) {
-    response =
-        this->GetContractAddressFromTransactionID(request[0u].asString());
-  }
-  inline virtual void GetNumPeersI(const Json::Value& request,
-                                   Json::Value& response) {
-    (void)request;
-    response = this->GetNumPeers();
-  }
-  inline virtual void GetNumTxBlocksI(const Json::Value& request,
-                                      Json::Value& response) {
-    (void)request;
-    response = this->GetNumTxBlocks();
-  }
-  inline virtual void GetNumDSBlocksI(const Json::Value& request,
-                                      Json::Value& response) {
-    (void)request;
-    response = this->GetNumDSBlocks();
-  }
-  inline virtual void GetNumTransactionsI(const Json::Value& request,
-                                          Json::Value& response) {
-    (void)request;
-    response = this->GetNumTransactions();
-  }
-  inline virtual void GetTransactionRateI(const Json::Value& request,
-                                          Json::Value& response) {
-    (void)request;
-    response = this->GetTransactionRate();
-  }
-  inline virtual void GetTxBlockRateI(const Json::Value& request,
-                                      Json::Value& response) {
-    (void)request;
-    response = this->GetTxBlockRate();
-  }
-  inline virtual void GetDSBlockRateI(const Json::Value& request,
-                                      Json::Value& response) {
-    (void)request;
-    response = this->GetDSBlockRate();
-  }
-=======
-  enum ContractType {
-    NON_CONTRACT = 0,
-    CONTRACT_CREATION,
-    CONTRACT_CALL,
-    ERROR
-  };
-
->>>>>>> 23cf0d9c
   inline virtual void GetCurrentMiniEpochI(const Json::Value& request,
                                            Json::Value& response) {
     (void)request;
@@ -387,29 +97,8 @@
   virtual std::string GetCurrentMiniEpoch();
   virtual std::string GetCurrentDSEpoch();
   virtual std::string GetNodeType();
-<<<<<<< HEAD
-  virtual Json::Value GetDSCommittee();
-
-  virtual Json::Value IsTxnInMemPool(const std::string& tranID);
-  virtual Json::Value GetShardMembers(unsigned int shardID);
-
-  virtual bool AddToBlacklistExclusion(const std::string& ipAddr);
-  virtual bool RemoveFromBlacklistExclusion(const std::string& ipAddr);
-
-  static void AddToRecentTransactions(const dev::h256& txhash);
-
-  // gets the number of transaction starting from block blockNum to most recent
-  // block
-  size_t GetNumTransactions(uint64_t blockNum);
-  bool ValidateTxn(const Transaction& tx, const Address& fromAddr,
-                   const Account* sender) const;
-  bool StartCollectorThread();
-  std::string GetNodeState();
-=======
   virtual uint8_t GetPrevDSDifficulty();
   virtual uint8_t GetPrevDifficulty();
-  ContractType GetTransactionType(const Transaction& tx) const;
 };
->>>>>>> 23cf0d9c
 
 #endif  //__SERVER_H__