/**
* Copyright (c) 2018 Zilliqa 
* This source code is being disclosed to you solely for the purpose of your participation in 
* testing Zilliqa. You may view, compile and run the code for that purpose and pursuant to 
* the protocols and algorithms that are programmed into, and intended by, the code. You may 
* not do anything else with the code without express permission from Zilliqa Research Pte. Ltd., 
* including modifying or publishing the code (or any part of it), and developing or forming 
* another public or private blockchain network. This source code is provided ‘as is’ and no 
* warranties are given as to title or non-infringement, merchantability or fitness for purpose 
* and, to the extent permitted by law, all liability for your use of the code is disclaimed. 
* Some programs in this code are governed by the GNU General Public License v3.0 (available at 
* https://www.gnu.org/licenses/gpl-3.0.en.html) (‘GPLv3’). The programs that are governed by 
* GPLv3.0 are those programs that are located in the folders src/depends and tests/depends 
* and which include a reference to GPLv3 in their program files.
**/


#include <jsonrpccpp/server.h>

using namespace jsonrpc;
class Mediator;

class AbstractZServer : public jsonrpc::AbstractServer<AbstractZServer>
{

    public:
        AbstractZServer(jsonrpc::AbstractServerConnector &conn, jsonrpc::serverVersion_t type = jsonrpc::JSONRPC_SERVER_V2) : jsonrpc::AbstractServer<AbstractZServer>(conn, type)
        {
            this->bindAndAddMethod(jsonrpc::Procedure("getClientVersion", jsonrpc::PARAMS_BY_POSITION, jsonrpc::JSON_STRING,  NULL), &AbstractZServer::getClientVersionI);
            this->bindAndAddMethod(jsonrpc::Procedure("getNetworkId", jsonrpc::PARAMS_BY_POSITION, jsonrpc::JSON_STRING,  NULL), &AbstractZServer::getNetworkIdI);
            this->bindAndAddMethod(jsonrpc::Procedure("getProtocolVersion", jsonrpc::PARAMS_BY_POSITION, jsonrpc::JSON_STRING,  NULL), &AbstractZServer::getProtocolVersionI);
            this->bindAndAddMethod(jsonrpc::Procedure("createTransaction", jsonrpc::PARAMS_BY_POSITION, jsonrpc::JSON_STRING, "param01",jsonrpc::JSON_OBJECT, NULL), &AbstractZServer::createTransactionI);
            this->bindAndAddMethod(jsonrpc::Procedure("getTransaction", jsonrpc::PARAMS_BY_POSITION, jsonrpc::JSON_OBJECT, "param01",jsonrpc::JSON_STRING, NULL), &AbstractZServer::getTransactionI);
            this->bindAndAddMethod(jsonrpc::Procedure("getDsBlock", jsonrpc::PARAMS_BY_POSITION, jsonrpc::JSON_OBJECT, "param01",jsonrpc::JSON_STRING, NULL), &AbstractZServer::getDsBlockI);
            this->bindAndAddMethod(jsonrpc::Procedure("getTxBlock", jsonrpc::PARAMS_BY_POSITION, jsonrpc::JSON_OBJECT, "param01",jsonrpc::JSON_STRING, NULL), &AbstractZServer::getTxBlockI);
            this->bindAndAddMethod(jsonrpc::Procedure("getLatestDsBlock", jsonrpc::PARAMS_BY_POSITION, jsonrpc::JSON_OBJECT,  NULL), &AbstractZServer::getLatestDsBlockI);
            this->bindAndAddMethod(jsonrpc::Procedure("getLatestTxBlock", jsonrpc::PARAMS_BY_POSITION, jsonrpc::JSON_OBJECT,  NULL), &AbstractZServer::getLatestTxBlockI);
            this->bindAndAddMethod(jsonrpc::Procedure("getBalance", jsonrpc::PARAMS_BY_POSITION, jsonrpc::JSON_OBJECT, "param01",jsonrpc::JSON_STRING, NULL), &AbstractZServer::getBalanceI);
            this->bindAndAddMethod(jsonrpc::Procedure("getGasPrice", jsonrpc::PARAMS_BY_POSITION, jsonrpc::JSON_STRING,  NULL), &AbstractZServer::getGasPriceI);
            this->bindAndAddMethod(jsonrpc::Procedure("getStorageAt", jsonrpc::PARAMS_BY_POSITION, jsonrpc::JSON_STRING, "param01",jsonrpc::JSON_STRING,"param02",jsonrpc::JSON_STRING, NULL), &AbstractZServer::getStorageAtI);
            this->bindAndAddMethod(jsonrpc::Procedure("getTransactionHistory", jsonrpc::PARAMS_BY_POSITION, jsonrpc::JSON_ARRAY, "param01",jsonrpc::JSON_STRING, NULL), &AbstractZServer::getTransactionHistoryI);
            this->bindAndAddMethod(jsonrpc::Procedure("getBlockTransactionCount", jsonrpc::PARAMS_BY_POSITION, jsonrpc::JSON_STRING, "param01",jsonrpc::JSON_STRING, NULL), &AbstractZServer::getBlockTransactionCountI);
            this->bindAndAddMethod(jsonrpc::Procedure("getCode", jsonrpc::PARAMS_BY_POSITION, jsonrpc::JSON_STRING, "param01",jsonrpc::JSON_STRING, NULL), &AbstractZServer::getCodeI);
            this->bindAndAddMethod(jsonrpc::Procedure("createMessage", jsonrpc::PARAMS_BY_POSITION, jsonrpc::JSON_STRING, "param01",jsonrpc::JSON_OBJECT, NULL), &AbstractZServer::createMessageI);
            this->bindAndAddMethod(jsonrpc::Procedure("getGasEstimate", jsonrpc::PARAMS_BY_POSITION, jsonrpc::JSON_STRING, "param01",jsonrpc::JSON_OBJECT, NULL), &AbstractZServer::getGasEstimateI);
            this->bindAndAddMethod(jsonrpc::Procedure("getTransactionReceipt", jsonrpc::PARAMS_BY_POSITION, jsonrpc::JSON_OBJECT, "param01",jsonrpc::JSON_STRING, NULL), &AbstractZServer::getTransactionReceiptI);
            this->bindAndAddMethod(jsonrpc::Procedure("isNodeSyncing", jsonrpc::PARAMS_BY_POSITION, jsonrpc::JSON_BOOLEAN,  NULL), &AbstractZServer::isNodeSyncingI);
            this->bindAndAddMethod(jsonrpc::Procedure("isNodeMining", jsonrpc::PARAMS_BY_POSITION, jsonrpc::JSON_BOOLEAN,  NULL), &AbstractZServer::isNodeMiningI);
            this->bindAndAddMethod(jsonrpc::Procedure("getHashrate", jsonrpc::PARAMS_BY_POSITION, jsonrpc::JSON_STRING,  NULL), &AbstractZServer::getHashrateI);
        }

        inline virtual void getClientVersionI(const Json::Value &request, Json::Value &response)
        {
            (void)request;
            response = this->getClientVersion();
        }
        inline virtual void getNetworkIdI(const Json::Value &request, Json::Value &response)
        {
            (void)request;
            response = this->getNetworkId();
        }
        inline virtual void getProtocolVersionI(const Json::Value &request, Json::Value &response)
        {
            (void)request;
            response = this->getProtocolVersion();
        }
        inline virtual void createTransactionI(const Json::Value &request, Json::Value &response)
        {
            response = this->createTransaction(request[0u]);
        }
        inline virtual void getTransactionI(const Json::Value &request, Json::Value &response)
        {
            response = this->getTransaction(request[0u].asString());
        }
        inline virtual void getDsBlockI(const Json::Value &request, Json::Value &response)
        {
            response = this->getDsBlock(request[0u].asString());
        }
        inline virtual void getTxBlockI(const Json::Value &request, Json::Value &response)
        {
            response = this->getTxBlock(request[0u].asString());
        }
        inline virtual void getLatestDsBlockI(const Json::Value &request, Json::Value &response)
        {
            (void)request;
            response = this->getLatestDsBlock();
        }
        inline virtual void getLatestTxBlockI(const Json::Value &request, Json::Value &response)
        {
            (void)request;
            response = this->getLatestTxBlock();
        }
        inline virtual void getBalanceI(const Json::Value &request, Json::Value &response)
        {
            response = this->getBalance(request[0u].asString());
        }
        inline virtual void getGasPriceI(const Json::Value &request, Json::Value &response)
        {
            (void)request;
            response = this->getGasPrice();
        }
        inline virtual void getStorageAtI(const Json::Value &request, Json::Value &response)
        {
            response = this->getStorageAt(request[0u].asString(), request[1u].asString());
        }
        inline virtual void getTransactionHistoryI(const Json::Value &request, Json::Value &response)
        {
            response = this->getTransactionHistory(request[0u].asString());
        }
        inline virtual void getBlockTransactionCountI(const Json::Value &request, Json::Value &response)
        {
            response = this->getBlockTransactionCount(request[0u].asString());
        }
        inline virtual void getCodeI(const Json::Value &request, Json::Value &response)
        {
            response = this->getCode(request[0u].asString());
        }
        inline virtual void createMessageI(const Json::Value &request, Json::Value &response)
        {
            response = this->createMessage(request[0u]);
        }
        inline virtual void getGasEstimateI(const Json::Value &request, Json::Value &response)
        {
            response = this->getGasEstimate(request[0u]);
        }
        inline virtual void getTransactionReceiptI(const Json::Value &request, Json::Value &response)
        {
            response = this->getTransactionReceipt(request[0u].asString());
        }
        inline virtual void isNodeSyncingI(const Json::Value &request, Json::Value &response)
        {
            (void)request;
            response = this->isNodeSyncing();
        }
        inline virtual void isNodeMiningI(const Json::Value &request, Json::Value &response)
        {
            (void)request;
            response = this->isNodeMining();
        }
        inline virtual void getHashrateI(const Json::Value &request, Json::Value &response)
        {
            (void)request;
            response = this->getHashrate();
        }
        virtual std::string getClientVersion() = 0;
        virtual std::string getNetworkId() = 0;
        virtual std::string getProtocolVersion() = 0;
        virtual std::string createTransaction(const Json::Value& param01) = 0;
        virtual Json::Value getTransaction(const std::string& param01) = 0;
        virtual Json::Value getDsBlock(const std::string& param01) = 0;
        virtual Json::Value getTxBlock(const std::string& param01) = 0;
        virtual Json::Value getLatestDsBlock() = 0;
        virtual Json::Value getLatestTxBlock() = 0;
        virtual Json::Value getBalance(const std::string& param01) = 0;
        virtual std::string getGasPrice() = 0;
        virtual std::string getStorageAt(const std::string& param01, const std::string& param02) = 0;
        virtual Json::Value getTransactionHistory(const std::string& param01) = 0;
        virtual std::string getBlockTransactionCount(const std::string& param01) = 0;
        virtual std::string getCode(const std::string& param01) = 0;
        virtual std::string createMessage(const Json::Value& param01) = 0;
        virtual std::string getGasEstimate(const Json::Value& param01) = 0;
        virtual Json::Value getTransactionReceipt(const std::string& param01) = 0;
        virtual bool isNodeSyncing() = 0;
        virtual bool isNodeMining() = 0;
        virtual std::string getHashrate() = 0;
};

class Server: public AbstractZServer
{
    Mediator & m_mediator;
    public:
<<<<<<< HEAD
        Server(Mediator & mediator);
=======
        Server(Mediator &mediator);
>>>>>>> 93e906aa
        ~Server();

        virtual std::string getClientVersion();
        virtual std::string getNetworkId();
        virtual std::string getProtocolVersion();
        virtual std::string createTransaction(const Json::Value & _json);
        virtual Json::Value getTransaction(const std::string & transactionHash);
        virtual Json::Value getDsBlock(const std::string & blockHash);
        virtual Json::Value getTxBlock(const std::string & blockHash);
        virtual Json::Value getLatestDsBlock();
        virtual Json::Value getLatestTxBlock();
        virtual Json::Value getBalance(const std::string & address);
        virtual std::string getGasPrice();
        virtual std::string getStorageAt(const std::string & address, const std::string & position);
        virtual Json::Value getTransactionHistory(const std::string & address);
        virtual std::string getBlockTransactionCount(const std::string & blockHash);
        virtual std::string getCode(const std::string & address);
        virtual std::string createMessage(const Json::Value& _json);
        virtual std::string getGasEstimate(const Json::Value& _json);
        virtual Json::Value getTransactionReceipt(const std::string & transactionHash);
        virtual bool isNodeSyncing();
        virtual bool isNodeMining();
        virtual std::string getHashrate();
};<|MERGE_RESOLUTION|>--- conflicted
+++ resolved
@@ -169,11 +169,8 @@
 {
     Mediator & m_mediator;
     public:
-<<<<<<< HEAD
+
         Server(Mediator & mediator);
-=======
-        Server(Mediator &mediator);
->>>>>>> 93e906aa
         ~Server();
 
         virtual std::string getClientVersion();
