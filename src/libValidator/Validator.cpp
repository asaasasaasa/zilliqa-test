--- conflicted
+++ resolved
@@ -58,24 +58,6 @@
     // Check if from account is sharded here
     const PubKey& senderPubKey = tx.GetSenderPubKey();
     Address fromAddr = Account::GetAddressFromPublicKey(senderPubKey);
-<<<<<<< HEAD
-    unsigned int shardID = m_mediator.m_node->getShardID();
-    unsigned int numShards = m_mediator.m_node->getNumShards();
-    unsigned int correct_shard
-        = Transaction::GetShardIndex(fromAddr, numShards);
-    if (correct_shard != shardID)
-    {
-        // LOG_EPOCH(WARNING, to_string(m_mediator.m_currentEpochNum).c_str(),
-        //           "This tx is not sharded to me!"
-        //               << " From Account  = 0x" << fromAddr
-        //               << " Correct shard = " << correct_shard
-        //               << " This shard    = "
-        //               << m_mediator.m_node->getShardID());
-        // Transaction created from the GenTransactionBulk will be rejected
-        // by all shards but one. Comment the following line to avoid this
-        // return false;
-    }
-=======
     //    unsigned int shardID = m_mediator.m_node->getShardID();
     //    unsigned int numShards = m_mediator.m_node->getNumShards();
     //    unsigned int correct_shard
@@ -92,7 +74,6 @@
     // by all shards but one. Comment the following line to avoid this
     // return false;
     //    }
->>>>>>> 5cc40105
 
     // Check if from account exists in local storage
     if (!AccountStore::GetInstance().IsAccountExist(fromAddr))
@@ -105,15 +86,6 @@
     }
 
     // Check if to account exists in local storage
-<<<<<<< HEAD
-    const Address& toAddr = tx.GetToAddr();
-    if (!AccountStore::GetInstance().DoesAccountExist(toAddr))
-    {
-        // FIXME: Should return false in the future
-        // LOG_GENERAL(INFO, "FIXME: New account is added: " << toAddr);
-        // AccountStore::GetInstance().AddAccount(toAddr, {0, 0});
-    }
-=======
     //    const Address& toAddr = tx.GetToAddr();
     //    if (!AccountStore::GetInstance().IsAccountExist(toAddr))
     //    {
@@ -121,7 +93,6 @@
     // LOG_GENERAL(INFO, "FIXME: New account is added: " << toAddr);
     // AccountStore::GetInstance().AddAccount(toAddr, {0, 0});
     //    }
->>>>>>> 5cc40105
 
     // Check if transaction amount is valid
     if (AccountStore::GetInstance().GetBalance(fromAddr) < tx.GetAmount())
@@ -215,15 +186,6 @@
     }
 
     // Check if to account exists in local storage
-<<<<<<< HEAD
-    const Address& toAddr = tx.GetToAddr();
-    if (!AccountStore::GetInstance().DoesAccountExist(toAddr))
-    {
-        // FIXME: Should return false in the future
-        // LOG_GENERAL(INFO, "FIXME: New account is added: " << toAddr);
-        // AccountStore::GetInstance().AddAccount(toAddr, {0, 0});
-    }
-=======
     //    const Address& toAddr = tx.GetToAddr();
     //    if (!AccountStore::GetInstance().IsAccountExist(toAddr))
     //    {
@@ -231,7 +193,6 @@
     // LOG_GENERAL(INFO, "FIXME: New account is added: " << toAddr);
     // AccountStore::GetInstance().AddAccount(toAddr, {0, 0});
     //    }
->>>>>>> 5cc40105
 
     // Check if transaction amount is valid
     if (AccountStore::GetInstance().GetBalance(fromAddr) < tx.GetAmount())
