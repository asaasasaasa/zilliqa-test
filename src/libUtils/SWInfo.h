/*
 * Copyright (c) 2018 Zilliqa
 * This source code is being disclosed to you solely for the purpose of your
 * participation in testing Zilliqa. You may view, compile and run the code for
 * that purpose and pursuant to the protocols and algorithms that are programmed
 * into, and intended by, the code. You may not do anything else with the code
 * without express permission from Zilliqa Research Pte. Ltd., including
 * modifying or publishing the code (or any part of it), and developing or
 * forming another public or private blockchain network. This source code is
 * provided 'as is' and no warranties are given as to title or non-infringement,
 * merchantability or fitness for purpose and, to the extent permitted by law,
 * all liability for your use of the code is disclaimed. Some programs in this
 * code are governed by the GNU General Public License v3.0 (available at
 * https://www.gnu.org/licenses/gpl-3.0.en.html) ('GPLv3'). The programs that
 * are governed by GPLv3.0 are those programs that are located in the folders
 * src/depends and tests/depends and which include a reference to GPLv3 in their
 * program files.
 */

#ifndef __SWINFO_H__
#define __SWINFO_H__

#include <stdint.h>
#include "common/Serializable.h"

<<<<<<< HEAD
class SWInfo : public SerializableDataBlock {
  uint32_t m_major;
  uint32_t m_minor;
  uint32_t m_fix;
=======
class SWInfo : public Serializable {
  uint32_t m_majorVersion;
  uint32_t m_minorVersion;
  uint32_t m_fixVersion;
>>>>>>> a01e5619
  uint64_t m_upgradeDS;
  uint32_t m_commit;

 public:
  static const unsigned int SIZE = sizeof(uint32_t) + sizeof(uint32_t) +
                                   sizeof(uint32_t) + sizeof(uint64_t) +
                                   sizeof(uint32_t);

  /// Default constructor for uninitialized version information.
  SWInfo();

  /// Constructor.
  SWInfo(const uint32_t& majorVersion, const uint32_t& minorVersion,
         const uint32_t& fixVersion, const uint64_t& upgradeDS,
         const uint32_t& commit);

  /// Destructor.
  ~SWInfo();

  /// Copy constructor.
  SWInfo(const SWInfo&);

  /// Implements the Serialize function inherited from Serializable.
  bool Serialize(std::vector<unsigned char>& dst, unsigned int offset) const;

  /// Implements the Deserialize function inherited from Serializable.
  bool Deserialize(const std::vector<unsigned char>& src, unsigned int offset);

  /// Less-than comparison operator.
  bool operator<(const SWInfo& r) const;

  /// Greater-than comparison operator.
  bool operator>(const SWInfo& r) const;

  /// Equality operator.
  bool operator==(const SWInfo& r) const;

  /// Unequality operator.
  bool operator!=(const SWInfo& r) const;

  /// Getters.
  const uint32_t& GetMajorVersion() const;
  const uint32_t& GetMinorVersion() const;
  const uint32_t& GetFixVersion() const;
  const uint64_t& GetUpgradeDS() const;
  const uint32_t& GetCommit() const;
};

#endif  // __SWINFO_H__<|MERGE_RESOLUTION|>--- conflicted
+++ resolved
@@ -23,17 +23,10 @@
 #include <stdint.h>
 #include "common/Serializable.h"
 
-<<<<<<< HEAD
 class SWInfo : public SerializableDataBlock {
-  uint32_t m_major;
-  uint32_t m_minor;
-  uint32_t m_fix;
-=======
-class SWInfo : public Serializable {
   uint32_t m_majorVersion;
   uint32_t m_minorVersion;
   uint32_t m_fixVersion;
->>>>>>> a01e5619
   uint64_t m_upgradeDS;
   uint32_t m_commit;
 
