--- conflicted
+++ resolved
@@ -35,12 +35,9 @@
         <COINBASE_REWARD>100</COINBASE_REWARD>
         <TXN_SUBMISSION>5</TXN_SUBMISSION>
         <TXN_BROADCAST>10</TXN_BROADCAST>
-<<<<<<< HEAD
+        <DEBUG_LEVEL>3</DEBUG_LEVEL>
         <HEARTBEAT_INTERVAL>10</HEARTBEAT_INTERVAL>
         <HEARTBEAT_DELTA>0</HEARTBEAT_DELTA>
-=======
-        <DEBUG_LEVEL>3</DEBUG_LEVEL>
->>>>>>> fd05f13e
     </constants>
     <options>
         <TEST_NET_MODE>false</TEST_NET_MODE>
