<!-- format guideline: non-tab four-space indentation -->
<node>
    <constants>
        <MSG_VERSION>1</MSG_VERSION>
        <DS_MULTICAST_CLUSTER_SIZE>10</DS_MULTICAST_CLUSTER_SIZE>
        <TX_SHARING_CLUSTER_SIZE>10</TX_SHARING_CLUSTER_SIZE>
        <COMM_SIZE>5</COMM_SIZE>
        <MAX_POW_WINNERS>10</MAX_POW_WINNERS>
        <POW_WINDOW_IN_SECONDS>30</POW_WINDOW_IN_SECONDS>
        <POW_BACKUP_WINDOW_IN_SECONDS>25</POW_BACKUP_WINDOW_IN_SECONDS>
        <NEW_NODE_SYNC_INTERVAL>10</NEW_NODE_SYNC_INTERVAL>
        <POW_SUBMISSION_TIMEOUT>10</POW_SUBMISSION_TIMEOUT>
        <POW_DIFFICULTY>3</POW_DIFFICULTY>
        <MICROBLOCK_TIMEOUT>90</MICROBLOCK_TIMEOUT>
        <VIEWCHANGE_TIME>180</VIEWCHANGE_TIME>
        <VIEWCHANGE_EXTRA_TIME>10</VIEWCHANGE_EXTRA_TIME>
        <CONSENSUS_MSG_ORDER_BLOCK_WINDOW>10</CONSENSUS_MSG_ORDER_BLOCK_WINDOW>
        <CONSENSUS_OBJECT_TIMEOUT>10</CONSENSUS_OBJECT_TIMEOUT>
        <FETCHING_MISSING_TXNS_TIMEOUT>10</FETCHING_MISSING_TXNS_TIMEOUT>
        <FINALBLOCK_CONSENSUS_OBJECT_TIMEOUT>30</FINALBLOCK_CONSENSUS_OBJECT_TIMEOUT>
        <NUM_FINAL_BLOCK_PER_POW>50</NUM_FINAL_BLOCK_PER_POW>
        <NUM_DS_KEEP_TX_BODY>5</NUM_DS_KEEP_TX_BODY>
        <MAXMESSAGE>32</MAXMESSAGE>
        <MAXSUBMITTXNPERNODE>10000</MAXSUBMITTXNPERNODE>
        <MICROBLOCK_GAS_LIMIT>500000</MICROBLOCK_GAS_LIMIT>
        <NEW_NODE_POW_DELAY>5</NEW_NODE_POW_DELAY>
        <POST_VIEWCHANGE_BUFFER>5</POST_VIEWCHANGE_BUFFER>
        <CONTRACT_CREATE_GAS>50</CONTRACT_CREATE_GAS>
        <CONTRACT_INVOKE_GAS>10</CONTRACT_INVOKE_GAS>
        <NORMAL_TRAN_GAS>1</NORMAL_TRAN_GAS>
        <WAITING_FORWARD>5</WAITING_FORWARD>
        <COINBASE_REWARD>100</COINBASE_REWARD>
        <DEBUG_LEVEL>3</DEBUG_LEVEL>
        <BROADCAST_INTERVAL>60</BROADCAST_INTERVAL>
        <BROADCAST_EXPIRY>600</BROADCAST_EXPIRY>
        <TX_DISTRIBUTE_TIME_IN_MS>3000</TX_DISTRIBUTE_TIME_IN_MS>
<<<<<<< HEAD
		<NUM_NODES_TO_SEND_LOOKUP>3</NUM_NODES_TO_SEND_LOOKUP>
		<NUM_TXN_TO_SEND_PER_ACCOUNT>4000</NUM_TXN_TO_SEND_PER_ACCOUNT>
        <MAX_INDEXES_PER_TXN>3</MAX_INDEXES_PER_TXN>
=======
        <NUM_NODES_TO_SEND_LOOKUP>3</NUM_NODES_TO_SEND_LOOKUP>
        <NUM_TXN_TO_SEND_PER_ACCOUNT>4000</NUM_TXN_TO_SEND_PER_ACCOUNT>
>>>>>>> d96f0917
    </constants>
    <options>
        <TEST_NET_MODE>false</TEST_NET_MODE>
        <EXCLUDE_PRIV_IP>false</EXCLUDE_PRIV_IP>
        <ENABLE_DO_REJOIN>true</ENABLE_DO_REJOIN>
        <FULL_DATASET_MINE>false</FULL_DATASET_MINE>
        <OPENCL_GPU_MINE>false</OPENCL_GPU_MINE>
        <CUDA_GPU_MINE>false</CUDA_GPU_MINE>
    </options>
    <smart_contract>
        <SCILLA_ROOT></SCILLA_ROOT>
        <SCILLA_BINARY>bin/scilla-runner</SCILLA_BINARY>
        <SCILLA_FILES>scilla_files</SCILLA_FILES>
        <SCILLA_LOG>_build</SCILLA_LOG>
        <SCILLA_LIB>src/stdlib</SCILLA_LIB>
        <INIT_JSON>init.json</INIT_JSON>
        <INPUT_STATE_JSON>input_state.json</INPUT_STATE_JSON>
        <INPUT_BLOCKCHAIN_JSON>input_blockchain.json</INPUT_BLOCKCHAIN_JSON>
        <INPUT_MESSAGE_JSON>input_message.json</INPUT_MESSAGE_JSON>
        <OUTPUT_JSON>output.json</OUTPUT_JSON>
        <INPUT_CODE>input.scilla</INPUT_CODE>
    </smart_contract>
    <TransactionDispatcher>
        <PATH></PATH>
        <USE_REMOTE_TXN_CREATOR>false</USE_REMOTE_TXN_CREATOR>
        <REMOTE_TXN_CREATOR_IP></REMOTE_TXN_CREATOR_IP>
    </TransactionDispatcher>
    <accounts>
        <account>
            <wallet_address>cc02a3c906612cc5bdb087a30e6093c9f0aa04fc</wallet_address>
        </account>
    </accounts>
    <lookups>
        <peer>
            <ip>127.0.0.1</ip>
            <port>4001</port>
        </peer>
        <peer>
            <ip>127.0.0.1</ip>
            <port>4002</port>
        </peer>
        <peer>
            <ip>127.0.0.1</ip>
            <port>4003</port>
        </peer>
        <peer>
            <ip>127.0.0.1</ip>
            <port>4004</port>
        </peer>
        <peer>
            <ip>127.0.0.1</ip>
            <port>4005</port>
        </peer>
    </lookups>
    <gpu>
        <opencl>
            <LOCAL_WORK_SIZE>128</LOCAL_WORK_SIZE>
            <GLOBAL_WORK_SIZE_MULTIPLIER>8192</GLOBAL_WORK_SIZE_MULTIPLIER>
            <START_EPOCH>0</START_EPOCH>
        </opencl>
        <cuda>
            <BLOCK_SIZE>128</BLOCK_SIZE>
            <GRID_SIZE>8192</GRID_SIZE>
            <STREAM_NUM>2</STREAM_NUM>
            <SCHEDULE_FLAG>4</SCHEDULE_FLAG>
        </cuda>
    </gpu>
</node><|MERGE_RESOLUTION|>--- conflicted
+++ resolved
@@ -34,14 +34,9 @@
         <BROADCAST_INTERVAL>60</BROADCAST_INTERVAL>
         <BROADCAST_EXPIRY>600</BROADCAST_EXPIRY>
         <TX_DISTRIBUTE_TIME_IN_MS>3000</TX_DISTRIBUTE_TIME_IN_MS>
-<<<<<<< HEAD
 		<NUM_NODES_TO_SEND_LOOKUP>3</NUM_NODES_TO_SEND_LOOKUP>
 		<NUM_TXN_TO_SEND_PER_ACCOUNT>4000</NUM_TXN_TO_SEND_PER_ACCOUNT>
         <MAX_INDEXES_PER_TXN>3</MAX_INDEXES_PER_TXN>
-=======
-        <NUM_NODES_TO_SEND_LOOKUP>3</NUM_NODES_TO_SEND_LOOKUP>
-        <NUM_TXN_TO_SEND_PER_ACCOUNT>4000</NUM_TXN_TO_SEND_PER_ACCOUNT>
->>>>>>> d96f0917
     </constants>
     <options>
         <TEST_NET_MODE>false</TEST_NET_MODE>
